--- conflicted
+++ resolved
@@ -96,16 +96,11 @@
     <ClInclude Include="..\..\include\grpc++\credentials.h">
       <Filter>include\grpc++</Filter>
     </ClInclude>
-<<<<<<< HEAD
     <ClInclude Include="..\..\include\grpc++\generic\async_generic_service.h">
       <Filter>include\grpc++\generic</Filter>
     </ClInclude>
     <ClInclude Include="..\..\include\grpc++\generic\generic_stub.h">
       <Filter>include\grpc++\generic</Filter>
-=======
-    <ClInclude Include="..\..\include\grpc++\generic_stub.h">
-      <Filter>include\grpc++</Filter>
->>>>>>> 8c4549ae
     </ClInclude>
     <ClInclude Include="..\..\include\grpc++\impl\call.h">
       <Filter>include\grpc++\impl</Filter>
@@ -176,19 +171,12 @@
     <ClInclude Include="..\..\include\grpc++\support\channel_arguments.h">
       <Filter>include\grpc++\support</Filter>
     </ClInclude>
-<<<<<<< HEAD
     <ClInclude Include="..\..\include\grpc++\support\config.h">
       <Filter>include\grpc++\support</Filter>
     </ClInclude>
     <ClInclude Include="..\..\include\grpc++\support\config_protobuf.h">
       <Filter>include\grpc++\support</Filter>
     </ClInclude>
-    <ClInclude Include="..\..\include\grpc++\support\dynamic_thread_pool.h">
-      <Filter>include\grpc++\support</Filter>
-    </ClInclude>
-    <ClInclude Include="..\..\include\grpc++\support\fixed_size_thread_pool.h">
-      <Filter>include\grpc++\support</Filter>
-    </ClInclude>
     <ClInclude Include="..\..\include\grpc++\support\slice.h">
       <Filter>include\grpc++\support</Filter>
     </ClInclude>
@@ -204,15 +192,8 @@
     <ClInclude Include="..\..\include\grpc++\support\sync_stream.h">
       <Filter>include\grpc++\support</Filter>
     </ClInclude>
-    <ClInclude Include="..\..\include\grpc++\support\thread_pool_interface.h">
-      <Filter>include\grpc++\support</Filter>
-    </ClInclude>
     <ClInclude Include="..\..\include\grpc++\support\time.h">
       <Filter>include\grpc++\support</Filter>
-=======
-    <ClInclude Include="..\..\include\grpc++\time.h">
-      <Filter>include\grpc++</Filter>
->>>>>>> 8c4549ae
     </ClInclude>
   </ItemGroup>
   <ItemGroup>
