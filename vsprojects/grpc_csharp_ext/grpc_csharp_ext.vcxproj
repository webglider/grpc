--- conflicted
+++ resolved
@@ -2,20 +2,20 @@
 <Project DefaultTargets="Build" ToolsVersion="12.0" xmlns="http://schemas.microsoft.com/developer/msbuild/2003">
   <Import Project="..\packages\grpc.dependencies.openssl.1.0.2.2\build\native\grpc.dependencies.openssl.props" Condition="Exists('..\packages\grpc.dependencies.openssl.1.0.2.2\build\native\grpc.dependencies.openssl.props')" />
   <ItemGroup Label="ProjectConfigurations">
-    <ProjectConfiguration Include="Debug-DLL|Win32">
-      <Configuration>Debug-DLL</Configuration>
+    <ProjectConfiguration Include="Debug|Win32">
+      <Configuration>Debug</Configuration>
       <Platform>Win32</Platform>
     </ProjectConfiguration>
-    <ProjectConfiguration Include="Debug-DLL|x64">
-      <Configuration>Debug-DLL</Configuration>
+    <ProjectConfiguration Include="Debug|x64">
+      <Configuration>Debug</Configuration>
       <Platform>x64</Platform>
     </ProjectConfiguration>
-    <ProjectConfiguration Include="Release-DLL|Win32">
-      <Configuration>Release-DLL</Configuration>
+    <ProjectConfiguration Include="Release|Win32">
+      <Configuration>Release</Configuration>
       <Platform>Win32</Platform>
     </ProjectConfiguration>
-    <ProjectConfiguration Include="Release-DLL|x64">
-      <Configuration>Release-DLL</Configuration>
+    <ProjectConfiguration Include="Release|x64">
+      <Configuration>Release</Configuration>
       <Platform>x64</Platform>
     </ProjectConfiguration>
   </ItemGroup>
@@ -32,20 +32,12 @@
   <PropertyGroup Condition="'$(VisualStudioVersion)' == '12.0'" Label="Configuration">
     <PlatformToolset>v120</PlatformToolset>
   </PropertyGroup>
-<<<<<<< HEAD
-  <PropertyGroup Condition="'$(Configuration)'=='Debug-DLL'" Label="Configuration">
-=======
   <PropertyGroup Condition="'$(Configuration)'=='Debug'" Label="Configuration">
->>>>>>> 90991795
     <ConfigurationType>DynamicLibrary</ConfigurationType>
     <UseDebugLibraries>true</UseDebugLibraries>
     <CharacterSet>Unicode</CharacterSet>
   </PropertyGroup>
-<<<<<<< HEAD
-  <PropertyGroup Condition="'$(Configuration)'=='Release-DLL'" Label="Configuration">
-=======
   <PropertyGroup Condition="'$(Configuration)'=='Release'" Label="Configuration">
->>>>>>> 90991795
     <ConfigurationType>DynamicLibrary</ConfigurationType>
     <UseDebugLibraries>false</UseDebugLibraries>
     <WholeProgramOptimization>true</WholeProgramOptimization>
@@ -73,7 +65,7 @@
     <Configuration-grpc_dependencies_zlib>Debug</Configuration-grpc_dependencies_zlib>
     <Configuration-grpc_dependencies_openssl>Debug</Configuration-grpc_dependencies_openssl>
   </PropertyGroup>
-  <ItemDefinitionGroup Condition="'$(Configuration)|$(Platform)'=='Debug-DLL|Win32'">
+  <ItemDefinitionGroup Condition="'$(Configuration)|$(Platform)'=='Debug|Win32'">
     <ClCompile>
       <PrecompiledHeader>NotUsing</PrecompiledHeader>
       <WarningLevel>Level3</WarningLevel>
@@ -87,7 +79,7 @@
       <GenerateDebugInformation>true</GenerateDebugInformation>
     </Link>
   </ItemDefinitionGroup>
-  <ItemDefinitionGroup Condition="'$(Configuration)|$(Platform)'=='Debug-DLL|x64'">
+  <ItemDefinitionGroup Condition="'$(Configuration)|$(Platform)'=='Debug|x64'">
     <ClCompile>
       <PrecompiledHeader>NotUsing</PrecompiledHeader>
       <WarningLevel>Level3</WarningLevel>
@@ -101,7 +93,7 @@
       <GenerateDebugInformation>true</GenerateDebugInformation>
     </Link>
   </ItemDefinitionGroup>
-  <ItemDefinitionGroup Condition="'$(Configuration)|$(Platform)'=='Release-DLL|Win32'">
+  <ItemDefinitionGroup Condition="'$(Configuration)|$(Platform)'=='Release|Win32'">
     <ClCompile>
       <WarningLevel>Level3</WarningLevel>
       <PrecompiledHeader>NotUsing</PrecompiledHeader>
@@ -119,7 +111,7 @@
       <OptimizeReferences>true</OptimizeReferences>
     </Link>
   </ItemDefinitionGroup>
-  <ItemDefinitionGroup Condition="'$(Configuration)|$(Platform)'=='Release-DLL|x64'">
+  <ItemDefinitionGroup Condition="'$(Configuration)|$(Platform)'=='Release|x64'">
     <ClCompile>
       <WarningLevel>Level3</WarningLevel>
       <PrecompiledHeader>NotUsing</PrecompiledHeader>
