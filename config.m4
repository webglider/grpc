PHP_ARG_ENABLE(grpc, whether to enable grpc support,
[  --enable-grpc           Enable grpc support])

if test "$PHP_GRPC" != "no"; then
  dnl Write more examples of tests here...

  dnl # --with-grpc -> add include path
  PHP_ADD_INCLUDE(../../grpc/include)
  PHP_ADD_INCLUDE(../../grpc/src/php/ext/grpc)
  PHP_ADD_INCLUDE(../../grpc/third_party/boringssl/include)

  LIBS="-lpthread $LIBS"

  GRPC_SHARED_LIBADD="-lpthread $GRPC_SHARED_LIBADD"
  PHP_ADD_LIBRARY(pthread)

  PHP_ADD_LIBRARY(dl,,GRPC_SHARED_LIBADD)
  PHP_ADD_LIBRARY(dl)

  case $host in
    *darwin*) ;;
    *)
      PHP_ADD_LIBRARY(rt,,GRPC_SHARED_LIBADD)
      PHP_ADD_LIBRARY(rt)
      ;;
  esac

  PHP_NEW_EXTENSION(grpc,
    src/php/ext/grpc/byte_buffer.c \
    src/php/ext/grpc/call.c \
    src/php/ext/grpc/call_credentials.c \
    src/php/ext/grpc/channel.c \
    src/php/ext/grpc/channel_credentials.c \
    src/php/ext/grpc/completion_queue.c \
    src/php/ext/grpc/php_grpc.c \
    src/php/ext/grpc/server.c \
    src/php/ext/grpc/server_credentials.c \
    src/php/ext/grpc/timeval.c \
    src/core/lib/profiling/basic_timers.c \
    src/core/lib/profiling/stap_timers.c \
    src/core/lib/support/alloc.c \
    src/core/lib/support/avl.c \
    src/core/lib/support/backoff.c \
    src/core/lib/support/cmdline.c \
    src/core/lib/support/cpu_iphone.c \
    src/core/lib/support/cpu_linux.c \
    src/core/lib/support/cpu_posix.c \
    src/core/lib/support/cpu_windows.c \
    src/core/lib/support/env_linux.c \
    src/core/lib/support/env_posix.c \
    src/core/lib/support/env_win32.c \
    src/core/lib/support/histogram.c \
    src/core/lib/support/host_port.c \
    src/core/lib/support/load_file.c \
    src/core/lib/support/log.c \
    src/core/lib/support/log_android.c \
    src/core/lib/support/log_linux.c \
    src/core/lib/support/log_posix.c \
    src/core/lib/support/log_win32.c \
    src/core/lib/support/murmur_hash.c \
    src/core/lib/support/slice.c \
    src/core/lib/support/slice_buffer.c \
    src/core/lib/support/stack_lockfree.c \
    src/core/lib/support/string.c \
    src/core/lib/support/string_posix.c \
    src/core/lib/support/string_win32.c \
    src/core/lib/support/subprocess_posix.c \
    src/core/lib/support/subprocess_windows.c \
    src/core/lib/support/sync.c \
    src/core/lib/support/sync_posix.c \
    src/core/lib/support/sync_win32.c \
    src/core/lib/support/thd.c \
    src/core/lib/support/thd_posix.c \
    src/core/lib/support/thd_win32.c \
    src/core/lib/support/time.c \
    src/core/lib/support/time_posix.c \
    src/core/lib/support/time_precise.c \
    src/core/lib/support/time_win32.c \
    src/core/lib/support/tls_pthread.c \
    src/core/lib/support/tmpfile_posix.c \
    src/core/lib/support/tmpfile_win32.c \
    src/core/lib/support/wrap_memcpy.c \
<<<<<<< HEAD
    src/core/ext/census/context.c \
    src/core/ext/census/grpc_context.c \
    src/core/ext/census/grpc_filter.c \
    src/core/ext/census/grpc_plugin.c \
    src/core/ext/census/initialize.c \
    src/core/ext/census/mlog.c \
    src/core/ext/census/operation.c \
    src/core/ext/census/placeholders.c \
    src/core/ext/census/tracing.c \
    src/core/ext/client_config/channel_connectivity.c \
    src/core/ext/client_config/client_channel.c \
    src/core/ext/client_config/client_channel_factory.c \
    src/core/ext/client_config/client_config.c \
    src/core/ext/client_config/connector.c \
    src/core/ext/client_config/default_initial_connect_string.c \
    src/core/ext/client_config/initial_connect_string.c \
    src/core/ext/client_config/lb_policy.c \
    src/core/ext/client_config/lb_policy_factory.c \
    src/core/ext/client_config/lb_policy_registry.c \
    src/core/ext/client_config/resolver.c \
    src/core/ext/client_config/resolver_factory.c \
    src/core/ext/client_config/resolver_registry.c \
    src/core/ext/client_config/subchannel.c \
    src/core/ext/client_config/subchannel_call_holder.c \
    src/core/ext/client_config/subchannel_index.c \
    src/core/ext/client_config/uri_parser.c \
    src/core/ext/lb_policy/grpclb/load_balancer_api.c \
    src/core/ext/lb_policy/grpclb/proto/grpc/lb/v0/load_balancer.pb.c \
    src/core/ext/lb_policy/pick_first/pick_first.c \
    src/core/ext/lb_policy/round_robin/round_robin.c \
    src/core/ext/load_reporting/load_reporting_filter.c \
    src/core/ext/resolver/dns/native/dns_resolver.c \
    src/core/ext/resolver/sockaddr/sockaddr_resolver.c \
    src/core/ext/transport/chttp2/client/insecure/channel_create.c \
    src/core/ext/transport/chttp2/client/secure/secure_channel_create.c \
    src/core/ext/transport/chttp2/server/insecure/server_chttp2.c \
    src/core/ext/transport/chttp2/server/secure/server_secure_chttp2.c \
    src/core/ext/transport/chttp2/transport/alpn.c \
    src/core/ext/transport/chttp2/transport/bin_encoder.c \
    src/core/ext/transport/chttp2/transport/chttp2_transport.c \
    src/core/ext/transport/chttp2/transport/frame_data.c \
    src/core/ext/transport/chttp2/transport/frame_goaway.c \
    src/core/ext/transport/chttp2/transport/frame_ping.c \
    src/core/ext/transport/chttp2/transport/frame_rst_stream.c \
    src/core/ext/transport/chttp2/transport/frame_settings.c \
    src/core/ext/transport/chttp2/transport/frame_window_update.c \
    src/core/ext/transport/chttp2/transport/hpack_encoder.c \
    src/core/ext/transport/chttp2/transport/hpack_parser.c \
    src/core/ext/transport/chttp2/transport/hpack_table.c \
    src/core/ext/transport/chttp2/transport/huffsyms.c \
    src/core/ext/transport/chttp2/transport/incoming_metadata.c \
    src/core/ext/transport/chttp2/transport/parsing.c \
    src/core/ext/transport/chttp2/transport/status_conversion.c \
    src/core/ext/transport/chttp2/transport/stream_lists.c \
    src/core/ext/transport/chttp2/transport/stream_map.c \
    src/core/ext/transport/chttp2/transport/timeout_encoding.c \
    src/core/ext/transport/chttp2/transport/varint.c \
    src/core/ext/transport/chttp2/transport/writing.c \
=======
>>>>>>> 361be66c
    src/core/lib/channel/channel_args.c \
    src/core/lib/channel/channel_stack.c \
    src/core/lib/channel/channel_stack_builder.c \
    src/core/lib/channel/compress_filter.c \
    src/core/lib/channel/connected_channel.c \
    src/core/lib/channel/http_client_filter.c \
    src/core/lib/channel/http_server_filter.c \
    src/core/lib/compression/compression_algorithm.c \
    src/core/lib/compression/message_compress.c \
    src/core/lib/debug/trace.c \
    src/core/lib/http/format_request.c \
    src/core/lib/http/httpcli.c \
    src/core/lib/http/parser.c \
    src/core/lib/iomgr/closure.c \
    src/core/lib/iomgr/endpoint.c \
    src/core/lib/iomgr/endpoint_pair_posix.c \
    src/core/lib/iomgr/endpoint_pair_windows.c \
    src/core/lib/iomgr/ev_poll_and_epoll_posix.c \
    src/core/lib/iomgr/ev_posix.c \
    src/core/lib/iomgr/exec_ctx.c \
    src/core/lib/iomgr/executor.c \
    src/core/lib/iomgr/iocp_windows.c \
    src/core/lib/iomgr/iomgr.c \
    src/core/lib/iomgr/iomgr_posix.c \
    src/core/lib/iomgr/iomgr_windows.c \
    src/core/lib/iomgr/pollset_set_windows.c \
    src/core/lib/iomgr/pollset_windows.c \
    src/core/lib/iomgr/resolve_address_posix.c \
    src/core/lib/iomgr/resolve_address_windows.c \
    src/core/lib/iomgr/sockaddr_utils.c \
    src/core/lib/iomgr/socket_utils_common_posix.c \
    src/core/lib/iomgr/socket_utils_linux.c \
    src/core/lib/iomgr/socket_utils_posix.c \
    src/core/lib/iomgr/socket_windows.c \
    src/core/lib/iomgr/tcp_client_posix.c \
    src/core/lib/iomgr/tcp_client_windows.c \
    src/core/lib/iomgr/tcp_posix.c \
    src/core/lib/iomgr/tcp_server_posix.c \
    src/core/lib/iomgr/tcp_server_windows.c \
    src/core/lib/iomgr/tcp_windows.c \
    src/core/lib/iomgr/time_averaged_stats.c \
    src/core/lib/iomgr/timer.c \
    src/core/lib/iomgr/timer_heap.c \
    src/core/lib/iomgr/udp_server.c \
    src/core/lib/iomgr/unix_sockets_posix.c \
    src/core/lib/iomgr/unix_sockets_posix_noop.c \
    src/core/lib/iomgr/wakeup_fd_eventfd.c \
    src/core/lib/iomgr/wakeup_fd_nospecial.c \
    src/core/lib/iomgr/wakeup_fd_pipe.c \
    src/core/lib/iomgr/wakeup_fd_posix.c \
    src/core/lib/iomgr/workqueue_posix.c \
    src/core/lib/iomgr/workqueue_windows.c \
    src/core/lib/json/json.c \
    src/core/lib/json/json_reader.c \
    src/core/lib/json/json_string.c \
    src/core/lib/json/json_writer.c \
<<<<<<< HEAD
    src/core/lib/load_reporting/load_reporting.c \
    src/core/lib/security/b64.c \
    src/core/lib/security/client_auth_filter.c \
    src/core/lib/security/credentials.c \
    src/core/lib/security/credentials_metadata.c \
    src/core/lib/security/credentials_posix.c \
    src/core/lib/security/credentials_win32.c \
    src/core/lib/security/google_default_credentials.c \
    src/core/lib/security/handshake.c \
    src/core/lib/security/json_token.c \
    src/core/lib/security/jwt_verifier.c \
    src/core/lib/security/secure_endpoint.c \
    src/core/lib/security/security_connector.c \
    src/core/lib/security/security_context.c \
    src/core/lib/security/server_auth_filter.c \
=======
>>>>>>> 361be66c
    src/core/lib/surface/alarm.c \
    src/core/lib/surface/api_trace.c \
    src/core/lib/surface/byte_buffer.c \
    src/core/lib/surface/byte_buffer_reader.c \
    src/core/lib/surface/call.c \
    src/core/lib/surface/call_details.c \
    src/core/lib/surface/call_log_batch.c \
    src/core/lib/surface/channel.c \
    src/core/lib/surface/channel_init.c \
    src/core/lib/surface/channel_ping.c \
    src/core/lib/surface/channel_stack_type.c \
    src/core/lib/surface/completion_queue.c \
    src/core/lib/surface/event_string.c \
    src/core/lib/surface/init.c \
    src/core/lib/surface/lame_client.c \
    src/core/lib/surface/metadata_array.c \
    src/core/lib/surface/server.c \
    src/core/lib/surface/validate_metadata.c \
    src/core/lib/surface/version.c \
    src/core/lib/transport/byte_stream.c \
    src/core/lib/transport/connectivity_state.c \
    src/core/lib/transport/metadata.c \
    src/core/lib/transport/metadata_batch.c \
    src/core/lib/transport/static_metadata.c \
    src/core/lib/transport/transport.c \
    src/core/lib/transport/transport_op_string.c \
    src/core/ext/transport/chttp2/server/secure/server_secure_chttp2.c \
    src/core/ext/transport/chttp2/transport/bin_encoder.c \
    src/core/ext/transport/chttp2/transport/chttp2_plugin.c \
    src/core/ext/transport/chttp2/transport/chttp2_transport.c \
    src/core/ext/transport/chttp2/transport/frame_data.c \
    src/core/ext/transport/chttp2/transport/frame_goaway.c \
    src/core/ext/transport/chttp2/transport/frame_ping.c \
    src/core/ext/transport/chttp2/transport/frame_rst_stream.c \
    src/core/ext/transport/chttp2/transport/frame_settings.c \
    src/core/ext/transport/chttp2/transport/frame_window_update.c \
    src/core/ext/transport/chttp2/transport/hpack_encoder.c \
    src/core/ext/transport/chttp2/transport/hpack_parser.c \
    src/core/ext/transport/chttp2/transport/hpack_table.c \
    src/core/ext/transport/chttp2/transport/huffsyms.c \
    src/core/ext/transport/chttp2/transport/incoming_metadata.c \
    src/core/ext/transport/chttp2/transport/parsing.c \
    src/core/ext/transport/chttp2/transport/status_conversion.c \
    src/core/ext/transport/chttp2/transport/stream_lists.c \
    src/core/ext/transport/chttp2/transport/stream_map.c \
    src/core/ext/transport/chttp2/transport/timeout_encoding.c \
    src/core/ext/transport/chttp2/transport/varint.c \
    src/core/ext/transport/chttp2/transport/writing.c \
    src/core/ext/transport/chttp2/alpn/alpn.c \
    src/core/lib/http/httpcli_security_connector.c \
    src/core/lib/security/b64.c \
    src/core/lib/security/client_auth_filter.c \
    src/core/lib/security/credentials.c \
    src/core/lib/security/credentials_metadata.c \
    src/core/lib/security/credentials_posix.c \
    src/core/lib/security/credentials_win32.c \
    src/core/lib/security/google_default_credentials.c \
    src/core/lib/security/handshake.c \
    src/core/lib/security/json_token.c \
    src/core/lib/security/jwt_verifier.c \
    src/core/lib/security/secure_endpoint.c \
    src/core/lib/security/security_connector.c \
    src/core/lib/security/security_context.c \
    src/core/lib/security/server_auth_filter.c \
    src/core/lib/surface/init_secure.c \
    src/core/lib/tsi/fake_transport_security.c \
    src/core/lib/tsi/ssl_transport_security.c \
    src/core/lib/tsi/transport_security.c \
    src/core/ext/transport/chttp2/client/secure/secure_channel_create.c \
    src/core/ext/client_config/channel_connectivity.c \
    src/core/ext/client_config/client_channel.c \
    src/core/ext/client_config/client_channel_factory.c \
    src/core/ext/client_config/client_config.c \
    src/core/ext/client_config/client_config_plugin.c \
    src/core/ext/client_config/connector.c \
    src/core/ext/client_config/default_initial_connect_string.c \
    src/core/ext/client_config/initial_connect_string.c \
    src/core/ext/client_config/lb_policy.c \
    src/core/ext/client_config/lb_policy_factory.c \
    src/core/ext/client_config/lb_policy_registry.c \
    src/core/ext/client_config/resolver.c \
    src/core/ext/client_config/resolver_factory.c \
    src/core/ext/client_config/resolver_registry.c \
    src/core/ext/client_config/subchannel.c \
    src/core/ext/client_config/subchannel_call_holder.c \
    src/core/ext/client_config/subchannel_index.c \
    src/core/ext/client_config/uri_parser.c \
    src/core/ext/transport/chttp2/server/insecure/server_chttp2.c \
    src/core/ext/transport/chttp2/client/insecure/channel_create.c \
    src/core/ext/lb_policy/grpclb/load_balancer_api.c \
    src/core/ext/lb_policy/grpclb/proto/grpc/lb/v0/load_balancer.pb.c \
    third_party/nanopb/pb_common.c \
    third_party/nanopb/pb_decode.c \
    third_party/nanopb/pb_encode.c \
    src/core/ext/lb_policy/pick_first/pick_first.c \
    src/core/ext/lb_policy/round_robin/round_robin.c \
    src/core/ext/resolver/dns/native/dns_resolver.c \
    src/core/ext/resolver/sockaddr/sockaddr_resolver.c \
    src/core/ext/census/context.c \
    src/core/ext/census/grpc_context.c \
    src/core/ext/census/grpc_filter.c \
    src/core/ext/census/grpc_plugin.c \
    src/core/ext/census/initialize.c \
    src/core/ext/census/mlog.c \
    src/core/ext/census/operation.c \
    src/core/ext/census/placeholders.c \
    src/core/ext/census/tracing.c \
    src/core/plugin_registry/grpc_plugin_registry.c \
    src/boringssl/err_data.c \
    third_party/boringssl/crypto/aes/aes.c \
    third_party/boringssl/crypto/aes/mode_wrappers.c \
    third_party/boringssl/crypto/asn1/a_bitstr.c \
    third_party/boringssl/crypto/asn1/a_bool.c \
    third_party/boringssl/crypto/asn1/a_bytes.c \
    third_party/boringssl/crypto/asn1/a_d2i_fp.c \
    third_party/boringssl/crypto/asn1/a_dup.c \
    third_party/boringssl/crypto/asn1/a_enum.c \
    third_party/boringssl/crypto/asn1/a_gentm.c \
    third_party/boringssl/crypto/asn1/a_i2d_fp.c \
    third_party/boringssl/crypto/asn1/a_int.c \
    third_party/boringssl/crypto/asn1/a_mbstr.c \
    third_party/boringssl/crypto/asn1/a_object.c \
    third_party/boringssl/crypto/asn1/a_octet.c \
    third_party/boringssl/crypto/asn1/a_print.c \
    third_party/boringssl/crypto/asn1/a_strnid.c \
    third_party/boringssl/crypto/asn1/a_time.c \
    third_party/boringssl/crypto/asn1/a_type.c \
    third_party/boringssl/crypto/asn1/a_utctm.c \
    third_party/boringssl/crypto/asn1/a_utf8.c \
    third_party/boringssl/crypto/asn1/asn1_lib.c \
    third_party/boringssl/crypto/asn1/asn1_par.c \
    third_party/boringssl/crypto/asn1/asn_pack.c \
    third_party/boringssl/crypto/asn1/bio_asn1.c \
    third_party/boringssl/crypto/asn1/bio_ndef.c \
    third_party/boringssl/crypto/asn1/f_enum.c \
    third_party/boringssl/crypto/asn1/f_int.c \
    third_party/boringssl/crypto/asn1/f_string.c \
    third_party/boringssl/crypto/asn1/t_bitst.c \
    third_party/boringssl/crypto/asn1/t_pkey.c \
    third_party/boringssl/crypto/asn1/tasn_dec.c \
    third_party/boringssl/crypto/asn1/tasn_enc.c \
    third_party/boringssl/crypto/asn1/tasn_fre.c \
    third_party/boringssl/crypto/asn1/tasn_new.c \
    third_party/boringssl/crypto/asn1/tasn_prn.c \
    third_party/boringssl/crypto/asn1/tasn_typ.c \
    third_party/boringssl/crypto/asn1/tasn_utl.c \
    third_party/boringssl/crypto/asn1/x_bignum.c \
    third_party/boringssl/crypto/asn1/x_long.c \
    third_party/boringssl/crypto/base64/base64.c \
    third_party/boringssl/crypto/bio/bio.c \
    third_party/boringssl/crypto/bio/bio_mem.c \
    third_party/boringssl/crypto/bio/buffer.c \
    third_party/boringssl/crypto/bio/connect.c \
    third_party/boringssl/crypto/bio/fd.c \
    third_party/boringssl/crypto/bio/file.c \
    third_party/boringssl/crypto/bio/hexdump.c \
    third_party/boringssl/crypto/bio/pair.c \
    third_party/boringssl/crypto/bio/printf.c \
    third_party/boringssl/crypto/bio/socket.c \
    third_party/boringssl/crypto/bio/socket_helper.c \
    third_party/boringssl/crypto/bn/add.c \
    third_party/boringssl/crypto/bn/asm/x86_64-gcc.c \
    third_party/boringssl/crypto/bn/bn.c \
    third_party/boringssl/crypto/bn/bn_asn1.c \
    third_party/boringssl/crypto/bn/cmp.c \
    third_party/boringssl/crypto/bn/convert.c \
    third_party/boringssl/crypto/bn/ctx.c \
    third_party/boringssl/crypto/bn/div.c \
    third_party/boringssl/crypto/bn/exponentiation.c \
    third_party/boringssl/crypto/bn/gcd.c \
    third_party/boringssl/crypto/bn/generic.c \
    third_party/boringssl/crypto/bn/kronecker.c \
    third_party/boringssl/crypto/bn/montgomery.c \
    third_party/boringssl/crypto/bn/mul.c \
    third_party/boringssl/crypto/bn/prime.c \
    third_party/boringssl/crypto/bn/random.c \
    third_party/boringssl/crypto/bn/rsaz_exp.c \
    third_party/boringssl/crypto/bn/shift.c \
    third_party/boringssl/crypto/bn/sqrt.c \
    third_party/boringssl/crypto/buf/buf.c \
    third_party/boringssl/crypto/bytestring/ber.c \
    third_party/boringssl/crypto/bytestring/cbb.c \
    third_party/boringssl/crypto/bytestring/cbs.c \
    third_party/boringssl/crypto/chacha/chacha_generic.c \
    third_party/boringssl/crypto/chacha/chacha_vec.c \
    third_party/boringssl/crypto/cipher/aead.c \
    third_party/boringssl/crypto/cipher/cipher.c \
    third_party/boringssl/crypto/cipher/derive_key.c \
    third_party/boringssl/crypto/cipher/e_aes.c \
    third_party/boringssl/crypto/cipher/e_chacha20poly1305.c \
    third_party/boringssl/crypto/cipher/e_des.c \
    third_party/boringssl/crypto/cipher/e_null.c \
    third_party/boringssl/crypto/cipher/e_rc2.c \
    third_party/boringssl/crypto/cipher/e_rc4.c \
    third_party/boringssl/crypto/cipher/e_ssl3.c \
    third_party/boringssl/crypto/cipher/e_tls.c \
    third_party/boringssl/crypto/cipher/tls_cbc.c \
    third_party/boringssl/crypto/cmac/cmac.c \
    third_party/boringssl/crypto/conf/conf.c \
    third_party/boringssl/crypto/cpu-arm.c \
    third_party/boringssl/crypto/cpu-intel.c \
    third_party/boringssl/crypto/crypto.c \
    third_party/boringssl/crypto/curve25519/curve25519.c \
    third_party/boringssl/crypto/des/des.c \
    third_party/boringssl/crypto/dh/check.c \
    third_party/boringssl/crypto/dh/dh.c \
    third_party/boringssl/crypto/dh/dh_asn1.c \
    third_party/boringssl/crypto/dh/params.c \
    third_party/boringssl/crypto/digest/digest.c \
    third_party/boringssl/crypto/digest/digests.c \
    third_party/boringssl/crypto/directory_posix.c \
    third_party/boringssl/crypto/directory_win.c \
    third_party/boringssl/crypto/dsa/dsa.c \
    third_party/boringssl/crypto/dsa/dsa_asn1.c \
    third_party/boringssl/crypto/ec/ec.c \
    third_party/boringssl/crypto/ec/ec_asn1.c \
    third_party/boringssl/crypto/ec/ec_key.c \
    third_party/boringssl/crypto/ec/ec_montgomery.c \
    third_party/boringssl/crypto/ec/oct.c \
    third_party/boringssl/crypto/ec/p224-64.c \
    third_party/boringssl/crypto/ec/p256-64.c \
    third_party/boringssl/crypto/ec/p256-x86_64.c \
    third_party/boringssl/crypto/ec/simple.c \
    third_party/boringssl/crypto/ec/util-64.c \
    third_party/boringssl/crypto/ec/wnaf.c \
    third_party/boringssl/crypto/ecdh/ecdh.c \
    third_party/boringssl/crypto/ecdsa/ecdsa.c \
    third_party/boringssl/crypto/ecdsa/ecdsa_asn1.c \
    third_party/boringssl/crypto/engine/engine.c \
    third_party/boringssl/crypto/err/err.c \
    third_party/boringssl/crypto/evp/algorithm.c \
    third_party/boringssl/crypto/evp/digestsign.c \
    third_party/boringssl/crypto/evp/evp.c \
    third_party/boringssl/crypto/evp/evp_asn1.c \
    third_party/boringssl/crypto/evp/evp_ctx.c \
    third_party/boringssl/crypto/evp/p_dsa_asn1.c \
    third_party/boringssl/crypto/evp/p_ec.c \
    third_party/boringssl/crypto/evp/p_ec_asn1.c \
    third_party/boringssl/crypto/evp/p_rsa.c \
    third_party/boringssl/crypto/evp/p_rsa_asn1.c \
    third_party/boringssl/crypto/evp/pbkdf.c \
    third_party/boringssl/crypto/evp/sign.c \
    third_party/boringssl/crypto/ex_data.c \
    third_party/boringssl/crypto/hkdf/hkdf.c \
    third_party/boringssl/crypto/hmac/hmac.c \
    third_party/boringssl/crypto/lhash/lhash.c \
    third_party/boringssl/crypto/md4/md4.c \
    third_party/boringssl/crypto/md5/md5.c \
    third_party/boringssl/crypto/mem.c \
    third_party/boringssl/crypto/modes/cbc.c \
    third_party/boringssl/crypto/modes/cfb.c \
    third_party/boringssl/crypto/modes/ctr.c \
    third_party/boringssl/crypto/modes/gcm.c \
    third_party/boringssl/crypto/modes/ofb.c \
    third_party/boringssl/crypto/obj/obj.c \
    third_party/boringssl/crypto/obj/obj_xref.c \
    third_party/boringssl/crypto/pem/pem_all.c \
    third_party/boringssl/crypto/pem/pem_info.c \
    third_party/boringssl/crypto/pem/pem_lib.c \
    third_party/boringssl/crypto/pem/pem_oth.c \
    third_party/boringssl/crypto/pem/pem_pk8.c \
    third_party/boringssl/crypto/pem/pem_pkey.c \
    third_party/boringssl/crypto/pem/pem_x509.c \
    third_party/boringssl/crypto/pem/pem_xaux.c \
    third_party/boringssl/crypto/pkcs8/p5_pbe.c \
    third_party/boringssl/crypto/pkcs8/p5_pbev2.c \
    third_party/boringssl/crypto/pkcs8/p8_pkey.c \
    third_party/boringssl/crypto/pkcs8/pkcs8.c \
    third_party/boringssl/crypto/poly1305/poly1305.c \
    third_party/boringssl/crypto/poly1305/poly1305_arm.c \
    third_party/boringssl/crypto/poly1305/poly1305_vec.c \
    third_party/boringssl/crypto/rand/rand.c \
    third_party/boringssl/crypto/rand/urandom.c \
    third_party/boringssl/crypto/rand/windows.c \
    third_party/boringssl/crypto/rc4/rc4.c \
    third_party/boringssl/crypto/refcount_c11.c \
    third_party/boringssl/crypto/refcount_lock.c \
    third_party/boringssl/crypto/rsa/blinding.c \
    third_party/boringssl/crypto/rsa/padding.c \
    third_party/boringssl/crypto/rsa/rsa.c \
    third_party/boringssl/crypto/rsa/rsa_asn1.c \
    third_party/boringssl/crypto/rsa/rsa_impl.c \
    third_party/boringssl/crypto/sha/sha1.c \
    third_party/boringssl/crypto/sha/sha256.c \
    third_party/boringssl/crypto/sha/sha512.c \
    third_party/boringssl/crypto/stack/stack.c \
    third_party/boringssl/crypto/thread.c \
    third_party/boringssl/crypto/thread_none.c \
    third_party/boringssl/crypto/thread_pthread.c \
    third_party/boringssl/crypto/thread_win.c \
    third_party/boringssl/crypto/time_support.c \
    third_party/boringssl/crypto/x509/a_digest.c \
    third_party/boringssl/crypto/x509/a_sign.c \
    third_party/boringssl/crypto/x509/a_strex.c \
    third_party/boringssl/crypto/x509/a_verify.c \
    third_party/boringssl/crypto/x509/asn1_gen.c \
    third_party/boringssl/crypto/x509/by_dir.c \
    third_party/boringssl/crypto/x509/by_file.c \
    third_party/boringssl/crypto/x509/i2d_pr.c \
    third_party/boringssl/crypto/x509/pkcs7.c \
    third_party/boringssl/crypto/x509/t_crl.c \
    third_party/boringssl/crypto/x509/t_req.c \
    third_party/boringssl/crypto/x509/t_x509.c \
    third_party/boringssl/crypto/x509/t_x509a.c \
    third_party/boringssl/crypto/x509/x509.c \
    third_party/boringssl/crypto/x509/x509_att.c \
    third_party/boringssl/crypto/x509/x509_cmp.c \
    third_party/boringssl/crypto/x509/x509_d2.c \
    third_party/boringssl/crypto/x509/x509_def.c \
    third_party/boringssl/crypto/x509/x509_ext.c \
    third_party/boringssl/crypto/x509/x509_lu.c \
    third_party/boringssl/crypto/x509/x509_obj.c \
    third_party/boringssl/crypto/x509/x509_r2x.c \
    third_party/boringssl/crypto/x509/x509_req.c \
    third_party/boringssl/crypto/x509/x509_set.c \
    third_party/boringssl/crypto/x509/x509_trs.c \
    third_party/boringssl/crypto/x509/x509_txt.c \
    third_party/boringssl/crypto/x509/x509_v3.c \
    third_party/boringssl/crypto/x509/x509_vfy.c \
    third_party/boringssl/crypto/x509/x509_vpm.c \
    third_party/boringssl/crypto/x509/x509cset.c \
    third_party/boringssl/crypto/x509/x509name.c \
    third_party/boringssl/crypto/x509/x509rset.c \
    third_party/boringssl/crypto/x509/x509spki.c \
    third_party/boringssl/crypto/x509/x509type.c \
    third_party/boringssl/crypto/x509/x_algor.c \
    third_party/boringssl/crypto/x509/x_all.c \
    third_party/boringssl/crypto/x509/x_attrib.c \
    third_party/boringssl/crypto/x509/x_crl.c \
    third_party/boringssl/crypto/x509/x_exten.c \
    third_party/boringssl/crypto/x509/x_info.c \
    third_party/boringssl/crypto/x509/x_name.c \
    third_party/boringssl/crypto/x509/x_pkey.c \
    third_party/boringssl/crypto/x509/x_pubkey.c \
    third_party/boringssl/crypto/x509/x_req.c \
    third_party/boringssl/crypto/x509/x_sig.c \
    third_party/boringssl/crypto/x509/x_spki.c \
    third_party/boringssl/crypto/x509/x_val.c \
    third_party/boringssl/crypto/x509/x_x509.c \
    third_party/boringssl/crypto/x509/x_x509a.c \
    third_party/boringssl/crypto/x509v3/pcy_cache.c \
    third_party/boringssl/crypto/x509v3/pcy_data.c \
    third_party/boringssl/crypto/x509v3/pcy_lib.c \
    third_party/boringssl/crypto/x509v3/pcy_map.c \
    third_party/boringssl/crypto/x509v3/pcy_node.c \
    third_party/boringssl/crypto/x509v3/pcy_tree.c \
    third_party/boringssl/crypto/x509v3/v3_akey.c \
    third_party/boringssl/crypto/x509v3/v3_akeya.c \
    third_party/boringssl/crypto/x509v3/v3_alt.c \
    third_party/boringssl/crypto/x509v3/v3_bcons.c \
    third_party/boringssl/crypto/x509v3/v3_bitst.c \
    third_party/boringssl/crypto/x509v3/v3_conf.c \
    third_party/boringssl/crypto/x509v3/v3_cpols.c \
    third_party/boringssl/crypto/x509v3/v3_crld.c \
    third_party/boringssl/crypto/x509v3/v3_enum.c \
    third_party/boringssl/crypto/x509v3/v3_extku.c \
    third_party/boringssl/crypto/x509v3/v3_genn.c \
    third_party/boringssl/crypto/x509v3/v3_ia5.c \
    third_party/boringssl/crypto/x509v3/v3_info.c \
    third_party/boringssl/crypto/x509v3/v3_int.c \
    third_party/boringssl/crypto/x509v3/v3_lib.c \
    third_party/boringssl/crypto/x509v3/v3_ncons.c \
    third_party/boringssl/crypto/x509v3/v3_pci.c \
    third_party/boringssl/crypto/x509v3/v3_pcia.c \
    third_party/boringssl/crypto/x509v3/v3_pcons.c \
    third_party/boringssl/crypto/x509v3/v3_pku.c \
    third_party/boringssl/crypto/x509v3/v3_pmaps.c \
    third_party/boringssl/crypto/x509v3/v3_prn.c \
    third_party/boringssl/crypto/x509v3/v3_purp.c \
    third_party/boringssl/crypto/x509v3/v3_skey.c \
    third_party/boringssl/crypto/x509v3/v3_sxnet.c \
    third_party/boringssl/crypto/x509v3/v3_utl.c \
    third_party/boringssl/ssl/custom_extensions.c \
    third_party/boringssl/ssl/d1_both.c \
    third_party/boringssl/ssl/d1_clnt.c \
    third_party/boringssl/ssl/d1_lib.c \
    third_party/boringssl/ssl/d1_meth.c \
    third_party/boringssl/ssl/d1_pkt.c \
    third_party/boringssl/ssl/d1_srtp.c \
    third_party/boringssl/ssl/d1_srvr.c \
    third_party/boringssl/ssl/dtls_record.c \
    third_party/boringssl/ssl/pqueue/pqueue.c \
    third_party/boringssl/ssl/s3_both.c \
    third_party/boringssl/ssl/s3_clnt.c \
    third_party/boringssl/ssl/s3_enc.c \
    third_party/boringssl/ssl/s3_lib.c \
    third_party/boringssl/ssl/s3_meth.c \
    third_party/boringssl/ssl/s3_pkt.c \
    third_party/boringssl/ssl/s3_srvr.c \
    third_party/boringssl/ssl/ssl_aead_ctx.c \
    third_party/boringssl/ssl/ssl_asn1.c \
    third_party/boringssl/ssl/ssl_buffer.c \
    third_party/boringssl/ssl/ssl_cert.c \
    third_party/boringssl/ssl/ssl_cipher.c \
    third_party/boringssl/ssl/ssl_file.c \
    third_party/boringssl/ssl/ssl_lib.c \
    third_party/boringssl/ssl/ssl_rsa.c \
    third_party/boringssl/ssl/ssl_session.c \
    third_party/boringssl/ssl/ssl_stat.c \
    third_party/boringssl/ssl/t1_enc.c \
    third_party/boringssl/ssl/t1_lib.c \
    third_party/boringssl/ssl/tls_record.c \
    , $ext_shared, , -Wall -Werror \
    -Wno-parentheses-equality -Wno-unused-value -std=c11 \
    -fvisibility=hidden -DOPENSSL_NO_ASM -D_GNU_SOURCE -DWIN32_LEAN_AND_MEAN \
    -D_HAS_EXCEPTIONS=0 -DNOMINMAX)

  PHP_ADD_BUILD_DIR($ext_builddir/src/php/ext/grpc)

  PHP_ADD_BUILD_DIR($ext_builddir/src/boringssl)
  PHP_ADD_BUILD_DIR($ext_builddir/src/core/ext/census)
  PHP_ADD_BUILD_DIR($ext_builddir/src/core/ext/client_config)
  PHP_ADD_BUILD_DIR($ext_builddir/src/core/ext/lb_policy/grpclb)
  PHP_ADD_BUILD_DIR($ext_builddir/src/core/ext/lb_policy/grpclb/proto/grpc/lb/v0)
  PHP_ADD_BUILD_DIR($ext_builddir/src/core/ext/lb_policy/pick_first)
  PHP_ADD_BUILD_DIR($ext_builddir/src/core/ext/lb_policy/round_robin)
  PHP_ADD_BUILD_DIR($ext_builddir/src/core/ext/load_reporting)
  PHP_ADD_BUILD_DIR($ext_builddir/src/core/ext/resolver/dns/native)
  PHP_ADD_BUILD_DIR($ext_builddir/src/core/ext/resolver/sockaddr)
  PHP_ADD_BUILD_DIR($ext_builddir/src/core/ext/transport/chttp2/alpn)
  PHP_ADD_BUILD_DIR($ext_builddir/src/core/ext/transport/chttp2/client/insecure)
  PHP_ADD_BUILD_DIR($ext_builddir/src/core/ext/transport/chttp2/client/secure)
  PHP_ADD_BUILD_DIR($ext_builddir/src/core/ext/transport/chttp2/server/insecure)
  PHP_ADD_BUILD_DIR($ext_builddir/src/core/ext/transport/chttp2/server/secure)
  PHP_ADD_BUILD_DIR($ext_builddir/src/core/ext/transport/chttp2/transport)
  PHP_ADD_BUILD_DIR($ext_builddir/src/core/lib/channel)
  PHP_ADD_BUILD_DIR($ext_builddir/src/core/lib/compression)
  PHP_ADD_BUILD_DIR($ext_builddir/src/core/lib/debug)
  PHP_ADD_BUILD_DIR($ext_builddir/src/core/lib/http)
  PHP_ADD_BUILD_DIR($ext_builddir/src/core/lib/iomgr)
  PHP_ADD_BUILD_DIR($ext_builddir/src/core/lib/json)
  PHP_ADD_BUILD_DIR($ext_builddir/src/core/lib/load_reporting)
  PHP_ADD_BUILD_DIR($ext_builddir/src/core/lib/profiling)
  PHP_ADD_BUILD_DIR($ext_builddir/src/core/lib/security)
  PHP_ADD_BUILD_DIR($ext_builddir/src/core/lib/support)
  PHP_ADD_BUILD_DIR($ext_builddir/src/core/lib/surface)
  PHP_ADD_BUILD_DIR($ext_builddir/src/core/lib/transport)
  PHP_ADD_BUILD_DIR($ext_builddir/src/core/lib/tsi)
  PHP_ADD_BUILD_DIR($ext_builddir/src/core/plugin_registry)
  PHP_ADD_BUILD_DIR($ext_builddir/third_party/boringssl/crypto)
  PHP_ADD_BUILD_DIR($ext_builddir/third_party/boringssl/crypto/aes)
  PHP_ADD_BUILD_DIR($ext_builddir/third_party/boringssl/crypto/asn1)
  PHP_ADD_BUILD_DIR($ext_builddir/third_party/boringssl/crypto/base64)
  PHP_ADD_BUILD_DIR($ext_builddir/third_party/boringssl/crypto/bio)
  PHP_ADD_BUILD_DIR($ext_builddir/third_party/boringssl/crypto/bn)
  PHP_ADD_BUILD_DIR($ext_builddir/third_party/boringssl/crypto/bn/asm)
  PHP_ADD_BUILD_DIR($ext_builddir/third_party/boringssl/crypto/buf)
  PHP_ADD_BUILD_DIR($ext_builddir/third_party/boringssl/crypto/bytestring)
  PHP_ADD_BUILD_DIR($ext_builddir/third_party/boringssl/crypto/chacha)
  PHP_ADD_BUILD_DIR($ext_builddir/third_party/boringssl/crypto/cipher)
  PHP_ADD_BUILD_DIR($ext_builddir/third_party/boringssl/crypto/cmac)
  PHP_ADD_BUILD_DIR($ext_builddir/third_party/boringssl/crypto/conf)
  PHP_ADD_BUILD_DIR($ext_builddir/third_party/boringssl/crypto/curve25519)
  PHP_ADD_BUILD_DIR($ext_builddir/third_party/boringssl/crypto/des)
  PHP_ADD_BUILD_DIR($ext_builddir/third_party/boringssl/crypto/dh)
  PHP_ADD_BUILD_DIR($ext_builddir/third_party/boringssl/crypto/digest)
  PHP_ADD_BUILD_DIR($ext_builddir/third_party/boringssl/crypto/dsa)
  PHP_ADD_BUILD_DIR($ext_builddir/third_party/boringssl/crypto/ec)
  PHP_ADD_BUILD_DIR($ext_builddir/third_party/boringssl/crypto/ecdh)
  PHP_ADD_BUILD_DIR($ext_builddir/third_party/boringssl/crypto/ecdsa)
  PHP_ADD_BUILD_DIR($ext_builddir/third_party/boringssl/crypto/engine)
  PHP_ADD_BUILD_DIR($ext_builddir/third_party/boringssl/crypto/err)
  PHP_ADD_BUILD_DIR($ext_builddir/third_party/boringssl/crypto/evp)
  PHP_ADD_BUILD_DIR($ext_builddir/third_party/boringssl/crypto/hkdf)
  PHP_ADD_BUILD_DIR($ext_builddir/third_party/boringssl/crypto/hmac)
  PHP_ADD_BUILD_DIR($ext_builddir/third_party/boringssl/crypto/lhash)
  PHP_ADD_BUILD_DIR($ext_builddir/third_party/boringssl/crypto/md4)
  PHP_ADD_BUILD_DIR($ext_builddir/third_party/boringssl/crypto/md5)
  PHP_ADD_BUILD_DIR($ext_builddir/third_party/boringssl/crypto/modes)
  PHP_ADD_BUILD_DIR($ext_builddir/third_party/boringssl/crypto/obj)
  PHP_ADD_BUILD_DIR($ext_builddir/third_party/boringssl/crypto/pem)
  PHP_ADD_BUILD_DIR($ext_builddir/third_party/boringssl/crypto/pkcs8)
  PHP_ADD_BUILD_DIR($ext_builddir/third_party/boringssl/crypto/poly1305)
  PHP_ADD_BUILD_DIR($ext_builddir/third_party/boringssl/crypto/rand)
  PHP_ADD_BUILD_DIR($ext_builddir/third_party/boringssl/crypto/rc4)
  PHP_ADD_BUILD_DIR($ext_builddir/third_party/boringssl/crypto/rsa)
  PHP_ADD_BUILD_DIR($ext_builddir/third_party/boringssl/crypto/sha)
  PHP_ADD_BUILD_DIR($ext_builddir/third_party/boringssl/crypto/stack)
  PHP_ADD_BUILD_DIR($ext_builddir/third_party/boringssl/crypto/x509)
  PHP_ADD_BUILD_DIR($ext_builddir/third_party/boringssl/crypto/x509v3)
  PHP_ADD_BUILD_DIR($ext_builddir/third_party/boringssl/ssl)
  PHP_ADD_BUILD_DIR($ext_builddir/third_party/boringssl/ssl/pqueue)
  PHP_ADD_BUILD_DIR($ext_builddir/third_party/nanopb)
fi<|MERGE_RESOLUTION|>--- conflicted
+++ resolved
@@ -80,67 +80,7 @@
     src/core/lib/support/tmpfile_posix.c \
     src/core/lib/support/tmpfile_win32.c \
     src/core/lib/support/wrap_memcpy.c \
-<<<<<<< HEAD
-    src/core/ext/census/context.c \
-    src/core/ext/census/grpc_context.c \
-    src/core/ext/census/grpc_filter.c \
-    src/core/ext/census/grpc_plugin.c \
-    src/core/ext/census/initialize.c \
-    src/core/ext/census/mlog.c \
-    src/core/ext/census/operation.c \
-    src/core/ext/census/placeholders.c \
-    src/core/ext/census/tracing.c \
-    src/core/ext/client_config/channel_connectivity.c \
-    src/core/ext/client_config/client_channel.c \
-    src/core/ext/client_config/client_channel_factory.c \
-    src/core/ext/client_config/client_config.c \
-    src/core/ext/client_config/connector.c \
-    src/core/ext/client_config/default_initial_connect_string.c \
-    src/core/ext/client_config/initial_connect_string.c \
-    src/core/ext/client_config/lb_policy.c \
-    src/core/ext/client_config/lb_policy_factory.c \
-    src/core/ext/client_config/lb_policy_registry.c \
-    src/core/ext/client_config/resolver.c \
-    src/core/ext/client_config/resolver_factory.c \
-    src/core/ext/client_config/resolver_registry.c \
-    src/core/ext/client_config/subchannel.c \
-    src/core/ext/client_config/subchannel_call_holder.c \
-    src/core/ext/client_config/subchannel_index.c \
-    src/core/ext/client_config/uri_parser.c \
-    src/core/ext/lb_policy/grpclb/load_balancer_api.c \
-    src/core/ext/lb_policy/grpclb/proto/grpc/lb/v0/load_balancer.pb.c \
-    src/core/ext/lb_policy/pick_first/pick_first.c \
-    src/core/ext/lb_policy/round_robin/round_robin.c \
     src/core/ext/load_reporting/load_reporting_filter.c \
-    src/core/ext/resolver/dns/native/dns_resolver.c \
-    src/core/ext/resolver/sockaddr/sockaddr_resolver.c \
-    src/core/ext/transport/chttp2/client/insecure/channel_create.c \
-    src/core/ext/transport/chttp2/client/secure/secure_channel_create.c \
-    src/core/ext/transport/chttp2/server/insecure/server_chttp2.c \
-    src/core/ext/transport/chttp2/server/secure/server_secure_chttp2.c \
-    src/core/ext/transport/chttp2/transport/alpn.c \
-    src/core/ext/transport/chttp2/transport/bin_encoder.c \
-    src/core/ext/transport/chttp2/transport/chttp2_transport.c \
-    src/core/ext/transport/chttp2/transport/frame_data.c \
-    src/core/ext/transport/chttp2/transport/frame_goaway.c \
-    src/core/ext/transport/chttp2/transport/frame_ping.c \
-    src/core/ext/transport/chttp2/transport/frame_rst_stream.c \
-    src/core/ext/transport/chttp2/transport/frame_settings.c \
-    src/core/ext/transport/chttp2/transport/frame_window_update.c \
-    src/core/ext/transport/chttp2/transport/hpack_encoder.c \
-    src/core/ext/transport/chttp2/transport/hpack_parser.c \
-    src/core/ext/transport/chttp2/transport/hpack_table.c \
-    src/core/ext/transport/chttp2/transport/huffsyms.c \
-    src/core/ext/transport/chttp2/transport/incoming_metadata.c \
-    src/core/ext/transport/chttp2/transport/parsing.c \
-    src/core/ext/transport/chttp2/transport/status_conversion.c \
-    src/core/ext/transport/chttp2/transport/stream_lists.c \
-    src/core/ext/transport/chttp2/transport/stream_map.c \
-    src/core/ext/transport/chttp2/transport/timeout_encoding.c \
-    src/core/ext/transport/chttp2/transport/varint.c \
-    src/core/ext/transport/chttp2/transport/writing.c \
-=======
->>>>>>> 361be66c
     src/core/lib/channel/channel_args.c \
     src/core/lib/channel/channel_stack.c \
     src/core/lib/channel/channel_stack_builder.c \
@@ -197,24 +137,7 @@
     src/core/lib/json/json_reader.c \
     src/core/lib/json/json_string.c \
     src/core/lib/json/json_writer.c \
-<<<<<<< HEAD
     src/core/lib/load_reporting/load_reporting.c \
-    src/core/lib/security/b64.c \
-    src/core/lib/security/client_auth_filter.c \
-    src/core/lib/security/credentials.c \
-    src/core/lib/security/credentials_metadata.c \
-    src/core/lib/security/credentials_posix.c \
-    src/core/lib/security/credentials_win32.c \
-    src/core/lib/security/google_default_credentials.c \
-    src/core/lib/security/handshake.c \
-    src/core/lib/security/json_token.c \
-    src/core/lib/security/jwt_verifier.c \
-    src/core/lib/security/secure_endpoint.c \
-    src/core/lib/security/security_connector.c \
-    src/core/lib/security/security_context.c \
-    src/core/lib/security/server_auth_filter.c \
-=======
->>>>>>> 361be66c
     src/core/lib/surface/alarm.c \
     src/core/lib/surface/api_trace.c \
     src/core/lib/surface/byte_buffer.c \
