--- conflicted
+++ resolved
@@ -96,26 +96,20 @@
   gpr_ref(&r->pending_queries);
 }
 
-<<<<<<< HEAD
-static void grpc_ares_request_unref(grpc_ares_request *r) {
-=======
-static void grpc_ares_request_unref(grpc_exec_ctx* exec_ctx,
-                                    grpc_ares_request* r) {
->>>>>>> d9da7387
+static void grpc_ares_request_unref(grpc_ares_request* r) {
   /* If there are no pending queries, invoke on_done callback and destroy the
      request */
   if (gpr_unref(&r->pending_queries)) {
     /* TODO(zyc): Sort results with RFC6724 before invoking on_done. */
-    if (/*might be dangerous */ exec_ctx == NULL) {
+    if (exec_ctx == NULL) {
       /* A new exec_ctx is created here, as the c-ares interface does not
          provide one in ares_host_callback. It's safe to schedule on_done with
          the newly created exec_ctx, since the caller has been warned not to
          acquire locks in on_done. ares_dns_resolver is using combiner to
          protect resources needed by on_done. */
       ExecCtx _local_exec_ctx;
-      GRPC_CLOSURE_SCHED(/* might be dangerous &new_exec_ctx, */ r->on_done,
-                         r->error);
-      grpc_exec_ctx_finish(/*&new_exec_ctx*/);
+      GRPC_CLOSURE_SCHED(r->on_done, r->error);
+      grpc_exec_ctx_finish();
     } else {
       GRPC_CLOSURE_SCHED(r->on_done, r->error);
     }
@@ -138,14 +132,8 @@
   return hr;
 }
 
-<<<<<<< HEAD
-static void destroy_hostbyname_request(grpc_ares_hostbyname_request *hr) {
+static void destroy_hostbyname_request(grpc_ares_hostbyname_request* hr) {
   grpc_ares_request_unref(hr->parent_request);
-=======
-static void destroy_hostbyname_request(grpc_exec_ctx* exec_ctx,
-                                       grpc_ares_hostbyname_request* hr) {
-  grpc_ares_request_unref(exec_ctx, hr->parent_request);
->>>>>>> d9da7387
   gpr_free(hr->host);
   gpr_free(hr);
 }
@@ -230,20 +218,13 @@
     }
   }
   gpr_mu_unlock(&r->mu);
-  destroy_hostbyname_request(/* might be dangerous */ hr);
-}
-
-<<<<<<< HEAD
-static void on_srv_query_done_cb(void *arg, int status, int timeouts,
-                                 unsigned char *abuf, int alen) {
-  grpc_ares_request *r = (grpc_ares_request *)arg;
-  ExecCtx _local_exec_ctx;
-=======
+  destroy_hostbyname_request(hr);
+}
+
 static void on_srv_query_done_cb(void* arg, int status, int timeouts,
                                  unsigned char* abuf, int alen) {
   grpc_ares_request* r = (grpc_ares_request*)arg;
-  grpc_exec_ctx exec_ctx = GRPC_EXEC_CTX_INIT;
->>>>>>> d9da7387
+  ExecCtx _local_exec_ctx;
   gpr_log(GPR_DEBUG, "on_query_srv_done_cb");
   if (status == ARES_SUCCESS) {
     gpr_log(GPR_DEBUG, "on_query_srv_done_cb ARES_SUCCESS");
@@ -343,26 +324,14 @@
   grpc_ares_request_unref(r);
 }
 
-<<<<<<< HEAD
-static grpc_ares_request *grpc_dns_lookup_ares_impl(
-    const char *dns_server, const char *name, const char *default_port,
-    grpc_pollset_set *interested_parties, grpc_closure *on_done,
-    grpc_lb_addresses **addrs, bool check_grpclb, char **service_config_json) {
-  grpc_error *error = GRPC_ERROR_NONE;
-  grpc_ares_hostbyname_request *hr = NULL;
-  grpc_ares_request *r = NULL;
-  ares_channel *channel = NULL;
-=======
 static grpc_ares_request* grpc_dns_lookup_ares_impl(
-    grpc_exec_ctx* exec_ctx, const char* dns_server, const char* name,
-    const char* default_port, grpc_pollset_set* interested_parties,
-    grpc_closure* on_done, grpc_lb_addresses** addrs, bool check_grpclb,
-    char** service_config_json) {
+    const char* dns_server, const char* name, const char* default_port,
+    grpc_pollset_set* interested_parties, grpc_closure* on_done,
+    grpc_lb_addresses** addrs, bool check_grpclb, char** service_config_json) {
   grpc_error* error = GRPC_ERROR_NONE;
   grpc_ares_hostbyname_request* hr = NULL;
   grpc_ares_request* r = NULL;
   ares_channel* channel = NULL;
->>>>>>> d9da7387
   /* TODO(zyc): Enable tracing after #9603 is checked in */
   /* if (grpc_dns_trace) {
       gpr_log(GPR_DEBUG, "resolve_address (blocking): name=%s, default_port=%s",
@@ -475,23 +444,13 @@
   return NULL;
 }
 
-<<<<<<< HEAD
-grpc_ares_request *(*grpc_dns_lookup_ares)(
-    const char *dns_server, const char *name, const char *default_port,
-    grpc_pollset_set *interested_parties, grpc_closure *on_done,
-    grpc_lb_addresses **addrs, bool check_grpclb,
-    char **service_config_json) = grpc_dns_lookup_ares_impl;
-
-void grpc_cancel_ares_request(grpc_ares_request *r) {
-=======
 grpc_ares_request* (*grpc_dns_lookup_ares)(
-    grpc_exec_ctx* exec_ctx, const char* dns_server, const char* name,
-    const char* default_port, grpc_pollset_set* interested_parties,
-    grpc_closure* on_done, grpc_lb_addresses** addrs, bool check_grpclb,
+    const char* dns_server, const char* name, const char* default_port,
+    grpc_pollset_set* interested_parties, grpc_closure* on_done,
+    grpc_lb_addresses** addrs, bool check_grpclb,
     char** service_config_json) = grpc_dns_lookup_ares_impl;
 
-void grpc_cancel_ares_request(grpc_exec_ctx* exec_ctx, grpc_ares_request* r) {
->>>>>>> d9da7387
+void grpc_cancel_ares_request(grpc_ares_request* r) {
   if (grpc_dns_lookup_ares == grpc_dns_lookup_ares_impl) {
     grpc_ares_ev_driver_shutdown(r->ev_driver);
   }
@@ -536,18 +495,10 @@
   grpc_closure on_dns_lookup_done;
 } grpc_resolve_address_ares_request;
 
-<<<<<<< HEAD
-static void on_dns_lookup_done_cb(void *arg, grpc_error *error) {
-  grpc_resolve_address_ares_request *r =
-      (grpc_resolve_address_ares_request *)arg;
-  grpc_resolved_addresses **resolved_addresses = r->addrs_out;
-=======
-static void on_dns_lookup_done_cb(grpc_exec_ctx* exec_ctx, void* arg,
-                                  grpc_error* error) {
+static void on_dns_lookup_done_cb(void* arg, grpc_error* error) {
   grpc_resolve_address_ares_request* r =
       (grpc_resolve_address_ares_request*)arg;
   grpc_resolved_addresses** resolved_addresses = r->addrs_out;
->>>>>>> d9da7387
   if (r->lb_addrs == NULL || r->lb_addrs->num_addresses == 0) {
     *resolved_addresses = NULL;
   } else {
@@ -567,24 +518,13 @@
   gpr_free(r);
 }
 
-<<<<<<< HEAD
-static void grpc_resolve_address_ares_impl(const char *name,
-                                           const char *default_port,
-                                           grpc_pollset_set *interested_parties,
-                                           grpc_closure *on_done,
-                                           grpc_resolved_addresses **addrs) {
-  grpc_resolve_address_ares_request *r =
-      (grpc_resolve_address_ares_request *)gpr_zalloc(
-=======
-static void grpc_resolve_address_ares_impl(grpc_exec_ctx* exec_ctx,
-                                           const char* name,
+static void grpc_resolve_address_ares_impl(const char* name,
                                            const char* default_port,
                                            grpc_pollset_set* interested_parties,
                                            grpc_closure* on_done,
                                            grpc_resolved_addresses** addrs) {
   grpc_resolve_address_ares_request* r =
       (grpc_resolve_address_ares_request*)gpr_zalloc(
->>>>>>> d9da7387
           sizeof(grpc_resolve_address_ares_request));
   r->addrs_out = addrs;
   r->on_resolve_address_done = on_done;
@@ -597,14 +537,8 @@
 }
 
 void (*grpc_resolve_address_ares)(
-<<<<<<< HEAD
-    const char *name, const char *default_port,
-    grpc_pollset_set *interested_parties, grpc_closure *on_done,
-    grpc_resolved_addresses **addrs) = grpc_resolve_address_ares_impl;
-=======
-    grpc_exec_ctx* exec_ctx, const char* name, const char* default_port,
+    const char* name, const char* default_port,
     grpc_pollset_set* interested_parties, grpc_closure* on_done,
     grpc_resolved_addresses** addrs) = grpc_resolve_address_ares_impl;
->>>>>>> d9da7387
 
 #endif /* GRPC_ARES == 1 && !defined(GRPC_UV) */