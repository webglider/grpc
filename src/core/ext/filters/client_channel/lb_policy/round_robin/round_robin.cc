/*
 *
 * Copyright 2015 gRPC authors.
 *
 * Licensed under the Apache License, Version 2.0 (the "License");
 * you may not use this file except in compliance with the License.
 * You may obtain a copy of the License at
 *
 *     http://www.apache.org/licenses/LICENSE-2.0
 *
 * Unless required by applicable law or agreed to in writing, software
 * distributed under the License is distributed on an "AS IS" BASIS,
 * WITHOUT WARRANTIES OR CONDITIONS OF ANY KIND, either express or implied.
 * See the License for the specific language governing permissions and
 * limitations under the License.
 *
 */

/** Round Robin Policy.
 *
 * Before every pick, the \a get_next_ready_subchannel_index_locked function
 * returns the p->subchannel_list->subchannels index for next subchannel,
 * respecting the relative order of the addresses provided upon creation or
 * updates. Note however that updates will start picking from the beginning of
 * the updated list. */

#include <string.h>

#include <grpc/support/alloc.h>

#include "src/core/ext/filters/client_channel/lb_policy/subchannel_list.h"
#include "src/core/ext/filters/client_channel/lb_policy_registry.h"
#include "src/core/ext/filters/client_channel/subchannel.h"
#include "src/core/ext/filters/client_channel/subchannel_index.h"
#include "src/core/lib/channel/channel_args.h"
#include "src/core/lib/debug/trace.h"
#include "src/core/lib/iomgr/combiner.h"
#include "src/core/lib/iomgr/sockaddr_utils.h"
#include "src/core/lib/transport/connectivity_state.h"
#include "src/core/lib/transport/static_metadata.h"

grpc_core::TraceFlag grpc_lb_round_robin_trace(false, "round_robin");

/** List of entities waiting for a pick.
 *
 * Once a pick is available, \a target is updated and \a on_complete called. */
typedef struct pending_pick {
  struct pending_pick* next;

  /* output argument where to store the pick()ed user_data. It'll be NULL if no
   * such data is present or there's an error (the definite test for errors is
   * \a target being NULL). */
  void** user_data;

  /* bitmask passed to pick() and used for selective cancelling. See
   * grpc_lb_policy_cancel_picks() */
  uint32_t initial_metadata_flags;

  /* output argument where to store the pick()ed connected subchannel, or NULL
   * upon error. */
  grpc_connected_subchannel** target;

  /* to be invoked once the pick() has completed (regardless of success) */
  grpc_closure* on_complete;
} pending_pick;

typedef struct round_robin_lb_policy {
  /** base policy: must be first */
  grpc_lb_policy base;

  grpc_lb_subchannel_list* subchannel_list;

  /** have we started picking? */
  bool started_picking;
  /** are we shutting down? */
  bool shutdown;
  /** List of picks that are waiting on connectivity */
  pending_pick* pending_picks;

  /** our connectivity state tracker */
  grpc_connectivity_state_tracker state_tracker;

  /** Index into subchannels for last pick. */
  size_t last_ready_subchannel_index;

  /** Latest version of the subchannel list.
   * Subchannel connectivity callbacks will only promote updated subchannel
   * lists if they equal \a latest_pending_subchannel_list. In other words,
   * racing callbacks that reference outdated subchannel lists won't perform any
   * update. */
  grpc_lb_subchannel_list* latest_pending_subchannel_list;
} round_robin_lb_policy;

/** Returns the index into p->subchannel_list->subchannels of the next
 * subchannel in READY state, or p->subchannel_list->num_subchannels if no
 * subchannel is READY.
 *
 * Note that this function does *not* update p->last_ready_subchannel_index.
 * The caller must do that if it returns a pick. */
static size_t get_next_ready_subchannel_index_locked(
    const round_robin_lb_policy* p) {
  GPR_ASSERT(p->subchannel_list != nullptr);
  if (grpc_lb_round_robin_trace.enabled()) {
    gpr_log(GPR_INFO,
            "[RR %p] getting next ready subchannel (out of %lu), "
            "last_ready_subchannel_index=%lu",
            (void*)p, (unsigned long)p->subchannel_list->num_subchannels,
            (unsigned long)p->last_ready_subchannel_index);
  }
  for (size_t i = 0; i < p->subchannel_list->num_subchannels; ++i) {
    const size_t index = (i + p->last_ready_subchannel_index + 1) %
                         p->subchannel_list->num_subchannels;
    if (grpc_lb_round_robin_trace.enabled()) {
      gpr_log(
          GPR_DEBUG,
          "[RR %p] checking subchannel %p, subchannel_list %p, index %lu: "
          "state=%s",
          (void*)p, (void*)p->subchannel_list->subchannels[index].subchannel,
          (void*)p->subchannel_list, (unsigned long)index,
          grpc_connectivity_state_name(
              p->subchannel_list->subchannels[index].curr_connectivity_state));
    }
    if (p->subchannel_list->subchannels[index].curr_connectivity_state ==
        GRPC_CHANNEL_READY) {
      if (grpc_lb_round_robin_trace.enabled()) {
        gpr_log(GPR_DEBUG,
                "[RR %p] found next ready subchannel (%p) at index %lu of "
                "subchannel_list %p",
                (void*)p,
                (void*)p->subchannel_list->subchannels[index].subchannel,
                (unsigned long)index, (void*)p->subchannel_list);
      }
      return index;
    }
  }
  if (grpc_lb_round_robin_trace.enabled()) {
    gpr_log(GPR_DEBUG, "[RR %p] no subchannels in ready state", (void*)p);
  }
  return p->subchannel_list->num_subchannels;
}

// Sets p->last_ready_subchannel_index to last_ready_index.
static void update_last_ready_subchannel_index_locked(round_robin_lb_policy* p,
                                                      size_t last_ready_index) {
  GPR_ASSERT(last_ready_index < p->subchannel_list->num_subchannels);
  p->last_ready_subchannel_index = last_ready_index;
  if (grpc_lb_round_robin_trace.enabled()) {
    gpr_log(GPR_DEBUG,
            "[RR %p] setting last_ready_subchannel_index=%lu (SC %p, CSC %p)",
            (void*)p, (unsigned long)last_ready_index,
            (void*)p->subchannel_list->subchannels[last_ready_index].subchannel,
            (void*)p->subchannel_list->subchannels[last_ready_index]
                .connected_subchannel);
  }
}

static void rr_destroy(grpc_lb_policy* pol) {
  round_robin_lb_policy* p = (round_robin_lb_policy*)pol;
  if (grpc_lb_round_robin_trace.enabled()) {
    gpr_log(GPR_DEBUG, "[RR %p] Destroying Round Robin policy at %p",
            (void*)pol, (void*)pol);
  }
  GPR_ASSERT(p->subchannel_list == nullptr);
  GPR_ASSERT(p->latest_pending_subchannel_list == nullptr);
  grpc_connectivity_state_destroy(&p->state_tracker);
  grpc_subchannel_index_unref();
  gpr_free(p);
}

<<<<<<< HEAD
static void shutdown_locked(round_robin_lb_policy* p, grpc_error* error) {
=======
static void rr_shutdown_locked(grpc_exec_ctx* exec_ctx, grpc_lb_policy* pol) {
  round_robin_lb_policy* p = (round_robin_lb_policy*)pol;
  grpc_error* error = GRPC_ERROR_CREATE_FROM_STATIC_STRING("Channel shutdown");
>>>>>>> 05cd3102
  if (grpc_lb_round_robin_trace.enabled()) {
    gpr_log(GPR_DEBUG, "[RR %p] Shutting down", p);
  }
  p->shutdown = true;
  pending_pick* pp;
  while ((pp = p->pending_picks) != nullptr) {
    p->pending_picks = pp->next;
    *pp->target = nullptr;
    GRPC_CLOSURE_SCHED(pp->on_complete, GRPC_ERROR_REF(error));
    gpr_free(pp);
  }
  grpc_connectivity_state_set(&p->state_tracker, GRPC_CHANNEL_SHUTDOWN,
                              GRPC_ERROR_REF(error), "rr_shutdown");
  if (p->subchannel_list != nullptr) {
    grpc_lb_subchannel_list_shutdown_and_unref(p->subchannel_list,
                                               "sl_shutdown_rr_shutdown");
    p->subchannel_list = nullptr;
  }
  if (p->latest_pending_subchannel_list != nullptr) {
    grpc_lb_subchannel_list_shutdown_and_unref(
        p->latest_pending_subchannel_list, "sl_shutdown_pending_rr_shutdown");
    p->latest_pending_subchannel_list = nullptr;
  }
  grpc_lb_policy_try_reresolve(exec_ctx, &p->base, &grpc_lb_round_robin_trace,
                               GRPC_ERROR_CANCELLED);
  GRPC_ERROR_UNREF(error);
}

<<<<<<< HEAD
static void rr_shutdown_locked(grpc_lb_policy* pol) {
  round_robin_lb_policy* p = (round_robin_lb_policy*)pol;
  shutdown_locked(p, GRPC_ERROR_CREATE_FROM_STATIC_STRING("Channel Shutdown"));
}

static void rr_cancel_pick_locked(grpc_lb_policy* pol,
=======
static void rr_cancel_pick_locked(grpc_exec_ctx* exec_ctx, grpc_lb_policy* pol,
>>>>>>> 05cd3102
                                  grpc_connected_subchannel** target,
                                  grpc_error* error) {
  round_robin_lb_policy* p = (round_robin_lb_policy*)pol;
  pending_pick* pp = p->pending_picks;
  p->pending_picks = nullptr;
  while (pp != nullptr) {
    pending_pick* next = pp->next;
    if (pp->target == target) {
      *target = nullptr;
      GRPC_CLOSURE_SCHED(pp->on_complete,
                         GRPC_ERROR_CREATE_REFERENCING_FROM_STATIC_STRING(
                             "Pick cancelled", &error, 1));
      gpr_free(pp);
    } else {
      pp->next = p->pending_picks;
      p->pending_picks = pp;
    }
    pp = next;
  }
  GRPC_ERROR_UNREF(error);
}

static void rr_cancel_picks_locked(grpc_lb_policy* pol,
                                   uint32_t initial_metadata_flags_mask,
                                   uint32_t initial_metadata_flags_eq,
                                   grpc_error* error) {
  round_robin_lb_policy* p = (round_robin_lb_policy*)pol;
  pending_pick* pp = p->pending_picks;
  p->pending_picks = nullptr;
  while (pp != nullptr) {
    pending_pick* next = pp->next;
    if ((pp->initial_metadata_flags & initial_metadata_flags_mask) ==
        initial_metadata_flags_eq) {
      *pp->target = nullptr;
      GRPC_CLOSURE_SCHED(pp->on_complete,
                         GRPC_ERROR_CREATE_REFERENCING_FROM_STATIC_STRING(
                             "Pick cancelled", &error, 1));
      gpr_free(pp);
    } else {
      pp->next = p->pending_picks;
      p->pending_picks = pp;
    }
    pp = next;
  }
  GRPC_ERROR_UNREF(error);
}

static void start_picking_locked(round_robin_lb_policy* p) {
  p->started_picking = true;
  for (size_t i = 0; i < p->subchannel_list->num_subchannels; i++) {
<<<<<<< HEAD
    grpc_lb_subchannel_list_ref_for_connectivity_watch(p->subchannel_list,
                                                       "connectivity_watch");
    grpc_lb_subchannel_data_start_connectivity_watch(
        &p->subchannel_list->subchannels[i]);
=======
    if (p->subchannel_list->subchannels[i].subchannel != nullptr) {
      grpc_lb_subchannel_list_ref_for_connectivity_watch(p->subchannel_list,
                                                         "connectivity_watch");
      grpc_lb_subchannel_data_start_connectivity_watch(
          exec_ctx, &p->subchannel_list->subchannels[i]);
    }
>>>>>>> 05cd3102
  }
}

static void rr_exit_idle_locked(grpc_lb_policy* pol) {
  round_robin_lb_policy* p = (round_robin_lb_policy*)pol;
  if (!p->started_picking) {
    start_picking_locked(p);
  }
}

static int rr_pick_locked(grpc_lb_policy* pol,
                          const grpc_lb_policy_pick_args* pick_args,
                          grpc_connected_subchannel** target,
                          grpc_call_context_element* context, void** user_data,
                          grpc_closure* on_complete) {
  round_robin_lb_policy* p = (round_robin_lb_policy*)pol;
  if (grpc_lb_round_robin_trace.enabled()) {
    gpr_log(GPR_INFO, "[RR %p] Trying to pick (shutdown: %d)", (void*)pol,
            p->shutdown);
  }
  GPR_ASSERT(!p->shutdown);
  if (p->subchannel_list != nullptr) {
    const size_t next_ready_index = get_next_ready_subchannel_index_locked(p);
    if (next_ready_index < p->subchannel_list->num_subchannels) {
      /* readily available, report right away */
      grpc_lb_subchannel_data* sd =
          &p->subchannel_list->subchannels[next_ready_index];
      *target =
          GRPC_CONNECTED_SUBCHANNEL_REF(sd->connected_subchannel, "rr_picked");
      if (user_data != nullptr) {
        *user_data = sd->user_data;
      }
      if (grpc_lb_round_robin_trace.enabled()) {
        gpr_log(
            GPR_DEBUG,
            "[RR %p] Picked target <-- Subchannel %p (connected %p) (sl %p, "
            "index %lu)",
            (void*)p, (void*)sd->subchannel, (void*)*target,
            (void*)sd->subchannel_list, (unsigned long)next_ready_index);
      }
      /* only advance the last picked pointer if the selection was used */
      update_last_ready_subchannel_index_locked(p, next_ready_index);
      return 1;
    }
  }
  /* no pick currently available. Save for later in list of pending picks */
  if (!p->started_picking) {
    start_picking_locked(p);
  }
  pending_pick* pp = (pending_pick*)gpr_malloc(sizeof(*pp));
  pp->next = p->pending_picks;
  pp->target = target;
  pp->on_complete = on_complete;
  pp->initial_metadata_flags = pick_args->initial_metadata_flags;
  pp->user_data = user_data;
  p->pending_picks = pp;
  return 0;
}

static void update_state_counters_locked(grpc_lb_subchannel_data* sd) {
  grpc_lb_subchannel_list* subchannel_list = sd->subchannel_list;
  if (sd->prev_connectivity_state == GRPC_CHANNEL_READY) {
    GPR_ASSERT(subchannel_list->num_ready > 0);
    --subchannel_list->num_ready;
  } else if (sd->prev_connectivity_state == GRPC_CHANNEL_TRANSIENT_FAILURE) {
    GPR_ASSERT(subchannel_list->num_transient_failures > 0);
    --subchannel_list->num_transient_failures;
  } else if (sd->prev_connectivity_state == GRPC_CHANNEL_SHUTDOWN) {
    GPR_ASSERT(subchannel_list->num_shutdown > 0);
    --subchannel_list->num_shutdown;
  } else if (sd->prev_connectivity_state == GRPC_CHANNEL_IDLE) {
    GPR_ASSERT(subchannel_list->num_idle > 0);
    --subchannel_list->num_idle;
  }
  sd->prev_connectivity_state = sd->curr_connectivity_state;
  if (sd->curr_connectivity_state == GRPC_CHANNEL_READY) {
    ++subchannel_list->num_ready;
  } else if (sd->curr_connectivity_state == GRPC_CHANNEL_TRANSIENT_FAILURE) {
    ++subchannel_list->num_transient_failures;
  } else if (sd->curr_connectivity_state == GRPC_CHANNEL_SHUTDOWN) {
    ++subchannel_list->num_shutdown;
  } else if (sd->curr_connectivity_state == GRPC_CHANNEL_IDLE) {
    ++subchannel_list->num_idle;
  }
}

/** Sets the policy's connectivity status based on that of the passed-in \a sd
<<<<<<< HEAD
 * (the grpc_lb_subchannel_data associted with the updated subchannel) and the
 * subchannel list \a sd belongs to (sd->subchannel_list). \a error will only be
 * used upon policy transition to TRANSIENT_FAILURE or SHUTDOWN. Returns the
 * connectivity status set. */
static grpc_connectivity_state update_lb_connectivity_status_locked(
    grpc_lb_subchannel_data* sd, grpc_error* error) {
=======
 * (the grpc_lb_subchannel_data associated with the updated subchannel) and the
 * subchannel list \a sd belongs to (sd->subchannel_list). \a error will be used
 * only if the policy transitions to state TRANSIENT_FAILURE. */
static void update_lb_connectivity_status_locked(grpc_exec_ctx* exec_ctx,
                                                 grpc_lb_subchannel_data* sd,
                                                 grpc_error* error) {
>>>>>>> 05cd3102
  /* In priority order. The first rule to match terminates the search (ie, if we
   * are on rule n, all previous rules were unfulfilled).
   *
   * 1) RULE: ANY subchannel is READY => policy is READY.
   *    CHECK: subchannel_list->num_ready > 0.
   *
   * 2) RULE: ANY subchannel is CONNECTING => policy is CONNECTING.
   *    CHECK: sd->curr_connectivity_state == CONNECTING.
   *
   * 3) RULE: ALL subchannels are SHUTDOWN => policy is IDLE (and requests
   *          re-resolution).
   *    CHECK: subchannel_list->num_shutdown ==
   *           subchannel_list->num_subchannels.
   *
   * 4) RULE: ALL subchannels are TRANSIENT_FAILURE => policy is
   *          TRANSIENT_FAILURE.
   *    CHECK: subchannel_list->num_transient_failures ==
   *           subchannel_list->num_subchannels.
   *
   * 5) RULE: ALL subchannels are IDLE => policy is IDLE.
   *    CHECK: subchannel_list->num_idle == subchannel_list->num_subchannels.
   *    (Note that all the subchannels will transition from IDLE to CONNECTING
   *    in batch when we start trying to connect.)
   */
  // TODO(juanlishen): if the subchannel states are mixed by {SHUTDOWN,
  // TRANSIENT_FAILURE}, we don't change the state. We may want to improve on
  // this.
  grpc_lb_subchannel_list* subchannel_list = sd->subchannel_list;
  round_robin_lb_policy* p = (round_robin_lb_policy*)subchannel_list->policy;
<<<<<<< HEAD
  if (subchannel_list->num_ready > 0) { /* 1) READY */
    grpc_connectivity_state_set(&p->state_tracker, GRPC_CHANNEL_READY,
                                GRPC_ERROR_NONE, "rr_ready");
    new_state = GRPC_CHANNEL_READY;
  } else if (sd->curr_connectivity_state ==
             GRPC_CHANNEL_CONNECTING) { /* 2) CONNECTING */
    grpc_connectivity_state_set(&p->state_tracker, GRPC_CHANNEL_CONNECTING,
                                GRPC_ERROR_NONE, "rr_connecting");
    new_state = GRPC_CHANNEL_CONNECTING;
  } else if (p->subchannel_list->num_shutdown ==
             p->subchannel_list->num_subchannels) { /* 3) SHUTDOWN */
    grpc_connectivity_state_set(&p->state_tracker, GRPC_CHANNEL_SHUTDOWN,
                                GRPC_ERROR_REF(error), "rr_shutdown");
    p->shutdown = true;
    new_state = GRPC_CHANNEL_SHUTDOWN;
    if (grpc_lb_round_robin_trace.enabled()) {
      gpr_log(GPR_INFO,
              "[RR %p] Shutting down: all subchannels have gone into shutdown",
              (void*)p);
    }
  } else if (subchannel_list->num_transient_failures ==
             p->subchannel_list->num_subchannels) { /* 4) TRANSIENT_FAILURE */
    grpc_connectivity_state_set(&p->state_tracker,
                                GRPC_CHANNEL_TRANSIENT_FAILURE,
                                GRPC_ERROR_REF(error), "rr_transient_failure");
    new_state = GRPC_CHANNEL_TRANSIENT_FAILURE;
  } else if (subchannel_list->num_idle ==
             p->subchannel_list->num_subchannels) { /* 5) IDLE */
    grpc_connectivity_state_set(&p->state_tracker, GRPC_CHANNEL_IDLE,
=======
  if (subchannel_list->num_ready > 0) {
    /* 1) READY */
    grpc_connectivity_state_set(exec_ctx, &p->state_tracker, GRPC_CHANNEL_READY,
                                GRPC_ERROR_NONE, "rr_ready");
  } else if (sd->curr_connectivity_state == GRPC_CHANNEL_CONNECTING) {
    /* 2) CONNECTING */
    grpc_connectivity_state_set(exec_ctx, &p->state_tracker,
                                GRPC_CHANNEL_CONNECTING, GRPC_ERROR_NONE,
                                "rr_connecting");
  } else if (subchannel_list->num_shutdown ==
             subchannel_list->num_subchannels) {
    /* 3) IDLE and re-resolve */
    grpc_connectivity_state_set(exec_ctx, &p->state_tracker, GRPC_CHANNEL_IDLE,
                                GRPC_ERROR_NONE,
                                "rr_exhausted_subchannels+reresolve");
    p->started_picking = false;
    grpc_lb_policy_try_reresolve(exec_ctx, &p->base, &grpc_lb_round_robin_trace,
                                 GRPC_ERROR_NONE);
  } else if (subchannel_list->num_transient_failures ==
             subchannel_list->num_subchannels) {
    /* 4) TRANSIENT_FAILURE */
    grpc_connectivity_state_set(exec_ctx, &p->state_tracker,
                                GRPC_CHANNEL_TRANSIENT_FAILURE,
                                GRPC_ERROR_REF(error), "rr_transient_failure");
  } else if (subchannel_list->num_idle == subchannel_list->num_subchannels) {
    /* 5) IDLE */
    grpc_connectivity_state_set(exec_ctx, &p->state_tracker, GRPC_CHANNEL_IDLE,
>>>>>>> 05cd3102
                                GRPC_ERROR_NONE, "rr_idle");
  }
  GRPC_ERROR_UNREF(error);
}

static void rr_connectivity_changed_locked(void* arg, grpc_error* error) {
  grpc_lb_subchannel_data* sd = (grpc_lb_subchannel_data*)arg;
  round_robin_lb_policy* p =
      (round_robin_lb_policy*)sd->subchannel_list->policy;
  if (grpc_lb_round_robin_trace.enabled()) {
    gpr_log(
        GPR_DEBUG,
        "[RR %p] connectivity changed for subchannel %p, subchannel_list %p: "
        "prev_state=%s new_state=%s p->shutdown=%d "
        "sd->subchannel_list->shutting_down=%d error=%s",
        (void*)p, (void*)sd->subchannel, (void*)sd->subchannel_list,
        grpc_connectivity_state_name(sd->prev_connectivity_state),
        grpc_connectivity_state_name(sd->pending_connectivity_state_unsafe),
        p->shutdown, sd->subchannel_list->shutting_down,
        grpc_error_string(error));
  }
  // If the policy is shutting down, unref and return.
  if (p->shutdown) {
    grpc_lb_subchannel_data_stop_connectivity_watch(sd);
    grpc_lb_subchannel_data_unref_subchannel(sd, "rr_shutdown");
    grpc_lb_subchannel_list_unref_for_connectivity_watch(sd->subchannel_list,
                                                         "rr_shutdown");
    return;
  }
  // If the subchannel list is shutting down, stop watching.
  if (sd->subchannel_list->shutting_down || error == GRPC_ERROR_CANCELLED) {
    grpc_lb_subchannel_data_stop_connectivity_watch(sd);
    grpc_lb_subchannel_data_unref_subchannel(sd, "rr_sl_shutdown");
    grpc_lb_subchannel_list_unref_for_connectivity_watch(sd->subchannel_list,
                                                         "rr_sl_shutdown");
    return;
  }
  // If we're still here, the notification must be for a subchannel in
  // either the current or latest pending subchannel lists.
  GPR_ASSERT(sd->subchannel_list == p->subchannel_list ||
             sd->subchannel_list == p->latest_pending_subchannel_list);
  // Now that we're inside the combiner, copy the pending connectivity
  // state (which was set by the connectivity state watcher) to
  // curr_connectivity_state, which is what we use inside of the combiner.
  sd->curr_connectivity_state = sd->pending_connectivity_state_unsafe;
  // Update state counters and new overall state.
  update_state_counters_locked(sd);
<<<<<<< HEAD
  const grpc_connectivity_state new_policy_connectivity_state =
      update_lb_connectivity_status_locked(sd, GRPC_ERROR_REF(error));
  // If the sd's new state is SHUTDOWN, unref the subchannel, and if the new
  // policy's state is SHUTDOWN, clean up.
=======
  update_lb_connectivity_status_locked(exec_ctx, sd, GRPC_ERROR_REF(error));
  // If the sd's new state is SHUTDOWN, unref the subchannel.
>>>>>>> 05cd3102
  if (sd->curr_connectivity_state == GRPC_CHANNEL_SHUTDOWN) {
    grpc_lb_subchannel_data_stop_connectivity_watch(sd);
    grpc_lb_subchannel_data_unref_subchannel(sd, "rr_connectivity_shutdown");
    grpc_lb_subchannel_list_unref_for_connectivity_watch(
<<<<<<< HEAD
        sd->subchannel_list, "rr_connectivity_shutdown");
    if (new_policy_connectivity_state == GRPC_CHANNEL_SHUTDOWN) {
      shutdown_locked(p, GRPC_ERROR_REF(error));
    }
=======
        exec_ctx, sd->subchannel_list, "rr_connectivity_shutdown");
>>>>>>> 05cd3102
  } else {  // sd not in SHUTDOWN
    if (sd->curr_connectivity_state == GRPC_CHANNEL_READY) {
      if (sd->connected_subchannel == nullptr) {
        sd->connected_subchannel = GRPC_CONNECTED_SUBCHANNEL_REF(
            grpc_subchannel_get_connected_subchannel(sd->subchannel),
            "connected");
      }
      if (sd->subchannel_list != p->subchannel_list) {
        // promote sd->subchannel_list to p->subchannel_list.
        // sd->subchannel_list must be equal to
        // p->latest_pending_subchannel_list because we have already filtered
        // for sds belonging to outdated subchannel lists.
        GPR_ASSERT(sd->subchannel_list == p->latest_pending_subchannel_list);
        GPR_ASSERT(!sd->subchannel_list->shutting_down);
        if (grpc_lb_round_robin_trace.enabled()) {
          const unsigned long num_subchannels =
              p->subchannel_list != nullptr
                  ? (unsigned long)p->subchannel_list->num_subchannels
                  : 0;
          gpr_log(GPR_DEBUG,
                  "[RR %p] phasing out subchannel list %p (size %lu) in favor "
                  "of %p (size %lu)",
                  (void*)p, (void*)p->subchannel_list, num_subchannels,
                  (void*)sd->subchannel_list, num_subchannels);
        }
        if (p->subchannel_list != nullptr) {
          // dispose of the current subchannel_list
          grpc_lb_subchannel_list_shutdown_and_unref(p->subchannel_list,
                                                     "sl_phase_out_shutdown");
        }
        p->subchannel_list = p->latest_pending_subchannel_list;
        p->latest_pending_subchannel_list = nullptr;
      }
      /* at this point we know there's at least one suitable subchannel. Go
       * ahead and pick one and notify the pending suitors in
       * p->pending_picks. This preemptively replicates rr_pick()'s actions. */
      const size_t next_ready_index = get_next_ready_subchannel_index_locked(p);
      GPR_ASSERT(next_ready_index < p->subchannel_list->num_subchannels);
      grpc_lb_subchannel_data* selected =
          &p->subchannel_list->subchannels[next_ready_index];
      if (p->pending_picks != nullptr) {
        // if the selected subchannel is going to be used for the pending
        // picks, update the last picked pointer
        update_last_ready_subchannel_index_locked(p, next_ready_index);
      }
      pending_pick* pp;
      while ((pp = p->pending_picks)) {
        p->pending_picks = pp->next;
        *pp->target = GRPC_CONNECTED_SUBCHANNEL_REF(
            selected->connected_subchannel, "rr_picked");
        if (pp->user_data != nullptr) {
          *pp->user_data = selected->user_data;
        }
        if (grpc_lb_round_robin_trace.enabled()) {
          gpr_log(GPR_DEBUG,
                  "[RR %p] Fulfilling pending pick. Target <-- subchannel %p "
                  "(subchannel_list %p, index %lu)",
                  (void*)p, (void*)selected->subchannel,
                  (void*)p->subchannel_list, (unsigned long)next_ready_index);
        }
        GRPC_CLOSURE_SCHED(pp->on_complete, GRPC_ERROR_NONE);
        gpr_free(pp);
      }
    }
    // Renew notification.
    grpc_lb_subchannel_data_start_connectivity_watch(sd);
  }
}

static grpc_connectivity_state rr_check_connectivity_locked(
    grpc_lb_policy* pol, grpc_error** error) {
  round_robin_lb_policy* p = (round_robin_lb_policy*)pol;
  return grpc_connectivity_state_get(&p->state_tracker, error);
}

static void rr_notify_on_state_change_locked(grpc_lb_policy* pol,
                                             grpc_connectivity_state* current,
                                             grpc_closure* notify) {
  round_robin_lb_policy* p = (round_robin_lb_policy*)pol;
  grpc_connectivity_state_notify_on_state_change(&p->state_tracker, current,
                                                 notify);
}

static void rr_ping_one_locked(grpc_lb_policy* pol, grpc_closure* closure) {
  round_robin_lb_policy* p = (round_robin_lb_policy*)pol;
  const size_t next_ready_index = get_next_ready_subchannel_index_locked(p);
  if (next_ready_index < p->subchannel_list->num_subchannels) {
    grpc_lb_subchannel_data* selected =
        &p->subchannel_list->subchannels[next_ready_index];
    grpc_connected_subchannel* target = GRPC_CONNECTED_SUBCHANNEL_REF(
        selected->connected_subchannel, "rr_ping");
    grpc_connected_subchannel_ping(target, closure);
    GRPC_CONNECTED_SUBCHANNEL_UNREF(target, "rr_ping");
  } else {
    GRPC_CLOSURE_SCHED(closure, GRPC_ERROR_CREATE_FROM_STATIC_STRING(
                                    "Round Robin not connected"));
  }
}

static void rr_update_locked(grpc_lb_policy* policy,
                             const grpc_lb_policy_args* args) {
  round_robin_lb_policy* p = (round_robin_lb_policy*)policy;
  const grpc_arg* arg =
      grpc_channel_args_find(args->args, GRPC_ARG_LB_ADDRESSES);
  if (arg == nullptr || arg->type != GRPC_ARG_POINTER) {
    gpr_log(GPR_ERROR, "[RR %p] update provided no addresses; ignoring", p);
    // If we don't have a current subchannel list, go into TRANSIENT_FAILURE.
    // Otherwise, keep using the current subchannel list (ignore this update).
    if (p->subchannel_list == nullptr) {
      grpc_connectivity_state_set(
          &p->state_tracker, GRPC_CHANNEL_TRANSIENT_FAILURE,
          GRPC_ERROR_CREATE_FROM_STATIC_STRING("Missing update in args"),
          "rr_update_missing");
    }
    return;
  }
  grpc_lb_addresses* addresses = (grpc_lb_addresses*)arg->value.pointer.p;
  if (grpc_lb_round_robin_trace.enabled()) {
    gpr_log(GPR_DEBUG, "[RR %p] received update with %" PRIuPTR " addresses", p,
            addresses->num_addresses);
  }
  grpc_lb_subchannel_list* subchannel_list = grpc_lb_subchannel_list_create(
      &p->base, &grpc_lb_round_robin_trace, addresses, args,
      rr_connectivity_changed_locked);
  if (subchannel_list->num_subchannels == 0) {
    grpc_connectivity_state_set(
        &p->state_tracker, GRPC_CHANNEL_TRANSIENT_FAILURE,
        GRPC_ERROR_CREATE_FROM_STATIC_STRING("Empty update"),
        "rr_update_empty");
    if (p->subchannel_list != nullptr) {
      grpc_lb_subchannel_list_shutdown_and_unref(p->subchannel_list,
                                                 "sl_shutdown_empty_update");
    }
    p->subchannel_list = subchannel_list;  // empty list
    return;
  }
  if (p->started_picking) {
    if (p->latest_pending_subchannel_list != nullptr) {
      if (grpc_lb_round_robin_trace.enabled()) {
        gpr_log(GPR_DEBUG,
                "[RR %p] Shutting down latest pending subchannel list %p, "
                "about to be replaced by newer latest %p",
                (void*)p, (void*)p->latest_pending_subchannel_list,
                (void*)subchannel_list);
      }
      grpc_lb_subchannel_list_shutdown_and_unref(
          p->latest_pending_subchannel_list, "sl_outdated");
    }
    p->latest_pending_subchannel_list = subchannel_list;
    for (size_t i = 0; i < subchannel_list->num_subchannels; ++i) {
      /* Watch every new subchannel. A subchannel list becomes active the
       * moment one of its subchannels is READY. At that moment, we swap
       * p->subchannel_list for sd->subchannel_list, provided the subchannel
       * list is still valid (ie, isn't shutting down) */
      grpc_lb_subchannel_list_ref_for_connectivity_watch(subchannel_list,
                                                         "connectivity_watch");
      grpc_lb_subchannel_data_start_connectivity_watch(
          &subchannel_list->subchannels[i]);
    }
  } else {
    // The policy isn't picking yet. Save the update for later, disposing of
    // previous version if any.
    if (p->subchannel_list != nullptr) {
      grpc_lb_subchannel_list_shutdown_and_unref(
          p->subchannel_list, "rr_update_before_started_picking");
    }
    p->subchannel_list = subchannel_list;
  }
}

static void rr_set_reresolve_closure_locked(
    grpc_exec_ctx* exec_ctx, grpc_lb_policy* policy,
    grpc_closure* request_reresolution) {
  round_robin_lb_policy* p = (round_robin_lb_policy*)policy;
  GPR_ASSERT(!p->shutdown);
  GPR_ASSERT(policy->request_reresolution == nullptr);
  policy->request_reresolution = request_reresolution;
}

static const grpc_lb_policy_vtable round_robin_lb_policy_vtable = {
    rr_destroy,
    rr_shutdown_locked,
    rr_pick_locked,
    rr_cancel_pick_locked,
    rr_cancel_picks_locked,
    rr_ping_one_locked,
    rr_exit_idle_locked,
    rr_check_connectivity_locked,
    rr_notify_on_state_change_locked,
    rr_update_locked,
    rr_set_reresolve_closure_locked};

static void round_robin_factory_ref(grpc_lb_policy_factory* factory) {}

static void round_robin_factory_unref(grpc_lb_policy_factory* factory) {}

static grpc_lb_policy* round_robin_create(grpc_lb_policy_factory* factory,
                                          grpc_lb_policy_args* args) {
  GPR_ASSERT(args->client_channel_factory != nullptr);
  round_robin_lb_policy* p = (round_robin_lb_policy*)gpr_zalloc(sizeof(*p));
  grpc_lb_policy_init(&p->base, &round_robin_lb_policy_vtable, args->combiner);
  grpc_subchannel_index_ref();
  grpc_connectivity_state_init(&p->state_tracker, GRPC_CHANNEL_IDLE,
                               "round_robin");
  rr_update_locked(&p->base, args);
  if (grpc_lb_round_robin_trace.enabled()) {
    gpr_log(GPR_DEBUG, "[RR %p] Created with %lu subchannels", (void*)p,
            (unsigned long)p->subchannel_list->num_subchannels);
  }
  return &p->base;
}

static const grpc_lb_policy_factory_vtable round_robin_factory_vtable = {
    round_robin_factory_ref, round_robin_factory_unref, round_robin_create,
    "round_robin"};

static grpc_lb_policy_factory round_robin_lb_policy_factory = {
    &round_robin_factory_vtable};

static grpc_lb_policy_factory* round_robin_lb_factory_create() {
  return &round_robin_lb_policy_factory;
}

/* Plugin registration */

void grpc_lb_policy_round_robin_init() {
  grpc_register_lb_policy(round_robin_lb_factory_create());
}

void grpc_lb_policy_round_robin_shutdown() {}<|MERGE_RESOLUTION|>--- conflicted
+++ resolved
@@ -167,13 +167,9 @@
   gpr_free(p);
 }
 
-<<<<<<< HEAD
-static void shutdown_locked(round_robin_lb_policy* p, grpc_error* error) {
-=======
-static void rr_shutdown_locked(grpc_exec_ctx* exec_ctx, grpc_lb_policy* pol) {
+static void rr_shutdown_locked(grpc_lb_policy* pol) {
   round_robin_lb_policy* p = (round_robin_lb_policy*)pol;
   grpc_error* error = GRPC_ERROR_CREATE_FROM_STATIC_STRING("Channel shutdown");
->>>>>>> 05cd3102
   if (grpc_lb_round_robin_trace.enabled()) {
     gpr_log(GPR_DEBUG, "[RR %p] Shutting down", p);
   }
@@ -197,21 +193,12 @@
         p->latest_pending_subchannel_list, "sl_shutdown_pending_rr_shutdown");
     p->latest_pending_subchannel_list = nullptr;
   }
-  grpc_lb_policy_try_reresolve(exec_ctx, &p->base, &grpc_lb_round_robin_trace,
+  grpc_lb_policy_try_reresolve(&p->base, &grpc_lb_round_robin_trace,
                                GRPC_ERROR_CANCELLED);
   GRPC_ERROR_UNREF(error);
 }
 
-<<<<<<< HEAD
-static void rr_shutdown_locked(grpc_lb_policy* pol) {
-  round_robin_lb_policy* p = (round_robin_lb_policy*)pol;
-  shutdown_locked(p, GRPC_ERROR_CREATE_FROM_STATIC_STRING("Channel Shutdown"));
-}
-
 static void rr_cancel_pick_locked(grpc_lb_policy* pol,
-=======
-static void rr_cancel_pick_locked(grpc_exec_ctx* exec_ctx, grpc_lb_policy* pol,
->>>>>>> 05cd3102
                                   grpc_connected_subchannel** target,
                                   grpc_error* error) {
   round_robin_lb_policy* p = (round_robin_lb_policy*)pol;
@@ -262,19 +249,12 @@
 static void start_picking_locked(round_robin_lb_policy* p) {
   p->started_picking = true;
   for (size_t i = 0; i < p->subchannel_list->num_subchannels; i++) {
-<<<<<<< HEAD
-    grpc_lb_subchannel_list_ref_for_connectivity_watch(p->subchannel_list,
-                                                       "connectivity_watch");
-    grpc_lb_subchannel_data_start_connectivity_watch(
-        &p->subchannel_list->subchannels[i]);
-=======
     if (p->subchannel_list->subchannels[i].subchannel != nullptr) {
       grpc_lb_subchannel_list_ref_for_connectivity_watch(p->subchannel_list,
                                                          "connectivity_watch");
       grpc_lb_subchannel_data_start_connectivity_watch(
-          exec_ctx, &p->subchannel_list->subchannels[i]);
-    }
->>>>>>> 05cd3102
+          &p->subchannel_list->subchannels[i]);
+    }
   }
 }
 
@@ -362,21 +342,11 @@
 }
 
 /** Sets the policy's connectivity status based on that of the passed-in \a sd
-<<<<<<< HEAD
- * (the grpc_lb_subchannel_data associted with the updated subchannel) and the
- * subchannel list \a sd belongs to (sd->subchannel_list). \a error will only be
- * used upon policy transition to TRANSIENT_FAILURE or SHUTDOWN. Returns the
- * connectivity status set. */
-static grpc_connectivity_state update_lb_connectivity_status_locked(
-    grpc_lb_subchannel_data* sd, grpc_error* error) {
-=======
  * (the grpc_lb_subchannel_data associated with the updated subchannel) and the
  * subchannel list \a sd belongs to (sd->subchannel_list). \a error will be used
  * only if the policy transitions to state TRANSIENT_FAILURE. */
-static void update_lb_connectivity_status_locked(grpc_exec_ctx* exec_ctx,
-                                                 grpc_lb_subchannel_data* sd,
+static void update_lb_connectivity_status_locked(grpc_lb_subchannel_data* sd,
                                                  grpc_error* error) {
->>>>>>> 05cd3102
   /* In priority order. The first rule to match terminates the search (ie, if we
    * are on rule n, all previous rules were unfulfilled).
    *
@@ -406,65 +376,32 @@
   // this.
   grpc_lb_subchannel_list* subchannel_list = sd->subchannel_list;
   round_robin_lb_policy* p = (round_robin_lb_policy*)subchannel_list->policy;
-<<<<<<< HEAD
-  if (subchannel_list->num_ready > 0) { /* 1) READY */
-    grpc_connectivity_state_set(&p->state_tracker, GRPC_CHANNEL_READY,
-                                GRPC_ERROR_NONE, "rr_ready");
-    new_state = GRPC_CHANNEL_READY;
-  } else if (sd->curr_connectivity_state ==
-             GRPC_CHANNEL_CONNECTING) { /* 2) CONNECTING */
-    grpc_connectivity_state_set(&p->state_tracker, GRPC_CHANNEL_CONNECTING,
-                                GRPC_ERROR_NONE, "rr_connecting");
-    new_state = GRPC_CHANNEL_CONNECTING;
-  } else if (p->subchannel_list->num_shutdown ==
-             p->subchannel_list->num_subchannels) { /* 3) SHUTDOWN */
-    grpc_connectivity_state_set(&p->state_tracker, GRPC_CHANNEL_SHUTDOWN,
-                                GRPC_ERROR_REF(error), "rr_shutdown");
-    p->shutdown = true;
-    new_state = GRPC_CHANNEL_SHUTDOWN;
-    if (grpc_lb_round_robin_trace.enabled()) {
-      gpr_log(GPR_INFO,
-              "[RR %p] Shutting down: all subchannels have gone into shutdown",
-              (void*)p);
-    }
-  } else if (subchannel_list->num_transient_failures ==
-             p->subchannel_list->num_subchannels) { /* 4) TRANSIENT_FAILURE */
-    grpc_connectivity_state_set(&p->state_tracker,
-                                GRPC_CHANNEL_TRANSIENT_FAILURE,
-                                GRPC_ERROR_REF(error), "rr_transient_failure");
-    new_state = GRPC_CHANNEL_TRANSIENT_FAILURE;
-  } else if (subchannel_list->num_idle ==
-             p->subchannel_list->num_subchannels) { /* 5) IDLE */
-    grpc_connectivity_state_set(&p->state_tracker, GRPC_CHANNEL_IDLE,
-=======
   if (subchannel_list->num_ready > 0) {
     /* 1) READY */
-    grpc_connectivity_state_set(exec_ctx, &p->state_tracker, GRPC_CHANNEL_READY,
+    grpc_connectivity_state_set(&p->state_tracker, GRPC_CHANNEL_READY,
                                 GRPC_ERROR_NONE, "rr_ready");
   } else if (sd->curr_connectivity_state == GRPC_CHANNEL_CONNECTING) {
     /* 2) CONNECTING */
-    grpc_connectivity_state_set(exec_ctx, &p->state_tracker,
-                                GRPC_CHANNEL_CONNECTING, GRPC_ERROR_NONE,
-                                "rr_connecting");
+    grpc_connectivity_state_set(&p->state_tracker, GRPC_CHANNEL_CONNECTING,
+                                GRPC_ERROR_NONE, "rr_connecting");
   } else if (subchannel_list->num_shutdown ==
              subchannel_list->num_subchannels) {
     /* 3) IDLE and re-resolve */
-    grpc_connectivity_state_set(exec_ctx, &p->state_tracker, GRPC_CHANNEL_IDLE,
+    grpc_connectivity_state_set(&p->state_tracker, GRPC_CHANNEL_IDLE,
                                 GRPC_ERROR_NONE,
                                 "rr_exhausted_subchannels+reresolve");
     p->started_picking = false;
-    grpc_lb_policy_try_reresolve(exec_ctx, &p->base, &grpc_lb_round_robin_trace,
+    grpc_lb_policy_try_reresolve(&p->base, &grpc_lb_round_robin_trace,
                                  GRPC_ERROR_NONE);
   } else if (subchannel_list->num_transient_failures ==
              subchannel_list->num_subchannels) {
     /* 4) TRANSIENT_FAILURE */
-    grpc_connectivity_state_set(exec_ctx, &p->state_tracker,
+    grpc_connectivity_state_set(&p->state_tracker,
                                 GRPC_CHANNEL_TRANSIENT_FAILURE,
                                 GRPC_ERROR_REF(error), "rr_transient_failure");
   } else if (subchannel_list->num_idle == subchannel_list->num_subchannels) {
     /* 5) IDLE */
-    grpc_connectivity_state_set(exec_ctx, &p->state_tracker, GRPC_CHANNEL_IDLE,
->>>>>>> 05cd3102
+    grpc_connectivity_state_set(&p->state_tracker, GRPC_CHANNEL_IDLE,
                                 GRPC_ERROR_NONE, "rr_idle");
   }
   GRPC_ERROR_UNREF(error);
@@ -512,27 +449,13 @@
   sd->curr_connectivity_state = sd->pending_connectivity_state_unsafe;
   // Update state counters and new overall state.
   update_state_counters_locked(sd);
-<<<<<<< HEAD
-  const grpc_connectivity_state new_policy_connectivity_state =
-      update_lb_connectivity_status_locked(sd, GRPC_ERROR_REF(error));
-  // If the sd's new state is SHUTDOWN, unref the subchannel, and if the new
-  // policy's state is SHUTDOWN, clean up.
-=======
-  update_lb_connectivity_status_locked(exec_ctx, sd, GRPC_ERROR_REF(error));
+  update_lb_connectivity_status_locked(sd, GRPC_ERROR_REF(error));
   // If the sd's new state is SHUTDOWN, unref the subchannel.
->>>>>>> 05cd3102
   if (sd->curr_connectivity_state == GRPC_CHANNEL_SHUTDOWN) {
     grpc_lb_subchannel_data_stop_connectivity_watch(sd);
     grpc_lb_subchannel_data_unref_subchannel(sd, "rr_connectivity_shutdown");
     grpc_lb_subchannel_list_unref_for_connectivity_watch(
-<<<<<<< HEAD
         sd->subchannel_list, "rr_connectivity_shutdown");
-    if (new_policy_connectivity_state == GRPC_CHANNEL_SHUTDOWN) {
-      shutdown_locked(p, GRPC_ERROR_REF(error));
-    }
-=======
-        exec_ctx, sd->subchannel_list, "rr_connectivity_shutdown");
->>>>>>> 05cd3102
   } else {  // sd not in SHUTDOWN
     if (sd->curr_connectivity_state == GRPC_CHANNEL_READY) {
       if (sd->connected_subchannel == nullptr) {
@@ -704,8 +627,7 @@
 }
 
 static void rr_set_reresolve_closure_locked(
-    grpc_exec_ctx* exec_ctx, grpc_lb_policy* policy,
-    grpc_closure* request_reresolution) {
+    grpc_lb_policy* policy, grpc_closure* request_reresolution) {
   round_robin_lb_policy* p = (round_robin_lb_policy*)policy;
   GPR_ASSERT(!p->shutdown);
   GPR_ASSERT(policy->request_reresolution == nullptr);
