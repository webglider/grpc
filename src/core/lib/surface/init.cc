--- conflicted
+++ resolved
@@ -186,19 +186,19 @@
           g_all_of_the_plugins[i].destroy();
         }
       }
-<<<<<<< HEAD
     }
     grpc_iomgr_shutdown();
     gpr_timers_global_destroy();
     grpc_tracer_shutdown();
     grpc_mdctx_global_shutdown();
-    grpc_handshaker_factory_registry_shutdown();
+    grpc_core::HandshakerRegistry::Shutdown();
     grpc_slice_intern_shutdown();
     grpc_core::channelz::ChannelzRegistry::Shutdown();
     grpc_stats_shutdown();
     grpc_core::Fork::GlobalShutdown();
   }
   grpc_core::ExecCtx::GlobalShutdown();
+  grpc_core::ApplicationCallbackExecCtx::GlobalShutdown();
   g_shutting_down = false;
   gpr_cv_broadcast(g_shutting_down_cv);
   gpr_mu_unlock(&g_init_mu);
@@ -216,20 +216,6 @@
         "grpc_shutdown", grpc_shutdown_internal, nullptr, nullptr,
         grpc_core::Thread::Options().set_joinable(false).set_tracked(false));
     cleanup_thread.Start();
-=======
-      grpc_iomgr_shutdown();
-      gpr_timers_global_destroy();
-      grpc_tracer_shutdown();
-      grpc_mdctx_global_shutdown();
-      grpc_core::HandshakerRegistry::Shutdown();
-      grpc_slice_intern_shutdown();
-      grpc_core::channelz::ChannelzRegistry::Shutdown();
-      grpc_stats_shutdown();
-      grpc_core::Fork::GlobalShutdown();
-    }
-    grpc_core::ExecCtx::GlobalShutdown();
-    grpc_core::ApplicationCallbackExecCtx::GlobalShutdown();
->>>>>>> 98f290ac
   }
   gpr_mu_unlock(&g_init_mu);
 }
