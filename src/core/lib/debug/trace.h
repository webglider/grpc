--- conflicted
+++ resolved
@@ -51,18 +51,15 @@
 
   static bool Set(const char *tracer, bool enabled);
 
+  const char* name() const { return name_; }
+
   bool enabled() {
 #ifdef GRPC_THREADSAFE_TRACER
     gpr_atm_no_barrier_load(&value_) != 0
 #else
     return value_;
 #endif
-<<<<<<< HEAD
   }
-=======
-  const char* name;
-} grpc_tracer_flag;
->>>>>>> 67520b0f
 
  private:
   static void List();
@@ -75,7 +72,6 @@
 #endif
   }
 
-<<<<<<< HEAD
   static TraceFlag *root_tracer_;
   TraceFlag *next_tracer_;
   const char *const name_;
@@ -85,11 +81,6 @@
   bool value_;
 #endif
 };
-=======
-void grpc_register_tracer(grpc_tracer_flag* flag);
-void grpc_tracer_init(const char* env_var_name);
-void grpc_tracer_shutdown(void);
->>>>>>> 67520b0f
 
 #ifndef NDEBUG
 typedef TraceFlag DebugOnlyTraceFlag;
