/*
 * Copyright 2017 gRPC authors.
 *
 * Licensed under the Apache License, Version 2.0 (the "License");
 * you may not use this file except in compliance with the License.
 * You may obtain a copy of the License at
 *
 *     http://www.apache.org/licenses/LICENSE-2.0
 *
 * Unless required by applicable law or agreed to in writing, software
 * distributed under the License is distributed on an "AS IS" BASIS,
 * WITHOUT WARRANTIES OR CONDITIONS OF ANY KIND, either express or implied.
 * See the License for the specific language governing permissions and
 * limitations under the License.
 */

/*
 * Automatically generated by tools/codegen/core/gen_stats_data.py
 */

#include "src/core/lib/debug/stats_data.h"
#include <grpc/support/useful.h>
#include "src/core/lib/debug/stats.h"
#include "src/core/lib/iomgr/exec_ctx.h"
const char *grpc_stats_counter_name[GRPC_STATS_COUNTER_COUNT] = {
    "client_calls_created",
    "server_calls_created",
    "syscall_poll",
    "syscall_wait",
    "pollset_kick",
    "pollset_kicked_without_poller",
    "pollset_kicked_again",
    "pollset_kick_wakeup_fd",
    "pollset_kick_wakeup_cv",
    "pollset_kick_own_thread",
    "histogram_slow_lookups",
    "syscall_write",
    "syscall_read",
    "http2_op_batches",
    "http2_op_cancel",
    "http2_op_send_initial_metadata",
    "http2_op_send_message",
    "http2_op_send_trailing_metadata",
    "http2_op_recv_initial_metadata",
    "http2_op_recv_message",
    "http2_op_recv_trailing_metadata",
    "http2_pings_sent",
    "http2_writes_begun",
    "combiner_locks_initiated",
    "combiner_locks_scheduled_items",
    "combiner_locks_scheduled_final_items",
    "combiner_locks_offloaded",
    "executor_scheduled_items",
    "executor_scheduled_to_self",
    "executor_wakeup_initiated",
    "executor_queue_drained",
};
const char *grpc_stats_histogram_name[GRPC_STATS_HISTOGRAM_COUNT] = {
    "call_initial_size",  "poll_events_returned",    "tcp_write_size",
    "tcp_write_iov_size", "tcp_read_size",           "tcp_read_offer",
    "tcp_read_iov_size",  "http2_send_message_size",
};
<<<<<<< HEAD
const double grpc_stats_table_0[64] = {0,
                                       1,
                                       2,
                                       3,
                                       4,
                                       5,
                                       6.03034139457,
                                       7.27300346702,
                                       8.77173877401,
                                       10.5793158863,
                                       12.759377303,
                                       15.3886802239,
                                       18.5597990724,
                                       22.3843849243,
                                       26.9970966002,
                                       32.5603418323,
                                       39.2699954346,
                                       47.3622958068,
                                       57.1221625891,
                                       68.8932283217,
                                       83.0899373109,
                                       100.212137688,
                                       120.862680427,
                                       145.768644968,
                                       175.806938756,
                                       212.035172047,
                                       255.72889502,
                                       308.426508286,
                                       371.98342802,
                                       448.637412817,
                                       541.087352333,
                                       652.588291771,
                                       787.066037897,
                                       949.255381718,
                                       1144.86680448,
                                       1380.78753647,
                                       1665.32404765,
                                       2008.49450799,
                                       2422.38151446,
                                       2921.55750402,
                                       3523.59783062,
                                       4249.69957117,
                                       5125.4278477,
                                       6181.61594298,
                                       7455.45090126,
                                       8991.78283702,
                                       10844.7040506,
                                       13079.4535497,
                                       15774.7140318,
                                       19025.3822027,
                                       22945.9099689,
                                       27674.3341444,
                                       33377.1365516,
                                       40255.1056359,
                                       48550.4059718,
                                       58555.104571,
                                       70621.4541917,
                                       85174.2957114,
                                       102726.016236,
                                       123894.589602,
                                       149425.334448,
                                       180217.155944,
                                       217354.195101,
                                       262144.0};
const uint8_t grpc_stats_table_1[124] = {
    0,   2,   2,   4,   4,   6,   6,   8,   8,   11,  11,  11,  13,  13,
    15,  15,  17,  17,  20,  20,  20,  21,  23,  23,  26,  26,  26,  28,
    28,  30,  30,  32,  32,  35,  35,  35,  37,  37,  38,  41,  41,  41,
    43,  43,  45,  45,  47,  47,  50,  50,  50,  52,  52,  54,  54,  56,
    56,  58,  58,  60,  60,  62,  62,  65,  65,  65,  67,  67,  69,  69,
    71,  71,  73,  73,  76,  76,  76,  78,  78,  80,  80,  82,  82,  84,
    84,  86,  86,  88,  88,  91,  91,  91,  93,  93,  95,  95,  97,  97,
    100, 100, 100, 101, 103, 103, 106, 106, 106, 108, 108, 110, 110, 112,
    112, 115, 115, 115, 117, 117, 118, 121, 121, 121, 124, 124};
const double grpc_stats_table_2[128] = {0,
                                        1,
                                        2,
                                        3,
                                        4,
                                        5,
                                        6,
                                        7,
                                        8,
                                        9,
                                        10,
                                        11,
                                        12,
                                        13,
                                        14,
                                        15,
                                        16,
                                        17,
                                        18,
                                        19,
                                        20,
                                        21,
                                        22,
                                        23,
                                        24,
                                        25,
                                        26,
                                        27,
                                        28,
                                        29.0367057593,
                                        30.1117957626,
                                        31.2266911945,
                                        32.382865859,
                                        33.5818481283,
                                        34.8252229627,
                                        36.1146340061,
                                        37.4517857586,
                                        38.8384458298,
                                        40.2764472753,
                                        41.7676910202,
                                        43.3141483714,
                                        44.9178636242,
                                        46.580956764,
                                        48.3056262695,
                                        50.0941520181,
                                        51.9488983005,
                                        53.8723169454,
                                        55.8669505614,
                                        57.9354358972,
                                        60.0805073281,
                                        62.3050004699,
                                        64.6118559278,
                                        67.0041231836,
                                        69.4849646266,
                                        72.0576597342,
                                        74.7256094075,
                                        77.4923404661,
                                        80.3615103113,
                                        83.3369117602,
                                        86.4224780597,
                                        89.6222880862,
                                        92.940571737,
                                        96.3817155226,
                                        99.9502683646,
                                        103.65094761,
                                        107.488645265,
                                        111.468434465,
                                        115.595576179,
                                        119.875526164,
                                        124.313942178,
                                        128.916691457,
                                        133.689858475,
                                        138.639752984,
                                        143.772918355,
                                        149.09614023,
                                        154.616455489,
                                        160.341161557,
                                        166.277826044,
                                        172.434296755,
                                        178.818712061,
                                        185.439511656,
                                        192.305447719,
                                        199.425596476,
                                        206.809370205,
                                        214.466529676,
                                        222.407197051,
                                        230.641869269,
                                        239.181431919,
                                        248.037173633,
                                        257.220801006,
                                        266.744454071,
                                        276.62072235,
                                        286.862661493,
                                        297.48381054,
                                        308.498209814,
                                        319.920419488,
                                        331.765538824,
                                        344.04922614,
                                        356.787719506,
                                        369.997858208,
                                        383.697105013,
                                        397.903569249,
                                        412.636030746,
                                        427.913964659,
                                        443.757567219,
                                        460.187782422,
                                        477.226329722,
                                        494.895732741,
                                        513.219349041,
                                        532.221401003,
                                        551.927007848,
                                        572.36221884,
                                        593.554047722,
                                        615.530508428,
                                        638.320652111,
                                        661.954605552,
                                        686.46361098,
                                        711.880067376,
                                        738.237573297,
                                        765.570971297,
                                        793.91639398,
                                        823.311311768,
                                        853.794582433,
                                        885.406502465,
                                        918.188860339,
                                        952.184991756,
                                        987.439836931,
                                        1024.0};
const uint8_t grpc_stats_table_3[166] = {
    0,   2,   2,   4,   4,   6,   6,   7,   8,   10,  10,  11,  12,  14,
    14,  15,  17,  17,  18,  20,  20,  22,  22,  24,  24,  25,  27,  27,
    29,  29,  31,  31,  34,  34,  34,  36,  36,  38,  38,  39,  40,  42,
    42,  43,  44,  46,  46,  47,  49,  49,  50,  52,  52,  54,  54,  55,
    57,  57,  59,  59,  61,  61,  63,  63,  65,  65,  68,  68,  68,  70,
    70,  71,  72,  73,  75,  75,  76,  78,  78,  79,  81,  81,  82,  84,
    84,  86,  86,  87,  89,  89,  91,  91,  93,  93,  95,  95,  97,  97,
    100, 100, 100, 102, 102, 103, 104, 105, 107, 107, 108, 109, 111, 111,
    113, 113, 114, 116, 116, 117, 119, 119, 121, 121, 123, 123, 125, 125,
    127, 127, 129, 129, 131, 131, 134, 134, 134, 135, 136, 137, 139, 139,
    140, 141, 143, 143, 144, 146, 146, 148, 148, 149, 151, 151, 153, 153,
    155, 155, 157, 157, 159, 159, 161, 161, 163, 163, 166, 166};
const double grpc_stats_table_4[64] = {0,
                                       1,
                                       2,
                                       3,
                                       4,
                                       5.17974600698,
                                       6.70744217421,
                                       8.68571170472,
                                       11.2474451301,
                                       14.5647272503,
                                       18.8603969544,
                                       24.4230164536,
                                       31.6262554885,
                                       40.9539926456,
                                       53.032819969,
                                       68.6741343683,
                                       88.9286433193,
                                       115.156946285,
                                       149.120933174,
                                       193.102139541,
                                       250.055009057,
                                       323.805358672,
                                       419.307378404,
                                       542.976429747,
                                       703.119998467,
                                       910.495751121,
                                       1179.03418281,
                                       1526.77440013,
                                       1977.07590065,
                                       2560.18775048,
                                       3315.28056941,
                                       4293.07782286,
                                       5559.26317765,
                                       7198.89281155,
                                       9322.10907382,
                                       12071.5393129,
                                       15631.8768886,
                                       20242.2879738,
                                       26212.4775761,
                                       33943.4940145,
                                       43954.6693961,
                                       56918.5058232,
                                       73705.8508152,
                                       95444.3966128,
                                       123594.433061,
                                       160046.942783,
                                       207250.628202,
                                       268376.403469,
                                       347530.401059,
                                       450029.801797,
                                       582760.01722,
                                       754637.218056,
                                       977207.279236,
                                       1265421.37565,
                                       1638640.32942,
                                       2121935.1758,
                                       2747771.31348,
                                       3558189.37227,
                                       4607629.29828,
                                       5966587.36485,
                                       7726351.7696,
                                       10005134.9318,
                                       12956014.428,
                                       16777216.0};
const uint8_t grpc_stats_table_5[87] = {
    0,  1,  3,  3,  4,  6,  6,  7,  9,  9,  10, 12, 12, 13, 15, 15, 16, 18,
    18, 19, 21, 21, 22, 24, 24, 25, 27, 27, 28, 30, 30, 31, 32, 34, 34, 36,
    36, 37, 39, 39, 40, 42, 42, 43, 44, 46, 46, 47, 49, 49, 51, 51, 52, 53,
    55, 55, 56, 58, 58, 59, 61, 61, 63, 63, 64, 65, 67, 67, 68, 70, 70, 71,
    73, 73, 75, 75, 76, 77, 79, 79, 80, 82, 82, 83, 85, 85, 87};
const double grpc_stats_table_6[64] = {0,
                                       1,
                                       2,
                                       3,
                                       4,
                                       5,
                                       6,
                                       7,
                                       8,
                                       9,
                                       10,
                                       11,
                                       12.0020736244,
                                       13.0954337532,
                                       14.2883963681,
                                       15.5900350167,
                                       17.0102498252,
                                       18.5598427974,
                                       20.2505999737,
                                       22.0953810747,
                                       24.1082173107,
                                       26.3044181014,
                                       28.7006875181,
                                       31.315251333,
                                       34.1679956422,
                                       37.2806181177,
                                       40.6767930374,
                                       44.3823513489,
                                       48.4254771375,
                                       52.8369219909,
                                       57.6502388927,
                                       62.902037423,
                                       68.6322622068,
                                       74.8844967285,
                                       81.7062948236,
                                       89.1495423679,
                                       97.2708519163,
                                       106.131993291,
                                       115.800363399,
                                       126.34949884,
                                       137.859635225,
                                       150.418317437,
                                       164.121065485,
                                       179.072101023,
                                       195.38514005,
                                       213.184257818,
                                       232.604832535,
                                       253.794575043,
                                       276.914652285,
                                       302.140913126,
                                       329.665225843,
                                       359.696937452,
                                       392.464465978,
                                       428.217037783,
                                       467.226583154,
                                       509.78980457,
                                       556.230433401,
                                       606.901692163,
                                       662.1889811,
                                       722.512809492,
                                       788.331994007,
                                       860.147148411,
                                       938.504491184,
                                       1024.0};
const uint8_t grpc_stats_table_7[52] = {
    0,  1,  2,  3,  4,  5,  6,  7,  8,  9,  10, 11, 12, 13, 14, 15, 16, 17,
    18, 19, 20, 21, 22, 23, 24, 25, 26, 27, 28, 29, 30, 31, 32, 33, 34, 35,
    36, 37, 38, 39, 40, 41, 42, 43, 44, 45, 46, 47, 48, 49, 50, 52};
const int grpc_stats_histo_buckets[8] = {64, 128, 64, 64, 64, 64, 64, 64};
const int grpc_stats_histo_start[8] = {0, 64, 192, 256, 320, 384, 448, 512};
const double *const grpc_stats_histo_bucket_boundaries[8] = {
    grpc_stats_table_0, grpc_stats_table_2, grpc_stats_table_4,
    grpc_stats_table_6, grpc_stats_table_4, grpc_stats_table_4,
    grpc_stats_table_6, grpc_stats_table_4};
=======
const int grpc_stats_table_0[64] = {
    0,       1,       2,       3,       4,       6,        8,        11,
    15,      20,      26,      34,      44,      57,       74,       96,
    124,     160,     206,     265,     341,     439,      565,      727,
    935,     1202,    1546,    1988,    2556,    3286,     4225,     5432,
    6983,    8977,    11540,   14834,   19069,   24513,    31510,    40505,
    52067,   66929,   86033,   110590,  142157,  182734,   234893,   301940,
    388125,  498910,  641316,  824370,  1059674, 1362141,  1750943,  2250722,
    2893155, 3718960, 4780478, 6144988, 7898976, 10153611, 13051794, 16777216};
const uint8_t grpc_stats_table_1[87] = {
    0,  0,  1,  1,  2,  3,  3,  4,  4,  5,  6,  6,  7,  8,  8,  9,  10, 10,
    11, 12, 12, 13, 14, 14, 15, 16, 17, 17, 18, 19, 19, 20, 21, 21, 22, 23,
    24, 24, 25, 25, 26, 27, 28, 28, 29, 30, 30, 31, 32, 33, 33, 34, 35, 35,
    36, 36, 37, 38, 39, 39, 40, 41, 41, 42, 43, 44, 44, 45, 46, 46, 47, 47,
    48, 49, 50, 50, 51, 52, 52, 53, 54, 55, 55, 56, 57, 57, 58};
const int grpc_stats_table_2[64] = {
    0,   1,   2,   3,   4,   5,   6,   7,   8,   9,   10,  11,  13,
    15,  17,  19,  21,  23,  25,  28,  31,  34,  37,  41,  45,  49,
    54,  59,  64,  70,  76,  83,  90,  98,  106, 115, 125, 136, 147,
    159, 172, 186, 201, 218, 236, 255, 276, 299, 323, 349, 377, 408,
    441, 477, 515, 556, 601, 649, 701, 757, 817, 881, 950, 1024};
const uint8_t grpc_stats_table_3[104] = {
    0,  0,  0,  1,  1,  1,  1,  2,  2,  2,  3,  3,  4,  4,  5,  5,  6,  6,
    7,  7,  7,  8,  8,  8,  9,  9,  10, 11, 11, 12, 12, 13, 13, 14, 14, 14,
    15, 15, 16, 16, 16, 17, 18, 18, 19, 20, 20, 21, 21, 22, 22, 23, 23, 24,
    24, 24, 25, 25, 26, 27, 28, 28, 29, 29, 30, 30, 31, 31, 32, 32, 33, 33,
    34, 34, 35, 36, 36, 37, 38, 38, 39, 39, 40, 40, 41, 41, 42, 42, 42, 43,
    44, 45, 45, 46, 47, 47, 48, 48, 49, 49, 50, 50, 51, 51};
void grpc_stats_inc_tcp_write_size(grpc_exec_ctx *exec_ctx, int value) {
  value = GPR_CLAMP(value, 0, 16777216);
  if (value < 5) {
    GRPC_STATS_INC_HISTOGRAM((exec_ctx), GRPC_STATS_HISTOGRAM_TCP_WRITE_SIZE,
                             value);
    return;
  }
  union {
    double dbl;
    uint64_t uint;
  } _val, _bkt;
  _val.dbl = value;
  if (_val.uint < 4682617712558473216ull) {
    int bucket =
        grpc_stats_table_1[((_val.uint - 4617315517961601024ull) >> 50)] + 5;
    _bkt.dbl = grpc_stats_table_0[bucket];
    bucket -= (_val.uint < _bkt.uint);
    GRPC_STATS_INC_HISTOGRAM((exec_ctx), GRPC_STATS_HISTOGRAM_TCP_WRITE_SIZE,
                             bucket);
    return;
  }
  GRPC_STATS_INC_HISTOGRAM((exec_ctx), GRPC_STATS_HISTOGRAM_TCP_WRITE_SIZE,
                           grpc_stats_histo_find_bucket_slow(
                               (exec_ctx), value, grpc_stats_table_0, 64));
}
void grpc_stats_inc_tcp_write_iov_size(grpc_exec_ctx *exec_ctx, int value) {
  value = GPR_CLAMP(value, 0, 1024);
  if (value < 12) {
    GRPC_STATS_INC_HISTOGRAM((exec_ctx),
                             GRPC_STATS_HISTOGRAM_TCP_WRITE_IOV_SIZE, value);
    return;
  }
  union {
    double dbl;
    uint64_t uint;
  } _val, _bkt;
  _val.dbl = value;
  if (_val.uint < 4637300241308057600ull) {
    int bucket =
        grpc_stats_table_3[((_val.uint - 4622945017495814144ull) >> 48)] + 12;
    _bkt.dbl = grpc_stats_table_2[bucket];
    bucket -= (_val.uint < _bkt.uint);
    GRPC_STATS_INC_HISTOGRAM((exec_ctx),
                             GRPC_STATS_HISTOGRAM_TCP_WRITE_IOV_SIZE, bucket);
    return;
  }
  GRPC_STATS_INC_HISTOGRAM((exec_ctx), GRPC_STATS_HISTOGRAM_TCP_WRITE_IOV_SIZE,
                           grpc_stats_histo_find_bucket_slow(
                               (exec_ctx), value, grpc_stats_table_2, 64));
}
void grpc_stats_inc_tcp_read_size(grpc_exec_ctx *exec_ctx, int value) {
  value = GPR_CLAMP(value, 0, 16777216);
  if (value < 5) {
    GRPC_STATS_INC_HISTOGRAM((exec_ctx), GRPC_STATS_HISTOGRAM_TCP_READ_SIZE,
                             value);
    return;
  }
  union {
    double dbl;
    uint64_t uint;
  } _val, _bkt;
  _val.dbl = value;
  if (_val.uint < 4682617712558473216ull) {
    int bucket =
        grpc_stats_table_1[((_val.uint - 4617315517961601024ull) >> 50)] + 5;
    _bkt.dbl = grpc_stats_table_0[bucket];
    bucket -= (_val.uint < _bkt.uint);
    GRPC_STATS_INC_HISTOGRAM((exec_ctx), GRPC_STATS_HISTOGRAM_TCP_READ_SIZE,
                             bucket);
    return;
  }
  GRPC_STATS_INC_HISTOGRAM((exec_ctx), GRPC_STATS_HISTOGRAM_TCP_READ_SIZE,
                           grpc_stats_histo_find_bucket_slow(
                               (exec_ctx), value, grpc_stats_table_0, 64));
}
void grpc_stats_inc_tcp_read_offer(grpc_exec_ctx *exec_ctx, int value) {
  value = GPR_CLAMP(value, 0, 16777216);
  if (value < 5) {
    GRPC_STATS_INC_HISTOGRAM((exec_ctx), GRPC_STATS_HISTOGRAM_TCP_READ_OFFER,
                             value);
    return;
  }
  union {
    double dbl;
    uint64_t uint;
  } _val, _bkt;
  _val.dbl = value;
  if (_val.uint < 4682617712558473216ull) {
    int bucket =
        grpc_stats_table_1[((_val.uint - 4617315517961601024ull) >> 50)] + 5;
    _bkt.dbl = grpc_stats_table_0[bucket];
    bucket -= (_val.uint < _bkt.uint);
    GRPC_STATS_INC_HISTOGRAM((exec_ctx), GRPC_STATS_HISTOGRAM_TCP_READ_OFFER,
                             bucket);
    return;
  }
  GRPC_STATS_INC_HISTOGRAM((exec_ctx), GRPC_STATS_HISTOGRAM_TCP_READ_OFFER,
                           grpc_stats_histo_find_bucket_slow(
                               (exec_ctx), value, grpc_stats_table_0, 64));
}
void grpc_stats_inc_tcp_read_iov_size(grpc_exec_ctx *exec_ctx, int value) {
  value = GPR_CLAMP(value, 0, 1024);
  if (value < 12) {
    GRPC_STATS_INC_HISTOGRAM((exec_ctx), GRPC_STATS_HISTOGRAM_TCP_READ_IOV_SIZE,
                             value);
    return;
  }
  union {
    double dbl;
    uint64_t uint;
  } _val, _bkt;
  _val.dbl = value;
  if (_val.uint < 4637300241308057600ull) {
    int bucket =
        grpc_stats_table_3[((_val.uint - 4622945017495814144ull) >> 48)] + 12;
    _bkt.dbl = grpc_stats_table_2[bucket];
    bucket -= (_val.uint < _bkt.uint);
    GRPC_STATS_INC_HISTOGRAM((exec_ctx), GRPC_STATS_HISTOGRAM_TCP_READ_IOV_SIZE,
                             bucket);
    return;
  }
  GRPC_STATS_INC_HISTOGRAM((exec_ctx), GRPC_STATS_HISTOGRAM_TCP_READ_IOV_SIZE,
                           grpc_stats_histo_find_bucket_slow(
                               (exec_ctx), value, grpc_stats_table_2, 64));
}
void grpc_stats_inc_http2_send_message_size(grpc_exec_ctx *exec_ctx,
                                            int value) {
  value = GPR_CLAMP(value, 0, 16777216);
  if (value < 5) {
    GRPC_STATS_INC_HISTOGRAM(
        (exec_ctx), GRPC_STATS_HISTOGRAM_HTTP2_SEND_MESSAGE_SIZE, value);
    return;
  }
  union {
    double dbl;
    uint64_t uint;
  } _val, _bkt;
  _val.dbl = value;
  if (_val.uint < 4682617712558473216ull) {
    int bucket =
        grpc_stats_table_1[((_val.uint - 4617315517961601024ull) >> 50)] + 5;
    _bkt.dbl = grpc_stats_table_0[bucket];
    bucket -= (_val.uint < _bkt.uint);
    GRPC_STATS_INC_HISTOGRAM(
        (exec_ctx), GRPC_STATS_HISTOGRAM_HTTP2_SEND_MESSAGE_SIZE, bucket);
    return;
  }
  GRPC_STATS_INC_HISTOGRAM((exec_ctx),
                           GRPC_STATS_HISTOGRAM_HTTP2_SEND_MESSAGE_SIZE,
                           grpc_stats_histo_find_bucket_slow(
                               (exec_ctx), value, grpc_stats_table_0, 64));
}
const int grpc_stats_histo_buckets[6] = {64, 64, 64, 64, 64, 64};
const int grpc_stats_histo_start[6] = {0, 64, 128, 192, 256, 320};
const int *const grpc_stats_histo_bucket_boundaries[6] = {
    grpc_stats_table_0, grpc_stats_table_2, grpc_stats_table_0,
    grpc_stats_table_0, grpc_stats_table_2, grpc_stats_table_0};
void (*const grpc_stats_inc_histogram[6])(grpc_exec_ctx *exec_ctx, int x) = {
    grpc_stats_inc_tcp_write_size,    grpc_stats_inc_tcp_write_iov_size,
    grpc_stats_inc_tcp_read_size,     grpc_stats_inc_tcp_read_offer,
    grpc_stats_inc_tcp_read_iov_size, grpc_stats_inc_http2_send_message_size};
>>>>>>> c75f9868
<|MERGE_RESOLUTION|>--- conflicted
+++ resolved
@@ -60,368 +60,43 @@
     "tcp_write_iov_size", "tcp_read_size",           "tcp_read_offer",
     "tcp_read_iov_size",  "http2_send_message_size",
 };
-<<<<<<< HEAD
-const double grpc_stats_table_0[64] = {0,
-                                       1,
-                                       2,
-                                       3,
-                                       4,
-                                       5,
-                                       6.03034139457,
-                                       7.27300346702,
-                                       8.77173877401,
-                                       10.5793158863,
-                                       12.759377303,
-                                       15.3886802239,
-                                       18.5597990724,
-                                       22.3843849243,
-                                       26.9970966002,
-                                       32.5603418323,
-                                       39.2699954346,
-                                       47.3622958068,
-                                       57.1221625891,
-                                       68.8932283217,
-                                       83.0899373109,
-                                       100.212137688,
-                                       120.862680427,
-                                       145.768644968,
-                                       175.806938756,
-                                       212.035172047,
-                                       255.72889502,
-                                       308.426508286,
-                                       371.98342802,
-                                       448.637412817,
-                                       541.087352333,
-                                       652.588291771,
-                                       787.066037897,
-                                       949.255381718,
-                                       1144.86680448,
-                                       1380.78753647,
-                                       1665.32404765,
-                                       2008.49450799,
-                                       2422.38151446,
-                                       2921.55750402,
-                                       3523.59783062,
-                                       4249.69957117,
-                                       5125.4278477,
-                                       6181.61594298,
-                                       7455.45090126,
-                                       8991.78283702,
-                                       10844.7040506,
-                                       13079.4535497,
-                                       15774.7140318,
-                                       19025.3822027,
-                                       22945.9099689,
-                                       27674.3341444,
-                                       33377.1365516,
-                                       40255.1056359,
-                                       48550.4059718,
-                                       58555.104571,
-                                       70621.4541917,
-                                       85174.2957114,
-                                       102726.016236,
-                                       123894.589602,
-                                       149425.334448,
-                                       180217.155944,
-                                       217354.195101,
-                                       262144.0};
+const int grpc_stats_table_0[64] = {
+    0,      1,      2,      3,     4,     5,     7,     9,     11,     14,
+    17,     21,     26,     32,    39,    47,    57,    69,    83,     100,
+    120,    144,    173,    207,   248,   297,   356,   426,   510,    610,
+    730,    873,    1044,   1248,  1492,  1784,  2133,  2550,  3048,   3643,
+    4354,   5204,   6219,   7432,  8882,  10615, 12685, 15159, 18115,  21648,
+    25870,  30915,  36944,  44148, 52757, 63044, 75337, 90027, 107581, 128558,
+    153625, 183579, 219373, 262144};
 const uint8_t grpc_stats_table_1[124] = {
-    0,   2,   2,   4,   4,   6,   6,   8,   8,   11,  11,  11,  13,  13,
-    15,  15,  17,  17,  20,  20,  20,  21,  23,  23,  26,  26,  26,  28,
-    28,  30,  30,  32,  32,  35,  35,  35,  37,  37,  38,  41,  41,  41,
-    43,  43,  45,  45,  47,  47,  50,  50,  50,  52,  52,  54,  54,  56,
-    56,  58,  58,  60,  60,  62,  62,  65,  65,  65,  67,  67,  69,  69,
-    71,  71,  73,  73,  76,  76,  76,  78,  78,  80,  80,  82,  82,  84,
-    84,  86,  86,  88,  88,  91,  91,  91,  93,  93,  95,  95,  97,  97,
-    100, 100, 100, 101, 103, 103, 106, 106, 106, 108, 108, 110, 110, 112,
-    112, 115, 115, 115, 117, 117, 118, 121, 121, 121, 124, 124};
-const double grpc_stats_table_2[128] = {0,
-                                        1,
-                                        2,
-                                        3,
-                                        4,
-                                        5,
-                                        6,
-                                        7,
-                                        8,
-                                        9,
-                                        10,
-                                        11,
-                                        12,
-                                        13,
-                                        14,
-                                        15,
-                                        16,
-                                        17,
-                                        18,
-                                        19,
-                                        20,
-                                        21,
-                                        22,
-                                        23,
-                                        24,
-                                        25,
-                                        26,
-                                        27,
-                                        28,
-                                        29.0367057593,
-                                        30.1117957626,
-                                        31.2266911945,
-                                        32.382865859,
-                                        33.5818481283,
-                                        34.8252229627,
-                                        36.1146340061,
-                                        37.4517857586,
-                                        38.8384458298,
-                                        40.2764472753,
-                                        41.7676910202,
-                                        43.3141483714,
-                                        44.9178636242,
-                                        46.580956764,
-                                        48.3056262695,
-                                        50.0941520181,
-                                        51.9488983005,
-                                        53.8723169454,
-                                        55.8669505614,
-                                        57.9354358972,
-                                        60.0805073281,
-                                        62.3050004699,
-                                        64.6118559278,
-                                        67.0041231836,
-                                        69.4849646266,
-                                        72.0576597342,
-                                        74.7256094075,
-                                        77.4923404661,
-                                        80.3615103113,
-                                        83.3369117602,
-                                        86.4224780597,
-                                        89.6222880862,
-                                        92.940571737,
-                                        96.3817155226,
-                                        99.9502683646,
-                                        103.65094761,
-                                        107.488645265,
-                                        111.468434465,
-                                        115.595576179,
-                                        119.875526164,
-                                        124.313942178,
-                                        128.916691457,
-                                        133.689858475,
-                                        138.639752984,
-                                        143.772918355,
-                                        149.09614023,
-                                        154.616455489,
-                                        160.341161557,
-                                        166.277826044,
-                                        172.434296755,
-                                        178.818712061,
-                                        185.439511656,
-                                        192.305447719,
-                                        199.425596476,
-                                        206.809370205,
-                                        214.466529676,
-                                        222.407197051,
-                                        230.641869269,
-                                        239.181431919,
-                                        248.037173633,
-                                        257.220801006,
-                                        266.744454071,
-                                        276.62072235,
-                                        286.862661493,
-                                        297.48381054,
-                                        308.498209814,
-                                        319.920419488,
-                                        331.765538824,
-                                        344.04922614,
-                                        356.787719506,
-                                        369.997858208,
-                                        383.697105013,
-                                        397.903569249,
-                                        412.636030746,
-                                        427.913964659,
-                                        443.757567219,
-                                        460.187782422,
-                                        477.226329722,
-                                        494.895732741,
-                                        513.219349041,
-                                        532.221401003,
-                                        551.927007848,
-                                        572.36221884,
-                                        593.554047722,
-                                        615.530508428,
-                                        638.320652111,
-                                        661.954605552,
-                                        686.46361098,
-                                        711.880067376,
-                                        738.237573297,
-                                        765.570971297,
-                                        793.91639398,
-                                        823.311311768,
-                                        853.794582433,
-                                        885.406502465,
-                                        918.188860339,
-                                        952.184991756,
-                                        987.439836931,
-                                        1024.0};
+    0,  0,  0,  1,  1,  1,  2,  2,  3,  3,  3,  4,  4,  5,  5,  6,  6,  6,
+    7,  7,  7,  8,  9,  9,  10, 10, 10, 11, 11, 12, 12, 13, 13, 14, 14, 14,
+    15, 15, 16, 17, 17, 18, 18, 18, 19, 19, 20, 20, 21, 21, 22, 22, 23, 23,
+    24, 24, 25, 25, 26, 26, 26, 27, 28, 28, 29, 29, 30, 30, 30, 31, 32, 32,
+    33, 33, 33, 34, 34, 35, 35, 36, 36, 37, 37, 38, 38, 39, 39, 40, 40, 41,
+    41, 42, 42, 43, 43, 44, 44, 45, 45, 45, 46, 46, 47, 48, 48, 49, 49, 49,
+    50, 50, 51, 52, 52, 52, 53, 53, 54, 54, 55, 55, 56, 56, 57, 57};
+const int grpc_stats_table_2[128] = {
+    0,   1,   2,   3,   4,   5,   6,   7,   8,   9,   10,  11,  12,  13,  14,
+    15,  16,  17,  18,  19,  20,  21,  22,  23,  24,  25,  26,  27,  28,  30,
+    32,  34,  36,  38,  40,  42,  44,  46,  48,  50,  52,  54,  56,  58,  61,
+    64,  67,  70,  73,  76,  79,  82,  85,  88,  91,  95,  99,  103, 107, 111,
+    115, 119, 123, 128, 133, 138, 143, 148, 153, 159, 165, 171, 177, 183, 189,
+    196, 203, 210, 217, 224, 232, 240, 248, 256, 265, 274, 283, 293, 303, 313,
+    323, 334, 345, 356, 368, 380, 392, 405, 418, 432, 446, 460, 475, 490, 506,
+    522, 539, 556, 574, 592, 611, 630, 650, 670, 691, 713, 735, 758, 782, 806,
+    831, 857, 883, 910, 938, 966, 995, 1024};
 const uint8_t grpc_stats_table_3[166] = {
-    0,   2,   2,   4,   4,   6,   6,   7,   8,   10,  10,  11,  12,  14,
-    14,  15,  17,  17,  18,  20,  20,  22,  22,  24,  24,  25,  27,  27,
-    29,  29,  31,  31,  34,  34,  34,  36,  36,  38,  38,  39,  40,  42,
-    42,  43,  44,  46,  46,  47,  49,  49,  50,  52,  52,  54,  54,  55,
-    57,  57,  59,  59,  61,  61,  63,  63,  65,  65,  68,  68,  68,  70,
-    70,  71,  72,  73,  75,  75,  76,  78,  78,  79,  81,  81,  82,  84,
-    84,  86,  86,  87,  89,  89,  91,  91,  93,  93,  95,  95,  97,  97,
-    100, 100, 100, 102, 102, 103, 104, 105, 107, 107, 108, 109, 111, 111,
-    113, 113, 114, 116, 116, 117, 119, 119, 121, 121, 123, 123, 125, 125,
-    127, 127, 129, 129, 131, 131, 134, 134, 134, 135, 136, 137, 139, 139,
-    140, 141, 143, 143, 144, 146, 146, 148, 148, 149, 151, 151, 153, 153,
-    155, 155, 157, 157, 159, 159, 161, 161, 163, 163, 166, 166};
-const double grpc_stats_table_4[64] = {0,
-                                       1,
-                                       2,
-                                       3,
-                                       4,
-                                       5.17974600698,
-                                       6.70744217421,
-                                       8.68571170472,
-                                       11.2474451301,
-                                       14.5647272503,
-                                       18.8603969544,
-                                       24.4230164536,
-                                       31.6262554885,
-                                       40.9539926456,
-                                       53.032819969,
-                                       68.6741343683,
-                                       88.9286433193,
-                                       115.156946285,
-                                       149.120933174,
-                                       193.102139541,
-                                       250.055009057,
-                                       323.805358672,
-                                       419.307378404,
-                                       542.976429747,
-                                       703.119998467,
-                                       910.495751121,
-                                       1179.03418281,
-                                       1526.77440013,
-                                       1977.07590065,
-                                       2560.18775048,
-                                       3315.28056941,
-                                       4293.07782286,
-                                       5559.26317765,
-                                       7198.89281155,
-                                       9322.10907382,
-                                       12071.5393129,
-                                       15631.8768886,
-                                       20242.2879738,
-                                       26212.4775761,
-                                       33943.4940145,
-                                       43954.6693961,
-                                       56918.5058232,
-                                       73705.8508152,
-                                       95444.3966128,
-                                       123594.433061,
-                                       160046.942783,
-                                       207250.628202,
-                                       268376.403469,
-                                       347530.401059,
-                                       450029.801797,
-                                       582760.01722,
-                                       754637.218056,
-                                       977207.279236,
-                                       1265421.37565,
-                                       1638640.32942,
-                                       2121935.1758,
-                                       2747771.31348,
-                                       3558189.37227,
-                                       4607629.29828,
-                                       5966587.36485,
-                                       7726351.7696,
-                                       10005134.9318,
-                                       12956014.428,
-                                       16777216.0};
-const uint8_t grpc_stats_table_5[87] = {
-    0,  1,  3,  3,  4,  6,  6,  7,  9,  9,  10, 12, 12, 13, 15, 15, 16, 18,
-    18, 19, 21, 21, 22, 24, 24, 25, 27, 27, 28, 30, 30, 31, 32, 34, 34, 36,
-    36, 37, 39, 39, 40, 42, 42, 43, 44, 46, 46, 47, 49, 49, 51, 51, 52, 53,
-    55, 55, 56, 58, 58, 59, 61, 61, 63, 63, 64, 65, 67, 67, 68, 70, 70, 71,
-    73, 73, 75, 75, 76, 77, 79, 79, 80, 82, 82, 83, 85, 85, 87};
-const double grpc_stats_table_6[64] = {0,
-                                       1,
-                                       2,
-                                       3,
-                                       4,
-                                       5,
-                                       6,
-                                       7,
-                                       8,
-                                       9,
-                                       10,
-                                       11,
-                                       12.0020736244,
-                                       13.0954337532,
-                                       14.2883963681,
-                                       15.5900350167,
-                                       17.0102498252,
-                                       18.5598427974,
-                                       20.2505999737,
-                                       22.0953810747,
-                                       24.1082173107,
-                                       26.3044181014,
-                                       28.7006875181,
-                                       31.315251333,
-                                       34.1679956422,
-                                       37.2806181177,
-                                       40.6767930374,
-                                       44.3823513489,
-                                       48.4254771375,
-                                       52.8369219909,
-                                       57.6502388927,
-                                       62.902037423,
-                                       68.6322622068,
-                                       74.8844967285,
-                                       81.7062948236,
-                                       89.1495423679,
-                                       97.2708519163,
-                                       106.131993291,
-                                       115.800363399,
-                                       126.34949884,
-                                       137.859635225,
-                                       150.418317437,
-                                       164.121065485,
-                                       179.072101023,
-                                       195.38514005,
-                                       213.184257818,
-                                       232.604832535,
-                                       253.794575043,
-                                       276.914652285,
-                                       302.140913126,
-                                       329.665225843,
-                                       359.696937452,
-                                       392.464465978,
-                                       428.217037783,
-                                       467.226583154,
-                                       509.78980457,
-                                       556.230433401,
-                                       606.901692163,
-                                       662.1889811,
-                                       722.512809492,
-                                       788.331994007,
-                                       860.147148411,
-                                       938.504491184,
-                                       1024.0};
-const uint8_t grpc_stats_table_7[52] = {
-    0,  1,  2,  3,  4,  5,  6,  7,  8,  9,  10, 11, 12, 13, 14, 15, 16, 17,
-    18, 19, 20, 21, 22, 23, 24, 25, 26, 27, 28, 29, 30, 31, 32, 33, 34, 35,
-    36, 37, 38, 39, 40, 41, 42, 43, 44, 45, 46, 47, 48, 49, 50, 52};
-const int grpc_stats_histo_buckets[8] = {64, 128, 64, 64, 64, 64, 64, 64};
-const int grpc_stats_histo_start[8] = {0, 64, 192, 256, 320, 384, 448, 512};
-const double *const grpc_stats_histo_bucket_boundaries[8] = {
-    grpc_stats_table_0, grpc_stats_table_2, grpc_stats_table_4,
-    grpc_stats_table_6, grpc_stats_table_4, grpc_stats_table_4,
-    grpc_stats_table_6, grpc_stats_table_4};
-=======
-const int grpc_stats_table_0[64] = {
+    0,  0,  0,  1,  1,  1,  1,  2,  2,  3,  3,  4,  4,  5,  5,  6,  6,  7,  7,
+    8,  8,  9,  9,  10, 10, 11, 11, 12, 12, 13, 13, 14, 14, 15, 15, 15, 16, 16,
+    16, 17, 18, 18, 19, 20, 20, 21, 22, 22, 23, 24, 24, 25, 26, 26, 27, 27, 28,
+    28, 29, 29, 30, 30, 31, 31, 32, 32, 33, 33, 34, 34, 34, 35, 36, 37, 38, 38,
+    39, 40, 41, 41, 42, 43, 43, 44, 45, 45, 46, 46, 47, 48, 48, 49, 49, 50, 50,
+    51, 51, 52, 52, 53, 53, 54, 54, 55, 56, 57, 58, 59, 60, 60, 61, 62, 63, 63,
+    64, 65, 65, 66, 67, 67, 68, 69, 69, 70, 70, 71, 72, 72, 73, 73, 74, 74, 75,
+    75, 76, 77, 78, 79, 80, 80, 81, 82, 83, 84, 85, 85, 86, 87, 88, 88, 89, 90,
+    90, 91, 92, 92, 93, 93, 94, 95, 95, 96, 96, 97, 97, 98};
+const int grpc_stats_table_4[64] = {
     0,       1,       2,       3,       4,       6,        8,        11,
     15,      20,      26,      34,      44,      57,       74,       96,
     124,     160,     206,     265,     341,     439,      565,      727,
@@ -430,25 +105,76 @@
     52067,   66929,   86033,   110590,  142157,  182734,   234893,   301940,
     388125,  498910,  641316,  824370,  1059674, 1362141,  1750943,  2250722,
     2893155, 3718960, 4780478, 6144988, 7898976, 10153611, 13051794, 16777216};
-const uint8_t grpc_stats_table_1[87] = {
+const uint8_t grpc_stats_table_5[87] = {
     0,  0,  1,  1,  2,  3,  3,  4,  4,  5,  6,  6,  7,  8,  8,  9,  10, 10,
     11, 12, 12, 13, 14, 14, 15, 16, 17, 17, 18, 19, 19, 20, 21, 21, 22, 23,
     24, 24, 25, 25, 26, 27, 28, 28, 29, 30, 30, 31, 32, 33, 33, 34, 35, 35,
     36, 36, 37, 38, 39, 39, 40, 41, 41, 42, 43, 44, 44, 45, 46, 46, 47, 47,
     48, 49, 50, 50, 51, 52, 52, 53, 54, 55, 55, 56, 57, 57, 58};
-const int grpc_stats_table_2[64] = {
+const int grpc_stats_table_6[64] = {
     0,   1,   2,   3,   4,   5,   6,   7,   8,   9,   10,  11,  13,
     15,  17,  19,  21,  23,  25,  28,  31,  34,  37,  41,  45,  49,
     54,  59,  64,  70,  76,  83,  90,  98,  106, 115, 125, 136, 147,
     159, 172, 186, 201, 218, 236, 255, 276, 299, 323, 349, 377, 408,
     441, 477, 515, 556, 601, 649, 701, 757, 817, 881, 950, 1024};
-const uint8_t grpc_stats_table_3[104] = {
+const uint8_t grpc_stats_table_7[104] = {
     0,  0,  0,  1,  1,  1,  1,  2,  2,  2,  3,  3,  4,  4,  5,  5,  6,  6,
     7,  7,  7,  8,  8,  8,  9,  9,  10, 11, 11, 12, 12, 13, 13, 14, 14, 14,
     15, 15, 16, 16, 16, 17, 18, 18, 19, 20, 20, 21, 21, 22, 22, 23, 23, 24,
     24, 24, 25, 25, 26, 27, 28, 28, 29, 29, 30, 30, 31, 31, 32, 32, 33, 33,
     34, 34, 35, 36, 36, 37, 38, 38, 39, 39, 40, 40, 41, 41, 42, 42, 42, 43,
     44, 45, 45, 46, 47, 47, 48, 48, 49, 49, 50, 50, 51, 51};
+void grpc_stats_inc_call_initial_size(grpc_exec_ctx *exec_ctx, int value) {
+  value = GPR_CLAMP(value, 0, 262144);
+  if (value < 6) {
+    GRPC_STATS_INC_HISTOGRAM((exec_ctx), GRPC_STATS_HISTOGRAM_CALL_INITIAL_SIZE,
+                             value);
+    return;
+  }
+  union {
+    double dbl;
+    uint64_t uint;
+  } _val, _bkt;
+  _val.dbl = value;
+  if (_val.uint < 4650529565213458432ull) {
+    int bucket =
+        grpc_stats_table_1[((_val.uint - 4618441417868443648ull) >> 49)] + 6;
+    _bkt.dbl = grpc_stats_table_0[bucket];
+    bucket -= (_val.uint < _bkt.uint);
+    GRPC_STATS_INC_HISTOGRAM((exec_ctx), GRPC_STATS_HISTOGRAM_CALL_INITIAL_SIZE,
+                             bucket);
+    return;
+  }
+  GRPC_STATS_INC_HISTOGRAM((exec_ctx), GRPC_STATS_HISTOGRAM_CALL_INITIAL_SIZE,
+                           grpc_stats_histo_find_bucket_slow(
+                               (exec_ctx), value, grpc_stats_table_0, 64));
+}
+void grpc_stats_inc_poll_events_returned(grpc_exec_ctx *exec_ctx, int value) {
+  value = GPR_CLAMP(value, 0, 1024);
+  if (value < 29) {
+    GRPC_STATS_INC_HISTOGRAM((exec_ctx),
+                             GRPC_STATS_HISTOGRAM_POLL_EVENTS_RETURNED, value);
+    return;
+  }
+  union {
+    double dbl;
+    uint64_t uint;
+  } _val, _bkt;
+  _val.dbl = value;
+  if (_val.uint < 4642648265865560064ull) {
+    int bucket =
+        grpc_stats_table_3[((_val.uint - 4628855992006737920ull) >> 47)] + 29;
+    _bkt.dbl = grpc_stats_table_2[bucket];
+    bucket -= (_val.uint < _bkt.uint);
+    GRPC_STATS_INC_HISTOGRAM((exec_ctx),
+                             GRPC_STATS_HISTOGRAM_POLL_EVENTS_RETURNED, bucket);
+    return;
+  }
+  GRPC_STATS_INC_HISTOGRAM((exec_ctx),
+                           GRPC_STATS_HISTOGRAM_POLL_EVENTS_RETURNED,
+                           grpc_stats_histo_find_bucket_slow(
+                               (exec_ctx), value, grpc_stats_table_2, 128));
+}
 void grpc_stats_inc_tcp_write_size(grpc_exec_ctx *exec_ctx, int value) {
   value = GPR_CLAMP(value, 0, 16777216);
   if (value < 5) {
@@ -463,8 +189,8 @@
   _val.dbl = value;
   if (_val.uint < 4682617712558473216ull) {
     int bucket =
-        grpc_stats_table_1[((_val.uint - 4617315517961601024ull) >> 50)] + 5;
-    _bkt.dbl = grpc_stats_table_0[bucket];
+        grpc_stats_table_5[((_val.uint - 4617315517961601024ull) >> 50)] + 5;
+    _bkt.dbl = grpc_stats_table_4[bucket];
     bucket -= (_val.uint < _bkt.uint);
     GRPC_STATS_INC_HISTOGRAM((exec_ctx), GRPC_STATS_HISTOGRAM_TCP_WRITE_SIZE,
                              bucket);
@@ -472,7 +198,7 @@
   }
   GRPC_STATS_INC_HISTOGRAM((exec_ctx), GRPC_STATS_HISTOGRAM_TCP_WRITE_SIZE,
                            grpc_stats_histo_find_bucket_slow(
-                               (exec_ctx), value, grpc_stats_table_0, 64));
+                               (exec_ctx), value, grpc_stats_table_4, 64));
 }
 void grpc_stats_inc_tcp_write_iov_size(grpc_exec_ctx *exec_ctx, int value) {
   value = GPR_CLAMP(value, 0, 1024);
@@ -488,8 +214,8 @@
   _val.dbl = value;
   if (_val.uint < 4637300241308057600ull) {
     int bucket =
-        grpc_stats_table_3[((_val.uint - 4622945017495814144ull) >> 48)] + 12;
-    _bkt.dbl = grpc_stats_table_2[bucket];
+        grpc_stats_table_7[((_val.uint - 4622945017495814144ull) >> 48)] + 12;
+    _bkt.dbl = grpc_stats_table_6[bucket];
     bucket -= (_val.uint < _bkt.uint);
     GRPC_STATS_INC_HISTOGRAM((exec_ctx),
                              GRPC_STATS_HISTOGRAM_TCP_WRITE_IOV_SIZE, bucket);
@@ -497,7 +223,7 @@
   }
   GRPC_STATS_INC_HISTOGRAM((exec_ctx), GRPC_STATS_HISTOGRAM_TCP_WRITE_IOV_SIZE,
                            grpc_stats_histo_find_bucket_slow(
-                               (exec_ctx), value, grpc_stats_table_2, 64));
+                               (exec_ctx), value, grpc_stats_table_6, 64));
 }
 void grpc_stats_inc_tcp_read_size(grpc_exec_ctx *exec_ctx, int value) {
   value = GPR_CLAMP(value, 0, 16777216);
@@ -513,8 +239,8 @@
   _val.dbl = value;
   if (_val.uint < 4682617712558473216ull) {
     int bucket =
-        grpc_stats_table_1[((_val.uint - 4617315517961601024ull) >> 50)] + 5;
-    _bkt.dbl = grpc_stats_table_0[bucket];
+        grpc_stats_table_5[((_val.uint - 4617315517961601024ull) >> 50)] + 5;
+    _bkt.dbl = grpc_stats_table_4[bucket];
     bucket -= (_val.uint < _bkt.uint);
     GRPC_STATS_INC_HISTOGRAM((exec_ctx), GRPC_STATS_HISTOGRAM_TCP_READ_SIZE,
                              bucket);
@@ -522,7 +248,7 @@
   }
   GRPC_STATS_INC_HISTOGRAM((exec_ctx), GRPC_STATS_HISTOGRAM_TCP_READ_SIZE,
                            grpc_stats_histo_find_bucket_slow(
-                               (exec_ctx), value, grpc_stats_table_0, 64));
+                               (exec_ctx), value, grpc_stats_table_4, 64));
 }
 void grpc_stats_inc_tcp_read_offer(grpc_exec_ctx *exec_ctx, int value) {
   value = GPR_CLAMP(value, 0, 16777216);
@@ -538,8 +264,8 @@
   _val.dbl = value;
   if (_val.uint < 4682617712558473216ull) {
     int bucket =
-        grpc_stats_table_1[((_val.uint - 4617315517961601024ull) >> 50)] + 5;
-    _bkt.dbl = grpc_stats_table_0[bucket];
+        grpc_stats_table_5[((_val.uint - 4617315517961601024ull) >> 50)] + 5;
+    _bkt.dbl = grpc_stats_table_4[bucket];
     bucket -= (_val.uint < _bkt.uint);
     GRPC_STATS_INC_HISTOGRAM((exec_ctx), GRPC_STATS_HISTOGRAM_TCP_READ_OFFER,
                              bucket);
@@ -547,7 +273,7 @@
   }
   GRPC_STATS_INC_HISTOGRAM((exec_ctx), GRPC_STATS_HISTOGRAM_TCP_READ_OFFER,
                            grpc_stats_histo_find_bucket_slow(
-                               (exec_ctx), value, grpc_stats_table_0, 64));
+                               (exec_ctx), value, grpc_stats_table_4, 64));
 }
 void grpc_stats_inc_tcp_read_iov_size(grpc_exec_ctx *exec_ctx, int value) {
   value = GPR_CLAMP(value, 0, 1024);
@@ -563,8 +289,8 @@
   _val.dbl = value;
   if (_val.uint < 4637300241308057600ull) {
     int bucket =
-        grpc_stats_table_3[((_val.uint - 4622945017495814144ull) >> 48)] + 12;
-    _bkt.dbl = grpc_stats_table_2[bucket];
+        grpc_stats_table_7[((_val.uint - 4622945017495814144ull) >> 48)] + 12;
+    _bkt.dbl = grpc_stats_table_6[bucket];
     bucket -= (_val.uint < _bkt.uint);
     GRPC_STATS_INC_HISTOGRAM((exec_ctx), GRPC_STATS_HISTOGRAM_TCP_READ_IOV_SIZE,
                              bucket);
@@ -572,7 +298,7 @@
   }
   GRPC_STATS_INC_HISTOGRAM((exec_ctx), GRPC_STATS_HISTOGRAM_TCP_READ_IOV_SIZE,
                            grpc_stats_histo_find_bucket_slow(
-                               (exec_ctx), value, grpc_stats_table_2, 64));
+                               (exec_ctx), value, grpc_stats_table_6, 64));
 }
 void grpc_stats_inc_http2_send_message_size(grpc_exec_ctx *exec_ctx,
                                             int value) {
@@ -589,8 +315,8 @@
   _val.dbl = value;
   if (_val.uint < 4682617712558473216ull) {
     int bucket =
-        grpc_stats_table_1[((_val.uint - 4617315517961601024ull) >> 50)] + 5;
-    _bkt.dbl = grpc_stats_table_0[bucket];
+        grpc_stats_table_5[((_val.uint - 4617315517961601024ull) >> 50)] + 5;
+    _bkt.dbl = grpc_stats_table_4[bucket];
     bucket -= (_val.uint < _bkt.uint);
     GRPC_STATS_INC_HISTOGRAM(
         (exec_ctx), GRPC_STATS_HISTOGRAM_HTTP2_SEND_MESSAGE_SIZE, bucket);
@@ -599,15 +325,16 @@
   GRPC_STATS_INC_HISTOGRAM((exec_ctx),
                            GRPC_STATS_HISTOGRAM_HTTP2_SEND_MESSAGE_SIZE,
                            grpc_stats_histo_find_bucket_slow(
-                               (exec_ctx), value, grpc_stats_table_0, 64));
-}
-const int grpc_stats_histo_buckets[6] = {64, 64, 64, 64, 64, 64};
-const int grpc_stats_histo_start[6] = {0, 64, 128, 192, 256, 320};
-const int *const grpc_stats_histo_bucket_boundaries[6] = {
-    grpc_stats_table_0, grpc_stats_table_2, grpc_stats_table_0,
-    grpc_stats_table_0, grpc_stats_table_2, grpc_stats_table_0};
-void (*const grpc_stats_inc_histogram[6])(grpc_exec_ctx *exec_ctx, int x) = {
+                               (exec_ctx), value, grpc_stats_table_4, 64));
+}
+const int grpc_stats_histo_buckets[8] = {64, 128, 64, 64, 64, 64, 64, 64};
+const int grpc_stats_histo_start[8] = {0, 64, 192, 256, 320, 384, 448, 512};
+const int *const grpc_stats_histo_bucket_boundaries[8] = {
+    grpc_stats_table_0, grpc_stats_table_2, grpc_stats_table_4,
+    grpc_stats_table_6, grpc_stats_table_4, grpc_stats_table_4,
+    grpc_stats_table_6, grpc_stats_table_4};
+void (*const grpc_stats_inc_histogram[8])(grpc_exec_ctx *exec_ctx, int x) = {
+    grpc_stats_inc_call_initial_size, grpc_stats_inc_poll_events_returned,
     grpc_stats_inc_tcp_write_size,    grpc_stats_inc_tcp_write_iov_size,
     grpc_stats_inc_tcp_read_size,     grpc_stats_inc_tcp_read_offer,
-    grpc_stats_inc_tcp_read_iov_size, grpc_stats_inc_http2_send_message_size};
->>>>>>> c75f9868
+    grpc_stats_inc_tcp_read_iov_size, grpc_stats_inc_http2_send_message_size};