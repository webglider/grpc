--- conflicted
+++ resolved
@@ -274,11 +274,7 @@
 void grpc_timer_list_shutdown() {
   size_t i;
   run_some_expired_timers(
-<<<<<<< HEAD
-      GPR_ATM_MAX, NULL,
-=======
-      exec_ctx, GPR_ATM_MAX, nullptr,
->>>>>>> 82c8f945
+      GPR_ATM_MAX, nullptr,
       GRPC_ERROR_CREATE_FROM_STATIC_STRING("Timer list shutdown"));
   for (i = 0; i < g_num_shards; i++) {
     timer_shard* shard = &g_shards[i];
