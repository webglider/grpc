/*
 *
 * Copyright 2015 gRPC authors.
 *
 * Licensed under the Apache License, Version 2.0 (the "License");
 * you may not use this file except in compliance with the License.
 * You may obtain a copy of the License at
 *
 *     http://www.apache.org/licenses/LICENSE-2.0
 *
 * Unless required by applicable law or agreed to in writing, software
 * distributed under the License is distributed on an "AS IS" BASIS,
 * WITHOUT WARRANTIES OR CONDITIONS OF ANY KIND, either express or implied.
 * See the License for the specific language governing permissions and
 * limitations under the License.
 *
 */

#ifndef GRPC_CORE_LIB_IOMGR_TCP_CLIENT_POSIX_H
#define GRPC_CORE_LIB_IOMGR_TCP_CLIENT_POSIX_H

#include "src/core/lib/iomgr/endpoint.h"
#include "src/core/lib/iomgr/ev_posix.h"
#include "src/core/lib/iomgr/tcp_client.h"

#ifdef __cplusplus
extern "C" {
#endif

<<<<<<< HEAD
grpc_endpoint *grpc_tcp_client_create_from_fd(
    grpc_fd *fd, const grpc_channel_args *channel_args, const char *addr_str);
=======
grpc_endpoint* grpc_tcp_client_create_from_fd(
    grpc_exec_ctx* exec_ctx, grpc_fd* fd, const grpc_channel_args* channel_args,
    const char* addr_str);
>>>>>>> d9da7387

#ifdef __cplusplus
}
#endif

#endif /* GRPC_CORE_LIB_IOMGR_TCP_CLIENT_POSIX_H */<|MERGE_RESOLUTION|>--- conflicted
+++ resolved
@@ -27,14 +27,8 @@
 extern "C" {
 #endif
 
-<<<<<<< HEAD
-grpc_endpoint *grpc_tcp_client_create_from_fd(
-    grpc_fd *fd, const grpc_channel_args *channel_args, const char *addr_str);
-=======
 grpc_endpoint* grpc_tcp_client_create_from_fd(
-    grpc_exec_ctx* exec_ctx, grpc_fd* fd, const grpc_channel_args* channel_args,
-    const char* addr_str);
->>>>>>> d9da7387
+    grpc_fd* fd, const grpc_channel_args* channel_args, const char* addr_str);
 
 #ifdef __cplusplus
 }
