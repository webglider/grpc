/*
 *
 * Copyright 2015, Google Inc.
 * All rights reserved.
 *
 * Redistribution and use in source and binary forms, with or without
 * modification, are permitted provided that the following conditions are
 * met:
 *
 *     * Redistributions of source code must retain the above copyright
 * notice, this list of conditions and the following disclaimer.
 *     * Redistributions in binary form must reproduce the above
 * copyright notice, this list of conditions and the following disclaimer
 * in the documentation and/or other materials provided with the
 * distribution.
 *     * Neither the name of Google Inc. nor the names of its
 * contributors may be used to endorse or promote products derived from
 * this software without specific prior written permission.
 *
 * THIS SOFTWARE IS PROVIDED BY THE COPYRIGHT HOLDERS AND CONTRIBUTORS
 * "AS IS" AND ANY EXPRESS OR IMPLIED WARRANTIES, INCLUDING, BUT NOT
 * LIMITED TO, THE IMPLIED WARRANTIES OF MERCHANTABILITY AND FITNESS FOR
 * A PARTICULAR PURPOSE ARE DISCLAIMED. IN NO EVENT SHALL THE COPYRIGHT
 * OWNER OR CONTRIBUTORS BE LIABLE FOR ANY DIRECT, INDIRECT, INCIDENTAL,
 * SPECIAL, EXEMPLARY, OR CONSEQUENTIAL DAMAGES (INCLUDING, BUT NOT
 * LIMITED TO, PROCUREMENT OF SUBSTITUTE GOODS OR SERVICES; LOSS OF USE,
 * DATA, OR PROFITS; OR BUSINESS INTERRUPTION) HOWEVER CAUSED AND ON ANY
 * THEORY OF LIABILITY, WHETHER IN CONTRACT, STRICT LIABILITY, OR TORT
 * (INCLUDING NEGLIGENCE OR OTHERWISE) ARISING IN ANY WAY OUT OF THE USE
 * OF THIS SOFTWARE, EVEN IF ADVISED OF THE POSSIBILITY OF SUCH DAMAGE.
 *
 */

#include "src/core/lib/http/httpcli.h"

#include <string.h>

#include <grpc/support/alloc.h>
#include <grpc/support/log.h>
#include <grpc/support/string_util.h>
#include <grpc/support/useful.h>

#include "src/core/lib/http/format_request.h"
#include "src/core/lib/http/parser.h"
#include "src/core/lib/iomgr/endpoint.h"
#include "src/core/lib/iomgr/iomgr_internal.h"
#include "src/core/lib/iomgr/resolve_address.h"
#include "src/core/lib/iomgr/sockaddr_utils.h"
#include "src/core/lib/iomgr/tcp_client.h"
#include "src/core/lib/support/string.h"

typedef struct {
  gpr_slice request_text;
  grpc_http_parser parser;
  grpc_resolved_addresses *addresses;
  size_t next_address;
  grpc_endpoint *ep;
  char *host;
  char *ssl_host_override;
  gpr_timespec deadline;
  int have_read_byte;
  const grpc_httpcli_handshaker *handshaker;
  grpc_closure *on_done;
  grpc_httpcli_context *context;
  grpc_polling_entity *pollent;
  grpc_iomgr_object iomgr_obj;
  gpr_slice_buffer incoming;
  gpr_slice_buffer outgoing;
  grpc_closure on_read;
  grpc_closure done_write;
  grpc_closure connected;
  grpc_error *overall_error;
  grpc_resource_quota *resource_quota;
} internal_request;

static grpc_httpcli_get_override g_get_override = NULL;
static grpc_httpcli_post_override g_post_override = NULL;

static void plaintext_handshake(grpc_exec_ctx *exec_ctx, void *arg,
                                grpc_endpoint *endpoint, const char *host,
                                gpr_timespec deadline,
                                void (*on_done)(grpc_exec_ctx *exec_ctx,
                                                void *arg,
                                                grpc_endpoint *endpoint)) {
  on_done(exec_ctx, arg, endpoint);
}

const grpc_httpcli_handshaker grpc_httpcli_plaintext = {"http",
                                                        plaintext_handshake};

void grpc_httpcli_context_init(grpc_httpcli_context *context) {
  context->pollset_set = grpc_pollset_set_create();
}

void grpc_httpcli_context_destroy(grpc_httpcli_context *context) {
  grpc_pollset_set_destroy(context->pollset_set);
}

static void next_address(grpc_exec_ctx *exec_ctx, internal_request *req,
                         grpc_error *due_to_error);

static void finish(grpc_exec_ctx *exec_ctx, internal_request *req,
                   grpc_error *error) {
  grpc_polling_entity_del_from_pollset_set(exec_ctx, req->pollent,
                                           req->context->pollset_set);
  grpc_exec_ctx_sched(exec_ctx, req->on_done, error, NULL);
  grpc_http_parser_destroy(&req->parser);
  if (req->addresses != NULL) {
    grpc_resolved_addresses_destroy(req->addresses);
  }
  if (req->ep != NULL) {
    grpc_endpoint_destroy(exec_ctx, req->ep);
  }
  gpr_slice_unref(req->request_text);
  gpr_free(req->host);
  gpr_free(req->ssl_host_override);
  grpc_iomgr_unregister_object(&req->iomgr_obj);
  gpr_slice_buffer_destroy(&req->incoming);
  gpr_slice_buffer_destroy(&req->outgoing);
  GRPC_ERROR_UNREF(req->overall_error);
  grpc_resource_quota_internal_unref(exec_ctx, req->resource_quota);
  gpr_free(req);
}

static void append_error(internal_request *req, grpc_error *error) {
  if (req->overall_error == GRPC_ERROR_NONE) {
    req->overall_error = GRPC_ERROR_CREATE("Failed HTTP/1 client request");
  }
  grpc_resolved_address *addr = &req->addresses->addrs[req->next_address - 1];
  char *addr_text = grpc_sockaddr_to_uri(addr);
  req->overall_error = grpc_error_add_child(
      req->overall_error,
      grpc_error_set_str(error, GRPC_ERROR_STR_TARGET_ADDRESS, addr_text));
  gpr_free(addr_text);
}

static void do_read(grpc_exec_ctx *exec_ctx, internal_request *req) {
  grpc_endpoint_read(exec_ctx, req->ep, &req->incoming, &req->on_read);
}

static void on_read(grpc_exec_ctx *exec_ctx, void *user_data,
                    grpc_error *error) {
  internal_request *req = user_data;
  size_t i;

  for (i = 0; i < req->incoming.count; i++) {
    if (GPR_SLICE_LENGTH(req->incoming.slices[i])) {
      req->have_read_byte = 1;
      grpc_error *err =
          grpc_http_parser_parse(&req->parser, req->incoming.slices[i], NULL);
      if (err != GRPC_ERROR_NONE) {
        finish(exec_ctx, req, err);
        return;
      }
    }
  }

  if (error == GRPC_ERROR_NONE) {
    do_read(exec_ctx, req);
  } else if (!req->have_read_byte) {
    next_address(exec_ctx, req, GRPC_ERROR_REF(error));
  } else {
    finish(exec_ctx, req, grpc_http_parser_eof(&req->parser));
  }
}

static void on_written(grpc_exec_ctx *exec_ctx, internal_request *req) {
  do_read(exec_ctx, req);
}

static void done_write(grpc_exec_ctx *exec_ctx, void *arg, grpc_error *error) {
  internal_request *req = arg;
  if (error == GRPC_ERROR_NONE) {
    on_written(exec_ctx, req);
  } else {
    next_address(exec_ctx, req, GRPC_ERROR_REF(error));
  }
}

static void start_write(grpc_exec_ctx *exec_ctx, internal_request *req) {
  gpr_slice_ref(req->request_text);
  gpr_slice_buffer_add(&req->outgoing, req->request_text);
  grpc_endpoint_write(exec_ctx, req->ep, &req->outgoing, &req->done_write);
}

static void on_handshake_done(grpc_exec_ctx *exec_ctx, void *arg,
                              grpc_endpoint *ep) {
  internal_request *req = arg;

  if (!ep) {
    next_address(exec_ctx, req,
                 GRPC_ERROR_CREATE("Unexplained handshake failure"));
    return;
  }

  req->ep = ep;
  start_write(exec_ctx, req);
}

static void on_connected(grpc_exec_ctx *exec_ctx, void *arg,
                         grpc_error *error) {
  internal_request *req = arg;

  if (!req->ep) {
    next_address(exec_ctx, req, GRPC_ERROR_REF(error));
    return;
  }
  req->handshaker->handshake(
      exec_ctx, req, req->ep,
      req->ssl_host_override ? req->ssl_host_override : req->host,
      req->deadline, on_handshake_done);
}

static void next_address(grpc_exec_ctx *exec_ctx, internal_request *req,
                         grpc_error *error) {
  grpc_resolved_address *addr;
  if (error != GRPC_ERROR_NONE) {
    append_error(req, error);
  }
  if (req->next_address == req->addresses->naddrs) {
    finish(exec_ctx, req,
           GRPC_ERROR_CREATE_REFERENCING("Failed HTTP requests to all targets",
                                         &req->overall_error, 1));
    return;
  }
  addr = &req->addresses->addrs[req->next_address++];
  grpc_closure_init(&req->connected, on_connected, req);
<<<<<<< HEAD
  grpc_arg arg;
  arg.key = GRPC_ARG_RESOURCE_QUOTA;
  arg.type = GRPC_ARG_POINTER;
  arg.value.pointer.p = req->resource_quota;
  arg.value.pointer.vtable = grpc_resource_quota_arg_vtable();
  grpc_channel_args args = {1, &arg};
  grpc_tcp_client_connect(
      exec_ctx, &req->connected, &req->ep, req->context->pollset_set, &args,
      (struct sockaddr *)&addr->addr, addr->len, req->deadline);
=======
  grpc_tcp_client_connect(exec_ctx, &req->connected, &req->ep,
                          req->context->pollset_set, addr, req->deadline);
>>>>>>> d92b795b
}

static void on_resolved(grpc_exec_ctx *exec_ctx, void *arg, grpc_error *error) {
  internal_request *req = arg;
  if (error != GRPC_ERROR_NONE) {
    finish(exec_ctx, req, error);
    return;
  }
  req->next_address = 0;
  next_address(exec_ctx, req, GRPC_ERROR_NONE);
}

static void internal_request_begin(grpc_exec_ctx *exec_ctx,
                                   grpc_httpcli_context *context,
                                   grpc_polling_entity *pollent,
                                   grpc_resource_quota *resource_quota,
                                   const grpc_httpcli_request *request,
                                   gpr_timespec deadline, grpc_closure *on_done,
                                   grpc_httpcli_response *response,
                                   const char *name, gpr_slice request_text) {
  internal_request *req = gpr_malloc(sizeof(internal_request));
  memset(req, 0, sizeof(*req));
  req->request_text = request_text;
  grpc_http_parser_init(&req->parser, GRPC_HTTP_RESPONSE, response);
  req->on_done = on_done;
  req->deadline = deadline;
  req->handshaker =
      request->handshaker ? request->handshaker : &grpc_httpcli_plaintext;
  req->context = context;
  req->pollent = pollent;
  req->overall_error = GRPC_ERROR_NONE;
  req->resource_quota = grpc_resource_quota_internal_ref(resource_quota);
  grpc_closure_init(&req->on_read, on_read, req);
  grpc_closure_init(&req->done_write, done_write, req);
  gpr_slice_buffer_init(&req->incoming);
  gpr_slice_buffer_init(&req->outgoing);
  grpc_iomgr_register_object(&req->iomgr_obj, name);
  req->host = gpr_strdup(request->host);
  req->ssl_host_override = gpr_strdup(request->ssl_host_override);

  GPR_ASSERT(pollent);
  grpc_polling_entity_add_to_pollset_set(exec_ctx, req->pollent,
                                         req->context->pollset_set);
  grpc_resolve_address(exec_ctx, request->host, req->handshaker->default_port,
                       grpc_closure_create(on_resolved, req), &req->addresses);
}

void grpc_httpcli_get(grpc_exec_ctx *exec_ctx, grpc_httpcli_context *context,
                      grpc_polling_entity *pollent,
                      grpc_resource_quota *resource_quota,
                      const grpc_httpcli_request *request,
                      gpr_timespec deadline, grpc_closure *on_done,
                      grpc_httpcli_response *response) {
  char *name;
  if (g_get_override &&
      g_get_override(exec_ctx, request, deadline, on_done, response)) {
    return;
  }
  gpr_asprintf(&name, "HTTP:GET:%s:%s", request->host, request->http.path);
  internal_request_begin(exec_ctx, context, pollent, resource_quota, request,
                         deadline, on_done, response, name,
                         grpc_httpcli_format_get_request(request));
  gpr_free(name);
}

void grpc_httpcli_post(grpc_exec_ctx *exec_ctx, grpc_httpcli_context *context,
                       grpc_polling_entity *pollent,
                       grpc_resource_quota *resource_quota,
                       const grpc_httpcli_request *request,
                       const char *body_bytes, size_t body_size,
                       gpr_timespec deadline, grpc_closure *on_done,
                       grpc_httpcli_response *response) {
  char *name;
  if (g_post_override &&
      g_post_override(exec_ctx, request, body_bytes, body_size, deadline,
                      on_done, response)) {
    return;
  }
  gpr_asprintf(&name, "HTTP:POST:%s:%s", request->host, request->http.path);
  internal_request_begin(
      exec_ctx, context, pollent, resource_quota, request, deadline, on_done,
      response, name,
      grpc_httpcli_format_post_request(request, body_bytes, body_size));
  gpr_free(name);
}

void grpc_httpcli_set_override(grpc_httpcli_get_override get,
                               grpc_httpcli_post_override post) {
  g_get_override = get;
  g_post_override = post;
}<|MERGE_RESOLUTION|>--- conflicted
+++ resolved
@@ -225,20 +225,15 @@
   }
   addr = &req->addresses->addrs[req->next_address++];
   grpc_closure_init(&req->connected, on_connected, req);
-<<<<<<< HEAD
   grpc_arg arg;
   arg.key = GRPC_ARG_RESOURCE_QUOTA;
   arg.type = GRPC_ARG_POINTER;
   arg.value.pointer.p = req->resource_quota;
   arg.value.pointer.vtable = grpc_resource_quota_arg_vtable();
   grpc_channel_args args = {1, &arg};
-  grpc_tcp_client_connect(
-      exec_ctx, &req->connected, &req->ep, req->context->pollset_set, &args,
-      (struct sockaddr *)&addr->addr, addr->len, req->deadline);
-=======
   grpc_tcp_client_connect(exec_ctx, &req->connected, &req->ep,
-                          req->context->pollset_set, addr, req->deadline);
->>>>>>> d92b795b
+                          req->context->pollset_set, &args, addr,
+                          req->deadline);
 }
 
 static void on_resolved(grpc_exec_ctx *exec_ctx, void *arg, grpc_error *error) {
