/*
 *
 * Copyright 2015-2016, Google Inc.
 * All rights reserved.
 *
 * Redistribution and use in source and binary forms, with or without
 * modification, are permitted provided that the following conditions are
 * met:
 *
 *     * Redistributions of source code must retain the above copyright
 * notice, this list of conditions and the following disclaimer.
 *     * Redistributions in binary form must reproduce the above
 * copyright notice, this list of conditions and the following disclaimer
 * in the documentation and/or other materials provided with the
 * distribution.
 *     * Neither the name of Google Inc. nor the names of its
 * contributors may be used to endorse or promote products derived from
 * this software without specific prior written permission.
 *
 * THIS SOFTWARE IS PROVIDED BY THE COPYRIGHT HOLDERS AND CONTRIBUTORS
 * "AS IS" AND ANY EXPRESS OR IMPLIED WARRANTIES, INCLUDING, BUT NOT
 * LIMITED TO, THE IMPLIED WARRANTIES OF MERCHANTABILITY AND FITNESS FOR
 * A PARTICULAR PURPOSE ARE DISCLAIMED. IN NO EVENT SHALL THE COPYRIGHT
 * OWNER OR CONTRIBUTORS BE LIABLE FOR ANY DIRECT, INDIRECT, INCIDENTAL,
 * SPECIAL, EXEMPLARY, OR CONSEQUENTIAL DAMAGES (INCLUDING, BUT NOT
 * LIMITED TO, PROCUREMENT OF SUBSTITUTE GOODS OR SERVICES; LOSS OF USE,
 * DATA, OR PROFITS; OR BUSINESS INTERRUPTION) HOWEVER CAUSED AND ON ANY
 * THEORY OF LIABILITY, WHETHER IN CONTRACT, STRICT LIABILITY, OR TORT
 * (INCLUDING NEGLIGENCE OR OTHERWISE) ARISING IN ANY WAY OUT OF THE USE
 * OF THIS SOFTWARE, EVEN IF ADVISED OF THE POSSIBILITY OF SUCH DAMAGE.
 *
 */

#include "src/core/iomgr/ev_posix.h"

#include <string.h>

#include <grpc/support/alloc.h>
#include <grpc/support/log.h>
#include <grpc/support/string_util.h>
#include <grpc/support/useful.h>

#include "src/core/iomgr/ev_poll_and_epoll_posix.h"
#include "src/core/iomgr/ev_poll_posix.h"
#include "src/core/support/env.h"

/** Default poll() function - a pointer so that it can be overridden by some
 *  tests */
grpc_poll_function_type grpc_poll_function = poll;

/** The alarm system needs to be able to wakeup 'some poller' sometimes
 *  (specifically when a new alarm needs to be triggered earlier than the next
 *  alarm 'epoch').
 *  This wakeup_fd gives us something to alert on when such a case occurs. */
grpc_wakeup_fd grpc_global_wakeup_fd;

static const grpc_event_engine_vtable *g_event_engine;

<<<<<<< HEAD
typedef const grpc_event_engine_vtable *(*event_engine_factory_fn)(void);

typedef struct {
  const char *name;
  event_engine_factory_fn factory;
} event_engine_factory;

static const event_engine_factory g_factories[] = {
    {"poll", grpc_init_poll_posix}, {"legacy", grpc_init_poll_and_epoll_posix},
};

static void add(const char *beg, const char *end, char ***ss, size_t *ns) {
  size_t n = *ns;
  size_t np = n + 1;
  char *s;
  size_t len;
  GPR_ASSERT(end >= beg);
  len = (size_t)(end - beg);
  s = gpr_malloc(len + 1);
  memcpy(s, beg, len);
  s[len] = 0;
  *ss = gpr_realloc(*ss, sizeof(char **) * np);
  (*ss)[n] = s;
  *ns = np;
}

static void split(const char *s, char ***ss, size_t *ns) {
  const char *c = strchr(s, ',');
  if (c == NULL) {
    add(s, s + strlen(s), ss, ns);
  } else {
    add(s, c, ss, ns);
    split(c + 1, ss, ns);
  }
}

static bool is(const char *want, const char *have) {
  return 0 == strcmp(want, "all") || 0 == strcmp(want, have);
}

static void try_engine(const char *engine) {
  for (size_t i = 0; i < GPR_ARRAY_SIZE(g_factories); i++) {
    if (is(engine, g_factories[i].name)) {
      if ((g_event_engine = g_factories[i].factory())) {
        return;
      }
    }
  }
}
=======
grpc_poll_function_type grpc_poll_function = poll;
grpc_wakeup_fd grpc_global_wakeup_fd;
>>>>>>> d45bceef

void grpc_event_engine_init(void) {
  char *s = gpr_getenv("GRPC_POLL_STRATEGY");
  if (s == NULL) {
    s = gpr_strdup("all");
  }

  char **strings = NULL;
  size_t nstrings = 0;
  split(s, &strings, &nstrings);

  for (size_t i = 0; g_event_engine == NULL && i < nstrings; i++) {
    try_engine(strings[i]);
  }

  for (size_t i = 0; i < nstrings; i++) {
    gpr_free(strings[i]);
  }
  gpr_free(strings);
  gpr_free(s);

  if (g_event_engine == NULL) {
    gpr_log(GPR_ERROR, "No event engine could be initialized");
    abort();
  }
}

void grpc_event_engine_shutdown(void) { g_event_engine->shutdown_engine(); }

grpc_fd *grpc_fd_create(int fd, const char *name) {
  return g_event_engine->fd_create(fd, name);
}

int grpc_fd_wrapped_fd(grpc_fd *fd) {
  return g_event_engine->fd_wrapped_fd(fd);
}

void grpc_fd_orphan(grpc_exec_ctx *exec_ctx, grpc_fd *fd, grpc_closure *on_done,
                    int *release_fd, const char *reason) {
  g_event_engine->fd_orphan(exec_ctx, fd, on_done, release_fd, reason);
}

void grpc_fd_shutdown(grpc_exec_ctx *exec_ctx, grpc_fd *fd) {
  g_event_engine->fd_shutdown(exec_ctx, fd);
}

void grpc_fd_notify_on_read(grpc_exec_ctx *exec_ctx, grpc_fd *fd,
                            grpc_closure *closure) {
  g_event_engine->fd_notify_on_read(exec_ctx, fd, closure);
}

void grpc_fd_notify_on_write(grpc_exec_ctx *exec_ctx, grpc_fd *fd,
                             grpc_closure *closure) {
  g_event_engine->fd_notify_on_write(exec_ctx, fd, closure);
}

size_t grpc_pollset_size(void) { return g_event_engine->pollset_size; }

void grpc_pollset_init(grpc_pollset *pollset, gpr_mu **mu) {
  g_event_engine->pollset_init(pollset, mu);
}

void grpc_pollset_shutdown(grpc_exec_ctx *exec_ctx, grpc_pollset *pollset,
                           grpc_closure *closure) {
  g_event_engine->pollset_shutdown(exec_ctx, pollset, closure);
}

void grpc_pollset_reset(grpc_pollset *pollset) {
  g_event_engine->pollset_reset(pollset);
}

void grpc_pollset_destroy(grpc_pollset *pollset) {
  g_event_engine->pollset_destroy(pollset);
}

void grpc_pollset_work(grpc_exec_ctx *exec_ctx, grpc_pollset *pollset,
                       grpc_pollset_worker **worker, gpr_timespec now,
                       gpr_timespec deadline) {
  g_event_engine->pollset_work(exec_ctx, pollset, worker, now, deadline);
}

void grpc_pollset_kick(grpc_pollset *pollset,
                       grpc_pollset_worker *specific_worker) {
  g_event_engine->pollset_kick(pollset, specific_worker);
}

void grpc_pollset_add_fd(grpc_exec_ctx *exec_ctx, grpc_pollset *pollset,
                         struct grpc_fd *fd) {
  g_event_engine->pollset_add_fd(exec_ctx, pollset, fd);
}

grpc_pollset_set *grpc_pollset_set_create(void) {
  return g_event_engine->pollset_set_create();
}

void grpc_pollset_set_destroy(grpc_pollset_set *pollset_set) {
  g_event_engine->pollset_set_destroy(pollset_set);
}

void grpc_pollset_set_add_pollset(grpc_exec_ctx *exec_ctx,
                                  grpc_pollset_set *pollset_set,
                                  grpc_pollset *pollset) {
  g_event_engine->pollset_set_add_pollset(exec_ctx, pollset_set, pollset);
}

void grpc_pollset_set_del_pollset(grpc_exec_ctx *exec_ctx,
                                  grpc_pollset_set *pollset_set,
                                  grpc_pollset *pollset) {
  g_event_engine->pollset_set_del_pollset(exec_ctx, pollset_set, pollset);
}

void grpc_pollset_set_add_pollset_set(grpc_exec_ctx *exec_ctx,
                                      grpc_pollset_set *bag,
                                      grpc_pollset_set *item) {
  g_event_engine->pollset_set_add_pollset_set(exec_ctx, bag, item);
}

void grpc_pollset_set_del_pollset_set(grpc_exec_ctx *exec_ctx,
                                      grpc_pollset_set *bag,
                                      grpc_pollset_set *item) {
  g_event_engine->pollset_set_del_pollset_set(exec_ctx, bag, item);
}

void grpc_pollset_set_add_fd(grpc_exec_ctx *exec_ctx,
                             grpc_pollset_set *pollset_set, grpc_fd *fd) {
  g_event_engine->pollset_set_add_fd(exec_ctx, pollset_set, fd);
}

void grpc_pollset_set_del_fd(grpc_exec_ctx *exec_ctx,
                             grpc_pollset_set *pollset_set, grpc_fd *fd) {
  g_event_engine->pollset_set_del_fd(exec_ctx, pollset_set, fd);
}

void grpc_kick_poller(void) { g_event_engine->kick_poller(); }<|MERGE_RESOLUTION|>--- conflicted
+++ resolved
@@ -56,7 +56,6 @@
 
 static const grpc_event_engine_vtable *g_event_engine;
 
-<<<<<<< HEAD
 typedef const grpc_event_engine_vtable *(*event_engine_factory_fn)(void);
 
 typedef struct {
@@ -106,10 +105,6 @@
     }
   }
 }
-=======
-grpc_poll_function_type grpc_poll_function = poll;
-grpc_wakeup_fd grpc_global_wakeup_fd;
->>>>>>> d45bceef
 
 void grpc_event_engine_init(void) {
   char *s = gpr_getenv("GRPC_POLL_STRATEGY");
