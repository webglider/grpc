/*
 *
 * Copyright 2015, Google Inc.
 * All rights reserved.
 *
 * Redistribution and use in source and binary forms, with or without
 * modification, are permitted provided that the following conditions are
 * met:
 *
 *     * Redistributions of source code must retain the above copyright
 * notice, this list of conditions and the following disclaimer.
 *     * Redistributions in binary form must reproduce the above
 * copyright notice, this list of conditions and the following disclaimer
 * in the documentation and/or other materials provided with the
 * distribution.
 *     * Neither the name of Google Inc. nor the names of its
 * contributors may be used to endorse or promote products derived from
 * this software without specific prior written permission.
 *
 * THIS SOFTWARE IS PROVIDED BY THE COPYRIGHT HOLDERS AND CONTRIBUTORS
 * "AS IS" AND ANY EXPRESS OR IMPLIED WARRANTIES, INCLUDING, BUT NOT
 * LIMITED TO, THE IMPLIED WARRANTIES OF MERCHANTABILITY AND FITNESS FOR
 * A PARTICULAR PURPOSE ARE DISCLAIMED. IN NO EVENT SHALL THE COPYRIGHT
 * OWNER OR CONTRIBUTORS BE LIABLE FOR ANY DIRECT, INDIRECT, INCIDENTAL,
 * SPECIAL, EXEMPLARY, OR CONSEQUENTIAL DAMAGES (INCLUDING, BUT NOT
 * LIMITED TO, PROCUREMENT OF SUBSTITUTE GOODS OR SERVICES; LOSS OF USE,
 * DATA, OR PROFITS; OR BUSINESS INTERRUPTION) HOWEVER CAUSED AND ON ANY
 * THEORY OF LIABILITY, WHETHER IN CONTRACT, STRICT LIABILITY, OR TORT
 * (INCLUDING NEGLIGENCE OR OTHERWISE) ARISING IN ANY WAY OUT OF THE USE
 * OF THIS SOFTWARE, EVEN IF ADVISED OF THE POSSIBILITY OF SUCH DAMAGE.
 *
 */

#include <grpc/support/port_platform.h>

#ifdef GPR_POSIX_SOCKET

#include "src/core/iomgr/tcp_client.h"

#include <errno.h>
#include <netinet/in.h>
#include <string.h>
#include <unistd.h>

#include "src/core/iomgr/alarm.h"
#include "src/core/iomgr/iomgr_posix.h"
#include "src/core/iomgr/pollset_posix.h"
#include "src/core/iomgr/sockaddr_utils.h"
#include "src/core/iomgr/socket_utils_posix.h"
#include "src/core/iomgr/tcp_posix.h"
#include "src/core/support/string.h"
#include <grpc/support/alloc.h>
#include <grpc/support/log.h>
#include <grpc/support/string_util.h>
#include <grpc/support/time.h>

typedef struct {
  void (*cb)(void *arg, grpc_endpoint *tcp);
  void *cb_arg;
  gpr_mu mu;
  grpc_fd *fd;
  gpr_timespec deadline;
  grpc_alarm alarm;
  int refs;
  grpc_iomgr_closure write_closure;
  grpc_pollset_set *interested_parties;
  char *addr_str;
} async_connect;

static int prepare_socket(const struct sockaddr *addr, int fd) {
  if (fd < 0) {
    goto error;
  }

  if (!grpc_set_socket_nonblocking(fd, 1) || !grpc_set_socket_cloexec(fd, 1) ||
      (addr->sa_family != AF_UNIX && !grpc_set_socket_low_latency(fd, 1)) ||
      !grpc_set_socket_no_sigpipe_if_possible(fd)) {
    gpr_log(GPR_ERROR, "Unable to configure socket %d: %s", fd,
            strerror(errno));
    goto error;
  }

  return 1;

error:
  if (fd >= 0) {
    close(fd);
  }
  return 0;
}

static void tc_on_alarm(void *acp, int success) {
  int done;
  async_connect *ac = acp;
  gpr_mu_lock(&ac->mu);
  if (ac->fd != NULL) {
    grpc_fd_shutdown(ac->fd);
  }
  done = (--ac->refs == 0);
  gpr_mu_unlock(&ac->mu);
  if (done) {
    gpr_mu_destroy(&ac->mu);
    gpr_free(ac->addr_str);
    gpr_free(ac);
  }
}

static void on_writable(void *acp, int success) {
  async_connect *ac = acp;
  int so_error = 0;
  socklen_t so_error_size;
  int err;
  int done;
  grpc_endpoint *ep = NULL;
  void (*cb)(void *arg, grpc_endpoint *tcp) = ac->cb;
  void *cb_arg = ac->cb_arg;
  grpc_fd *fd;

  gpr_mu_lock(&ac->mu);
  GPR_ASSERT(ac->fd);
  fd = ac->fd;
  ac->fd = NULL;
  gpr_mu_unlock(&ac->mu);

  grpc_alarm_cancel(&ac->alarm);

  gpr_mu_lock(&ac->mu);
  if (success) {
    do {
      so_error_size = sizeof(so_error);
      err = getsockopt(fd->fd, SOL_SOCKET, SO_ERROR, &so_error, &so_error_size);
    } while (err < 0 && errno == EINTR);
    if (err < 0) {
      gpr_log(GPR_ERROR, "getsockopt(ERROR): %s", strerror(errno));
      goto finish;
    } else if (so_error != 0) {
      if (so_error == ENOBUFS) {
        /* We will get one of these errors if we have run out of
           memory in the kernel for the data structures allocated
           when you connect a socket.  If this happens it is very
           likely that if we wait a little bit then try again the
           connection will work (since other programs or this
           program will close their network connections and free up
           memory).  This does _not_ indicate that there is anything
           wrong with the server we are connecting to, this is a
           local problem.

           If you are looking at this code, then chances are that
           your program or another program on the same computer
           opened too many network connections.  The "easy" fix:
           don't do that! */
        gpr_log(GPR_ERROR, "kernel out of buffers");
        gpr_mu_unlock(&ac->mu);
        grpc_fd_notify_on_write(fd, &ac->write_closure);
        return;
      } else {
        switch (so_error) {
          case ECONNREFUSED:
            gpr_log(GPR_ERROR, "socket error: connection refused");
            break;
          default:
            gpr_log(GPR_ERROR, "socket error: %d", so_error);
            break;
        }
        goto finish;
      }
    } else {
<<<<<<< HEAD
      grpc_pollset_set_del_fd(ac->interested_parties, fd);
      ep = grpc_tcp_create(fd, GRPC_TCP_DEFAULT_READ_SLICE_SIZE);
      fd = NULL;
=======
      grpc_pollset_set_del_fd(ac->interested_parties, ac->fd);
      ep = grpc_tcp_create(ac->fd, GRPC_TCP_DEFAULT_READ_SLICE_SIZE,
                           ac->addr_str);
>>>>>>> 5126bb6d
      goto finish;
    }
  } else {
    gpr_log(GPR_ERROR, "on_writable failed during connect");
    goto finish;
  }

  abort();

finish:
  if (fd != NULL) {
    grpc_pollset_set_del_fd(ac->interested_parties, fd);
    grpc_fd_orphan(fd, NULL, "tcp_client_orphan");
    fd = NULL;
  }
  done = (--ac->refs == 0);
  gpr_mu_unlock(&ac->mu);
  if (done) {
    gpr_mu_destroy(&ac->mu);
    gpr_free(ac->addr_str);
    gpr_free(ac);
  }
  cb(cb_arg, ep);
}

void grpc_tcp_client_connect(void (*cb)(void *arg, grpc_endpoint *ep),
                             void *arg, grpc_pollset_set *interested_parties,
                             const struct sockaddr *addr, int addr_len,
                             gpr_timespec deadline) {
  int fd;
  grpc_dualstack_mode dsmode;
  int err;
  async_connect *ac;
  struct sockaddr_in6 addr6_v4mapped;
  struct sockaddr_in addr4_copy;
  grpc_fd *fdobj;
  char *name;
  char *addr_str;

  /* Use dualstack sockets where available. */
  if (grpc_sockaddr_to_v4mapped(addr, &addr6_v4mapped)) {
    addr = (const struct sockaddr *)&addr6_v4mapped;
    addr_len = sizeof(addr6_v4mapped);
  }

  fd = grpc_create_dualstack_socket(addr, SOCK_STREAM, 0, &dsmode);
  if (fd < 0) {
    gpr_log(GPR_ERROR, "Unable to create socket: %s", strerror(errno));
  }
  if (dsmode == GRPC_DSMODE_IPV4) {
    /* If we got an AF_INET socket, map the address back to IPv4. */
    GPR_ASSERT(grpc_sockaddr_is_v4mapped(addr, &addr4_copy));
    addr = (struct sockaddr *)&addr4_copy;
    addr_len = sizeof(addr4_copy);
  }
  if (!prepare_socket(addr, fd)) {
    cb(arg, NULL);
    return;
  }

  do {
    err = connect(fd, addr, addr_len);
  } while (err < 0 && errno == EINTR);

  addr_str = grpc_sockaddr_to_uri(addr);
  gpr_asprintf(&name, "tcp-client:%s", addr_str);

  fdobj = grpc_fd_create(fd, name);

  if (err >= 0) {
    cb(arg, grpc_tcp_create(fdobj, GRPC_TCP_DEFAULT_READ_SLICE_SIZE, addr_str));
    goto done;
  }

  if (errno != EWOULDBLOCK && errno != EINPROGRESS) {
    gpr_log(GPR_ERROR, "connect error to '%s': %s", addr_str, strerror(errno));
    grpc_fd_orphan(fdobj, NULL, "tcp_client_connect_error");
    cb(arg, NULL);
    goto done;
  }

  grpc_pollset_set_add_fd(interested_parties, fdobj);

  ac = gpr_malloc(sizeof(async_connect));
  ac->cb = cb;
  ac->cb_arg = arg;
  ac->fd = fdobj;
  ac->interested_parties = interested_parties;
  ac->addr_str = addr_str;
  addr_str = NULL;
  gpr_mu_init(&ac->mu);
  ac->refs = 2;
  ac->write_closure.cb = on_writable;
  ac->write_closure.cb_arg = ac;

  gpr_mu_lock(&ac->mu);
  grpc_alarm_init(&ac->alarm, gpr_convert_clock_type(deadline, GPR_CLOCK_MONOTONIC), 
                  tc_on_alarm, ac, gpr_now(GPR_CLOCK_MONOTONIC));
  grpc_fd_notify_on_write(ac->fd, &ac->write_closure);
  gpr_mu_unlock(&ac->mu);

done:
  gpr_free(name);
  gpr_free(addr_str);
}

#endif<|MERGE_RESOLUTION|>--- conflicted
+++ resolved
@@ -165,15 +165,9 @@
         goto finish;
       }
     } else {
-<<<<<<< HEAD
       grpc_pollset_set_del_fd(ac->interested_parties, fd);
-      ep = grpc_tcp_create(fd, GRPC_TCP_DEFAULT_READ_SLICE_SIZE);
+      ep = grpc_tcp_create(fd, GRPC_TCP_DEFAULT_READ_SLICE_SIZE, ac->addr_str);
       fd = NULL;
-=======
-      grpc_pollset_set_del_fd(ac->interested_parties, ac->fd);
-      ep = grpc_tcp_create(ac->fd, GRPC_TCP_DEFAULT_READ_SLICE_SIZE,
-                           ac->addr_str);
->>>>>>> 5126bb6d
       goto finish;
     }
   } else {
