/*
 *
 * Copyright 2015, Google Inc.
 * All rights reserved.
 *
 * Redistribution and use in source and binary forms, with or without
 * modification, are permitted provided that the following conditions are
 * met:
 *
 *     * Redistributions of source code must retain the above copyright
 * notice, this list of conditions and the following disclaimer.
 *     * Redistributions in binary form must reproduce the above
 * copyright notice, this list of conditions and the following disclaimer
 * in the documentation and/or other materials provided with the
 * distribution.
 *     * Neither the name of Google Inc. nor the names of its
 * contributors may be used to endorse or promote products derived from
 * this software without specific prior written permission.
 *
 * THIS SOFTWARE IS PROVIDED BY THE COPYRIGHT HOLDERS AND CONTRIBUTORS
 * "AS IS" AND ANY EXPRESS OR IMPLIED WARRANTIES, INCLUDING, BUT NOT
 * LIMITED TO, THE IMPLIED WARRANTIES OF MERCHANTABILITY AND FITNESS FOR
 * A PARTICULAR PURPOSE ARE DISCLAIMED. IN NO EVENT SHALL THE COPYRIGHT
 * OWNER OR CONTRIBUTORS BE LIABLE FOR ANY DIRECT, INDIRECT, INCIDENTAL,
 * SPECIAL, EXEMPLARY, OR CONSEQUENTIAL DAMAGES (INCLUDING, BUT NOT
 * LIMITED TO, PROCUREMENT OF SUBSTITUTE GOODS OR SERVICES; LOSS OF USE,
 * DATA, OR PROFITS; OR BUSINESS INTERRUPTION) HOWEVER CAUSED AND ON ANY
 * THEORY OF LIABILITY, WHETHER IN CONTRACT, STRICT LIABILITY, OR TORT
 * (INCLUDING NEGLIGENCE OR OTHERWISE) ARISING IN ANY WAY OUT OF THE USE
 * OF THIS SOFTWARE, EVEN IF ADVISED OF THE POSSIBILITY OF SUCH DAMAGE.
 *
 */

#include <grpc++/client_context.h>

#include <grpc/grpc.h>
#include <grpc/support/alloc.h>
#include <grpc/support/string_util.h>
#include <grpc++/credentials.h>
#include <grpc++/server_context.h>
#include <grpc++/time.h>

#include "src/core/channel/compress_filter.h"
#include "src/cpp/common/create_auth_context.h"

namespace grpc {

ClientContext::ClientContext()
    : initial_metadata_received_(false),
      call_(nullptr),
      deadline_(gpr_inf_future(GPR_CLOCK_REALTIME)),
      propagate_from_call_(nullptr) {}

ClientContext::~ClientContext() {
  if (call_) {
    grpc_call_destroy(call_);
  }
<<<<<<< HEAD
  if (cq_) {
    // Drain cq_.
    grpc_completion_queue_shutdown(cq_);
    gpr_timespec deadline = gpr_inf_future(GPR_CLOCK_REALTIME);
    grpc_event event;
    do {
      event = grpc_completion_queue_next(cq_, deadline, nullptr);
    } while (event.type != GRPC_QUEUE_SHUTDOWN);
    grpc_completion_queue_destroy(cq_);
  }
=======
>>>>>>> 58d7310f
}

std::unique_ptr<ClientContext> ClientContext::FromServerContext(
    const ServerContext& context, PropagationOptions options) {
  std::unique_ptr<ClientContext> ctx(new ClientContext);
  ctx->propagate_from_call_ = context.call_;
  ctx->propagation_options_ = options;
  return ctx;
}

void ClientContext::AddMetadata(const grpc::string& meta_key,
                                const grpc::string& meta_value) {
  send_initial_metadata_.insert(std::make_pair(meta_key, meta_value));
}

void ClientContext::set_call(grpc_call* call,
                             const std::shared_ptr<ChannelInterface>& channel) {
  GPR_ASSERT(call_ == nullptr);
  call_ = call;
  channel_ = channel;
  if (creds_ && !creds_->ApplyToCall(call_)) {
    grpc_call_cancel_with_status(call, GRPC_STATUS_CANCELLED,
                                 "Failed to set credentials to rpc.", nullptr);
  }
}

void ClientContext::set_compression_algorithm(
    grpc_compression_algorithm algorithm) {
  char* algorithm_name = nullptr;
  if (!grpc_compression_algorithm_name(algorithm, &algorithm_name)) {
    gpr_log(GPR_ERROR, "Name for compression algorithm '%d' unknown.",
            algorithm);
    abort();
  }
  GPR_ASSERT(algorithm_name != nullptr);
  AddMetadata(GRPC_COMPRESS_REQUEST_ALGORITHM_KEY, algorithm_name);
}

std::shared_ptr<const AuthContext> ClientContext::auth_context() const {
  if (auth_context_.get() == nullptr) {
    auth_context_ = CreateAuthContext(call_);
  }
  return auth_context_;
}

void ClientContext::TryCancel() {
  if (call_) {
    grpc_call_cancel(call_, nullptr);
  }
}

grpc::string ClientContext::peer() const {
  grpc::string peer;
  if (call_) {
    char* c_peer = grpc_call_get_peer(call_);
    peer = c_peer;
    gpr_free(c_peer);
  }
  return peer;
}

}  // namespace grpc<|MERGE_RESOLUTION|>--- conflicted
+++ resolved
@@ -55,19 +55,6 @@
   if (call_) {
     grpc_call_destroy(call_);
   }
-<<<<<<< HEAD
-  if (cq_) {
-    // Drain cq_.
-    grpc_completion_queue_shutdown(cq_);
-    gpr_timespec deadline = gpr_inf_future(GPR_CLOCK_REALTIME);
-    grpc_event event;
-    do {
-      event = grpc_completion_queue_next(cq_, deadline, nullptr);
-    } while (event.type != GRPC_QUEUE_SHUTDOWN);
-    grpc_completion_queue_destroy(cq_);
-  }
-=======
->>>>>>> 58d7310f
 }
 
 std::unique_ptr<ClientContext> ClientContext::FromServerContext(
