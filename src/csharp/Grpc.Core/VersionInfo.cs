#region Copyright notice and license

// Copyright 2015 gRPC authors.
//
// Licensed under the Apache License, Version 2.0 (the "License");
// you may not use this file except in compliance with the License.
// You may obtain a copy of the License at
//
//     http://www.apache.org/licenses/LICENSE-2.0
//
// Unless required by applicable law or agreed to in writing, software
// distributed under the License is distributed on an "AS IS" BASIS,
// WITHOUT WARRANTIES OR CONDITIONS OF ANY KIND, either express or implied.
// See the License for the specific language governing permissions and
// limitations under the License.

#endregion

namespace Grpc.Core
{
    /// <summary>
    /// Provides info about current version of gRPC.
    /// See https://codingforsmarties.wordpress.com/2016/01/21/how-to-version-assemblies-destined-for-nuget/
    /// for rationale about assembly versioning.
    /// </summary>
    public static class VersionInfo
    {
        /// <summary>
        /// Current <c>AssemblyVersion</c> attribute of gRPC C# assemblies
        /// </summary>
        public const string CurrentAssemblyVersion = "1.0.0.0";

        /// <summary>
        /// Current <c>AssemblyFileVersion</c> of gRPC C# assemblies
        /// </summary>
<<<<<<< HEAD
        public const string CurrentAssemblyFileVersion = "1.7.2.0";
=======
        public const string CurrentAssemblyFileVersion = "1.9.0.0";
>>>>>>> f836c7e9

        /// <summary>
        /// Current version of gRPC C#
        /// </summary>
<<<<<<< HEAD
        public const string CurrentVersion = "1.7.2";
=======
        public const string CurrentVersion = "1.9.0-dev";
>>>>>>> f836c7e9
    }
}<|MERGE_RESOLUTION|>--- conflicted
+++ resolved
@@ -33,19 +33,11 @@
         /// <summary>
         /// Current <c>AssemblyFileVersion</c> of gRPC C# assemblies
         /// </summary>
-<<<<<<< HEAD
-        public const string CurrentAssemblyFileVersion = "1.7.2.0";
-=======
         public const string CurrentAssemblyFileVersion = "1.9.0.0";
->>>>>>> f836c7e9
 
         /// <summary>
         /// Current version of gRPC C#
         /// </summary>
-<<<<<<< HEAD
-        public const string CurrentVersion = "1.7.2";
-=======
         public const string CurrentVersion = "1.9.0-dev";
->>>>>>> f836c7e9
     }
 }