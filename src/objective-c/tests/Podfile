source 'https://github.com/CocoaPods/Specs.git'
platform :ios, '8.0'

install! 'cocoapods', :deterministic_uuids => false

# Location of gRPC's repo root relative to this file.
GRPC_LOCAL_SRC = '../../..'

# Install the dependencies in the main target plus all test targets.
%w(
  Tests
  AllTests
  RxLibraryUnitTests
  InteropTestsRemote
  InteropTestsLocalSSL
  InteropTestsLocalCleartext
).each do |target_name|
  target target_name do
    pod 'Protobuf', :path => "#{GRPC_LOCAL_SRC}/third_party/protobuf", :inhibit_warnings => true
<<<<<<< HEAD
    pod 'BoringSSL', :podspec => "#{GRPC_LOCAL_SRC}/src/objective-c", :inhibit_warnings => true
    pod 'gRPC', :path => GRPC_LOCAL_SRC
    pod 'gRPC-Core', :path => GRPC_LOCAL_SRC
=======

    pod '!ProtoCompiler',            :path => "#{GRPC_LOCAL_SRC}/src/objective-c"
    pod '!ProtoCompiler-gRPCPlugin', :path => "#{GRPC_LOCAL_SRC}/src/objective-c"

    pod 'BoringSSL',       :podspec => "#{GRPC_LOCAL_SRC}/src/objective-c", :inhibit_warnings => true
    pod 'CronetFramework', :podspec => "#{GRPC_LOCAL_SRC}/src/objective-c"

    pod 'gRPC',           :path => GRPC_LOCAL_SRC
    pod 'gRPC-Core',      :path => GRPC_LOCAL_SRC
>>>>>>> 1198da0b
    pod 'gRPC-RxLibrary', :path => GRPC_LOCAL_SRC
    pod 'gRPC-ProtoRPC',  :path => GRPC_LOCAL_SRC

    pod 'RemoteTest', :path => "RemoteTestClient"
  end
end

target 'CoreCronetEnd2EndTests' do
  pod 'BoringSSL', :podspec => "#{GRPC_LOCAL_SRC}/src/objective-c", :inhibit_warnings => true
  pod 'CronetFramework', :podspec => "#{GRPC_LOCAL_SRC}/src/objective-c"
  pod 'gRPC-Core', :path => GRPC_LOCAL_SRC
  pod 'gRPC-Core/Cronet-Interface', :path => GRPC_LOCAL_SRC
  pod 'gRPC-Core/Cronet-Tests', :path => GRPC_LOCAL_SRC
end

# gRPC-Core.podspec needs to be modified to be successfully used for local development. A Podfile's
# pre_install hook lets us do that. The block passed to it runs after the podspecs are downloaded
# and before they are installed in the user project.
#
# This podspec searches for the gRPC core library headers under "$(PODS_ROOT)/gRPC-Core", where
# Cocoapods normally places the downloaded sources. When doing local development of the libraries,
# though, Cocoapods just takes the sources from whatever directory was specified using `:path`, and
# doesn't copy them under $(PODS_ROOT). When using static libraries, one can sometimes rely on the
# symbolic links to the pods headers that Cocoapods creates under "$(PODS_ROOT)/Headers". But those
# aren't created when using dynamic frameworks. So our solution is to modify the podspec on the fly
# to point at the local directory where the sources are.
#
# TODO(jcanizales): Send a PR to Cocoapods to get rid of this need.
pre_install do |installer|
  # This is the gRPC-Core podspec object, as initialized by its podspec file.
  grpc_core_spec = installer.pod_targets.find{|t| t.name == 'gRPC-Core'}.root_spec

  # Copied from gRPC-Core.podspec, except for the adjusted src_root:
  src_root = "$(PODS_ROOT)/../#{GRPC_LOCAL_SRC}"
  grpc_core_spec.pod_target_xcconfig = {
    'GRPC_SRC_ROOT' => src_root,
    'HEADER_SEARCH_PATHS' => '"$(inherited)" "$(GRPC_SRC_ROOT)/include"',
    'USER_HEADER_SEARCH_PATHS' => '"$(GRPC_SRC_ROOT)"',
    # If we don't set these two settings, `include/grpc/support/time.h` and
    # `src/core/lib/support/string.h` shadow the system `<time.h>` and `<string.h>`, breaking the
    # build.
    'USE_HEADERMAP' => 'NO',
    'ALWAYS_SEARCH_USER_PATHS' => 'NO',
  }
end

post_install do |installer|
  installer.pods_project.targets.each do |target|
    target.build_configurations.each do |config|
      config.build_settings['GCC_TREAT_WARNINGS_AS_ERRORS'] = 'YES'
    end
    if target.name == 'gRPC-Core'
      target.build_configurations.each do |config|
        # TODO(zyc): Remove this setting after the issue is resolved
        # GPR_UNREACHABLE_CODE causes "Control may reach end of non-void
        # function" warning
        config.build_settings['GCC_WARN_ABOUT_RETURN_TYPE'] = 'NO'
      end
    end
  end
end<|MERGE_RESOLUTION|>--- conflicted
+++ resolved
@@ -17,21 +17,14 @@
 ).each do |target_name|
   target target_name do
     pod 'Protobuf', :path => "#{GRPC_LOCAL_SRC}/third_party/protobuf", :inhibit_warnings => true
-<<<<<<< HEAD
-    pod 'BoringSSL', :podspec => "#{GRPC_LOCAL_SRC}/src/objective-c", :inhibit_warnings => true
-    pod 'gRPC', :path => GRPC_LOCAL_SRC
-    pod 'gRPC-Core', :path => GRPC_LOCAL_SRC
-=======
 
     pod '!ProtoCompiler',            :path => "#{GRPC_LOCAL_SRC}/src/objective-c"
     pod '!ProtoCompiler-gRPCPlugin', :path => "#{GRPC_LOCAL_SRC}/src/objective-c"
 
     pod 'BoringSSL',       :podspec => "#{GRPC_LOCAL_SRC}/src/objective-c", :inhibit_warnings => true
-    pod 'CronetFramework', :podspec => "#{GRPC_LOCAL_SRC}/src/objective-c"
 
     pod 'gRPC',           :path => GRPC_LOCAL_SRC
     pod 'gRPC-Core',      :path => GRPC_LOCAL_SRC
->>>>>>> 1198da0b
     pod 'gRPC-RxLibrary', :path => GRPC_LOCAL_SRC
     pod 'gRPC-ProtoRPC',  :path => GRPC_LOCAL_SRC
 
