/*
 *
 * Copyright 2014, Google Inc.
 * All rights reserved.
 *
 * Redistribution and use in source and binary forms, with or without
 * modification, are permitted provided that the following conditions are
 * met:
 *
 *     * Redistributions of source code must retain the above copyright
 * notice, this list of conditions and the following disclaimer.
 *     * Redistributions in binary form must reproduce the above
 * copyright notice, this list of conditions and the following disclaimer
 * in the documentation and/or other materials provided with the
 * distribution.
 *     * Neither the name of Google Inc. nor the names of its
 * contributors may be used to endorse or promote products derived from
 * this software without specific prior written permission.
 *
 * THIS SOFTWARE IS PROVIDED BY THE COPYRIGHT HOLDERS AND CONTRIBUTORS
 * "AS IS" AND ANY EXPRESS OR IMPLIED WARRANTIES, INCLUDING, BUT NOT
 * LIMITED TO, THE IMPLIED WARRANTIES OF MERCHANTABILITY AND FITNESS FOR
 * A PARTICULAR PURPOSE ARE DISCLAIMED. IN NO EVENT SHALL THE COPYRIGHT
 * OWNER OR CONTRIBUTORS BE LIABLE FOR ANY DIRECT, INDIRECT, INCIDENTAL,
 * SPECIAL, EXEMPLARY, OR CONSEQUENTIAL DAMAGES (INCLUDING, BUT NOT
 * LIMITED TO, PROCUREMENT OF SUBSTITUTE GOODS OR SERVICES; LOSS OF USE,
 * DATA, OR PROFITS; OR BUSINESS INTERRUPTION) HOWEVER CAUSED AND ON ANY
 * THEORY OF LIABILITY, WHETHER IN CONTRACT, STRICT LIABILITY, OR TORT
 * (INCLUDING NEGLIGENCE OR OTHERWISE) ARISING IN ANY WAY OUT OF THE USE
 * OF THIS SOFTWARE, EVEN IF ADVISED OF THE POSSIBILITY OF SUCH DAMAGE.
 *
 */

#include <string>
#include <map>

#include "src/compiler/cpp_generator.h"

#include "src/compiler/cpp_generator_helpers.h"
#include <google/protobuf/descriptor.h>
#include <google/protobuf/descriptor.pb.h>
#include <google/protobuf/io/printer.h>
#include <google/protobuf/io/zero_copy_stream_impl_lite.h>
#include <sstream>

namespace grpc_cpp_generator {
namespace {

template <class T>
std::string as_string(T x) {
  std::ostringstream out;
  out << x;
  return out.str();
}

bool NoStreaming(const google::protobuf::MethodDescriptor *method) {
  return !method->client_streaming() && !method->server_streaming();
}

bool ClientOnlyStreaming(const google::protobuf::MethodDescriptor *method) {
  return method->client_streaming() && !method->server_streaming();
}

bool ServerOnlyStreaming(const google::protobuf::MethodDescriptor *method) {
  return !method->client_streaming() && method->server_streaming();
}

bool BidiStreaming(const google::protobuf::MethodDescriptor *method) {
  return method->client_streaming() && method->server_streaming();
}

bool HasUnaryCalls(const google::protobuf::FileDescriptor *file) {
  for (int i = 0; i < file->service_count(); i++) {
    for (int j = 0; j < file->service(i)->method_count(); j++) {
      if (NoStreaming(file->service(i)->method(j))) {
        return true;
      }
    }
  }
  return false;
}

bool HasClientOnlyStreaming(const google::protobuf::FileDescriptor *file) {
  for (int i = 0; i < file->service_count(); i++) {
    for (int j = 0; j < file->service(i)->method_count(); j++) {
      if (ClientOnlyStreaming(file->service(i)->method(j))) {
        return true;
      }
    }
  }
  return false;
}

bool HasServerOnlyStreaming(const google::protobuf::FileDescriptor *file) {
  for (int i = 0; i < file->service_count(); i++) {
    for (int j = 0; j < file->service(i)->method_count(); j++) {
      if (ServerOnlyStreaming(file->service(i)->method(j))) {
        return true;
      }
    }
  }
  return false;
}

bool HasBidiStreaming(const google::protobuf::FileDescriptor *file) {
  for (int i = 0; i < file->service_count(); i++) {
    for (int j = 0; j < file->service(i)->method_count(); j++) {
      if (BidiStreaming(file->service(i)->method(j))) {
        return true;
      }
    }
  }
  return false;
}
}  // namespace

std::string GetHeaderIncludes(const google::protobuf::FileDescriptor *file) {
  std::string temp =
      "#include <grpc++/impl/internal_stub.h>\n"
      "#include <grpc++/impl/service_type.h>\n"
      "#include <grpc++/status.h>\n"
      "\n"
      "namespace grpc {\n"
      "class CompletionQueue;\n"
      "class ChannelInterface;\n"
      "class RpcService;\n"
      "class ServerContext;\n";
  if (HasUnaryCalls(file)) {
    temp.append(
        "template <class OutMessage> class ServerAsyncResponseWriter;\n");
  }
  if (HasClientOnlyStreaming(file)) {
    temp.append("template <class OutMessage> class ClientWriter;\n");
    temp.append("template <class InMessage> class ServerReader;\n");
    temp.append("template <class OutMessage> class ClientAsyncWriter;\n");
<<<<<<< HEAD
    temp.append("template <class InMessage> class ServerAsyncReader;\n");
=======
    temp.append("template <class OutMessage, class InMessage> class ServerAsyncReader;\n");
>>>>>>> 573523f1
  }
  if (HasServerOnlyStreaming(file)) {
    temp.append("template <class InMessage> class ClientReader;\n");
    temp.append("template <class OutMessage> class ServerWriter;\n");
    temp.append("template <class OutMessage> class ClientAsyncReader;\n");
    temp.append("template <class InMessage> class ServerAsyncWriter;\n");
  }
  if (HasBidiStreaming(file)) {
    temp.append(
        "template <class OutMessage, class InMessage>\n"
        "class ClientReaderWriter;\n");
    temp.append(
        "template <class OutMessage, class InMessage>\n"
        "class ServerReaderWriter;\n");
    temp.append(
        "template <class OutMessage, class InMessage>\n"
        "class ClientAsyncReaderWriter;\n");
    temp.append(
        "template <class OutMessage, class InMessage>\n"
        "class ServerAsyncReaderWriter;\n");
  }
  temp.append("}  // namespace grpc\n");
  return temp;
}

std::string GetSourceIncludes() {
  return "#include <grpc++/channel_interface.h>\n"
         "#include <grpc++/impl/client_unary_call.h>\n"
         "#include <grpc++/impl/rpc_method.h>\n"
         "#include <grpc++/impl/rpc_service_method.h>\n"
         "#include <grpc++/impl/service_type.h>\n"
         "#include <grpc++/stream.h>\n";
}

void PrintHeaderClientMethod(google::protobuf::io::Printer *printer,
                             const google::protobuf::MethodDescriptor *method,
                             std::map<std::string, std::string> *vars) {
  (*vars)["Method"] = method->name();
  (*vars)["Request"] =
      grpc_cpp_generator::ClassName(method->input_type(), true);
  (*vars)["Response"] =
      grpc_cpp_generator::ClassName(method->output_type(), true);
  if (NoStreaming(method)) {
    printer->Print(*vars,
                   "::grpc::Status $Method$(::grpc::ClientContext* context, "
                   "const $Request$& request, $Response$* response);\n");
    printer->Print(*vars,
                   "void $Method$(::grpc::ClientContext* context, "
                   "const $Request$& request, $Response$* response, "
                   "::grpc::Status* status, "
                   "::grpc::CompletionQueue* cq, void* tag);\n");
  } else if (ClientOnlyStreaming(method)) {
    printer->Print(*vars,
                   "::grpc::ClientWriter< $Request$>* $Method$("
                   "::grpc::ClientContext* context, $Response$* response);\n");
    printer->Print(*vars,
                   "::grpc::ClientAsyncWriter< $Request$>* $Method$("
                   "::grpc::ClientContext* context, $Response$* response, "
                   "::grpc::CompletionQueue* cq, void* tag);\n");
  } else if (ServerOnlyStreaming(method)) {
    printer->Print(
        *vars,
        "::grpc::ClientReader< $Response$>* $Method$("
<<<<<<< HEAD
        "::grpc::ClientContext* context, const $Request$* request);\n");
    printer->Print(*vars,
                   "::grpc::ClientAsyncReader< $Response$>* $Method$("
                   "::grpc::ClientContext* context, const $Request$* request, "
=======
        "::grpc::ClientContext* context, const $Request$& request);\n");
    printer->Print(*vars,
                   "::grpc::ClientAsyncReader< $Response$>* $Method$("
                   "::grpc::ClientContext* context, const $Request$& request, "
>>>>>>> 573523f1
                   "::grpc::CompletionQueue* cq, void* tag);\n");
  } else if (BidiStreaming(method)) {
    printer->Print(*vars,
                   "::grpc::ClientReaderWriter< $Request$, $Response$>* "
                   "$Method$(::grpc::ClientContext* context);\n");
    printer->Print(*vars,
                   "::grpc::ClientAsyncReaderWriter< $Request$, $Response$>* "
                   "$Method$(::grpc::ClientContext* context, "
                   "::grpc::CompletionQueue* cq, void* tag);\n");
  }
}

void PrintHeaderServerMethodSync(
    google::protobuf::io::Printer *printer,
    const google::protobuf::MethodDescriptor *method,
    std::map<std::string, std::string> *vars) {
  (*vars)["Method"] = method->name();
  (*vars)["Request"] =
      grpc_cpp_generator::ClassName(method->input_type(), true);
  (*vars)["Response"] =
      grpc_cpp_generator::ClassName(method->output_type(), true);
  if (NoStreaming(method)) {
    printer->Print(*vars,
                   "virtual ::grpc::Status $Method$("
                   "::grpc::ServerContext* context, const $Request$* request, "
                   "$Response$* response);\n");
  } else if (ClientOnlyStreaming(method)) {
    printer->Print(*vars,
                   "virtual ::grpc::Status $Method$("
                   "::grpc::ServerContext* context, "
                   "::grpc::ServerReader< $Request$>* reader, "
                   "$Response$* response);\n");
  } else if (ServerOnlyStreaming(method)) {
    printer->Print(*vars,
                   "virtual ::grpc::Status $Method$("
                   "::grpc::ServerContext* context, const $Request$* request, "
                   "::grpc::ServerWriter< $Response$>* writer);\n");
  } else if (BidiStreaming(method)) {
    printer->Print(
        *vars,
        "virtual ::grpc::Status $Method$("
        "::grpc::ServerContext* context, "
        "::grpc::ServerReaderWriter< $Response$, $Request$>* stream);"
        "\n");
  }
}

void PrintHeaderServerMethodAsync(
    google::protobuf::io::Printer *printer,
    const google::protobuf::MethodDescriptor *method,
    std::map<std::string, std::string> *vars) {
  (*vars)["Method"] = method->name();
  (*vars)["Request"] =
      grpc_cpp_generator::ClassName(method->input_type(), true);
  (*vars)["Response"] =
      grpc_cpp_generator::ClassName(method->output_type(), true);
  if (NoStreaming(method)) {
    printer->Print(*vars,
                   "void Request$Method$("
                   "::grpc::ServerContext* context, $Request$* request, "
                   "::grpc::ServerAsyncResponseWriter< $Response$>* response, "
                   "::grpc::CompletionQueue* cq, void *tag);\n");
  } else if (ClientOnlyStreaming(method)) {
    printer->Print(*vars,
                   "void Request$Method$("
                   "::grpc::ServerContext* context, "
<<<<<<< HEAD
                   "::grpc::ServerAsyncReader< $Request$>* reader, "
=======
                   "::grpc::ServerAsyncReader< $Response$, $Request$>* reader, "
>>>>>>> 573523f1
                   "::grpc::CompletionQueue* cq, void *tag);\n");
  } else if (ServerOnlyStreaming(method)) {
    printer->Print(*vars,
                   "void Request$Method$("
                   "::grpc::ServerContext* context, $Request$* request, "
                   "::grpc::ServerAsyncWriter< $Response$>* writer, "
                   "::grpc::CompletionQueue* cq, void *tag);\n");
  } else if (BidiStreaming(method)) {
    printer->Print(
        *vars,
        "void Request$Method$("
        "::grpc::ServerContext* context, "
        "::grpc::ServerAsyncReaderWriter< $Response$, $Request$>* stream, "
        "::grpc::CompletionQueue* cq, void *tag);\n");
  }
}

void PrintHeaderService(google::protobuf::io::Printer *printer,
                        const google::protobuf::ServiceDescriptor *service,
                        std::map<std::string, std::string> *vars) {
  (*vars)["Service"] = service->name();

  printer->Print(*vars,
                 "class $Service$ final {\n"
                 " public:\n");
  printer->Indent();

  // Client side
  printer->Print(
      "class Stub final : public ::grpc::InternalStub {\n"
      " public:\n");
  printer->Indent();
  for (int i = 0; i < service->method_count(); ++i) {
    PrintHeaderClientMethod(printer, service->method(i), vars);
  }
  printer->Outdent();
  printer->Print("};\n");
  printer->Print(
      "static Stub* NewStub(const std::shared_ptr< ::grpc::ChannelInterface>& "
      "channel);\n");

  printer->Print("\n");

  // Server side - Synchronous
  printer->Print(
      "class Service : public ::grpc::SynchronousService {\n"
      " public:\n");
  printer->Indent();
  printer->Print("Service() : service_(nullptr) {}\n");
  printer->Print("virtual ~Service();\n");
  for (int i = 0; i < service->method_count(); ++i) {
    PrintHeaderServerMethodSync(printer, service->method(i), vars);
  }
  printer->Print("::grpc::RpcService* service() override final;\n");
  printer->Outdent();
  printer->Print(
      " private:\n"
      "  ::grpc::RpcService* service_;\n");
  printer->Print("};\n");

  // Server side - Asynchronous
  printer->Print(
      "class AsyncService final : public ::grpc::AsynchronousService {\n"
      " public:\n");
  printer->Indent();
  (*vars)["MethodCount"] = as_string(service->method_count());
  printer->Print("explicit AsyncService(::grpc::CompletionQueue* cq);\n");
<<<<<<< HEAD
  printer->Print("~AsyncService();\n");
=======
  printer->Print("~AsyncService() {};\n");
>>>>>>> 573523f1
  for (int i = 0; i < service->method_count(); ++i) {
    PrintHeaderServerMethodAsync(printer, service->method(i), vars);
  }
  printer->Outdent();
  printer->Print("};\n");

  printer->Outdent();
  printer->Print("};\n");
}

std::string GetHeaderServices(const google::protobuf::FileDescriptor *file) {
  std::string output;
  google::protobuf::io::StringOutputStream output_stream(&output);
  google::protobuf::io::Printer printer(&output_stream, '$');
  std::map<std::string, std::string> vars;

  for (int i = 0; i < file->service_count(); ++i) {
    PrintHeaderService(&printer, file->service(i), &vars);
    printer.Print("\n");
  }
  return output;
}

void PrintSourceClientMethod(google::protobuf::io::Printer *printer,
                             const google::protobuf::MethodDescriptor *method,
                             std::map<std::string, std::string> *vars) {
  (*vars)["Method"] = method->name();
  (*vars)["Request"] =
      grpc_cpp_generator::ClassName(method->input_type(), true);
  (*vars)["Response"] =
      grpc_cpp_generator::ClassName(method->output_type(), true);
  if (NoStreaming(method)) {
    printer->Print(*vars,
                   "::grpc::Status $Service$::Stub::$Method$("
                   "::grpc::ClientContext* context, "
                   "const $Request$& request, $Response$* response) {\n");
    printer->Print(*vars,
                   "  return ::grpc::BlockingUnaryCall(channel(),"
                   "::grpc::RpcMethod($Service$_method_names[$Idx$]), "
                   "context, request, response);\n"
                   "}\n\n");
    printer->Print(*vars,
                   "void $Service$::Stub::$Method$("
                   "::grpc::ClientContext* context, "
                   "const $Request$& request, $Response$* response, ::grpc::Status* status, "
                   "::grpc::CompletionQueue* cq, void* tag) {\n");
    printer->Print(*vars,
                   "  ::grpc::AsyncUnaryCall(channel(),"
                   "::grpc::RpcMethod($Service$_method_names[$Idx$]), "
                   "context, request, response, status, cq, tag);\n"
                   "}\n\n");
  } else if (ClientOnlyStreaming(method)) {
    printer->Print(
        *vars,
        "::grpc::ClientWriter< $Request$>* $Service$::Stub::$Method$("
        "::grpc::ClientContext* context, $Response$* response) {\n");
    printer->Print(*vars,
                   "  return new ::grpc::ClientWriter< $Request$>("
                   "channel(),"
                   "::grpc::RpcMethod($Service$_method_names[$Idx$], "
                   "::grpc::RpcMethod::RpcType::CLIENT_STREAMING), "
                   "context, response);\n"
                   "}\n\n");
    printer->Print(
        *vars,
        "::grpc::ClientAsyncWriter< $Request$>* $Service$::Stub::$Method$("
        "::grpc::ClientContext* context, $Response$* response, "
        "::grpc::CompletionQueue* cq, void* tag) {\n");
    printer->Print(*vars,
                   "  return new ::grpc::ClientAsyncWriter< $Request$>("
                   "channel(), cq, "
                   "::grpc::RpcMethod($Service$_method_names[$Idx$], "
                   "::grpc::RpcMethod::RpcType::CLIENT_STREAMING), "
                   "context, response, tag);\n"
                   "}\n\n");
  } else if (ServerOnlyStreaming(method)) {
    printer->Print(
        *vars,
        "::grpc::ClientReader< $Response$>* $Service$::Stub::$Method$("
        "::grpc::ClientContext* context, const $Request$& request) {\n");
    printer->Print(*vars,
                   "  return new ::grpc::ClientReader< $Response$>("
                   "channel(),"
                   "::grpc::RpcMethod($Service$_method_names[$Idx$], "
                   "::grpc::RpcMethod::RpcType::SERVER_STREAMING), "
<<<<<<< HEAD
                   "context, *request);\n"
=======
                   "context, request);\n"
>>>>>>> 573523f1
                   "}\n\n");
    printer->Print(
        *vars,
        "::grpc::ClientAsyncReader< $Response$>* $Service$::Stub::$Method$("
<<<<<<< HEAD
        "::grpc::ClientContext* context, const $Request$* request, "
=======
        "::grpc::ClientContext* context, const $Request$& request, "
>>>>>>> 573523f1
        "::grpc::CompletionQueue* cq, void* tag) {\n");
    printer->Print(*vars,
                   "  return new ::grpc::ClientAsyncReader< $Response$>("
                   "channel(), cq, "
                   "::grpc::RpcMethod($Service$_method_names[$Idx$], "
                   "::grpc::RpcMethod::RpcType::SERVER_STREAMING), "
<<<<<<< HEAD
                   "context, *request, tag);\n"
=======
                   "context, request, tag);\n"
>>>>>>> 573523f1
                   "}\n\n");
  } else if (BidiStreaming(method)) {
    printer->Print(
        *vars,
        "::grpc::ClientReaderWriter< $Request$, $Response$>* "
        "$Service$::Stub::$Method$(::grpc::ClientContext* context) {\n");
    printer->Print(
        *vars,
        "  return new ::grpc::ClientReaderWriter< $Request$, $Response$>("
        "channel(),"
        "::grpc::RpcMethod($Service$_method_names[$Idx$], "
        "::grpc::RpcMethod::RpcType::BIDI_STREAMING), "
        "context);\n"
        "}\n\n");
    printer->Print(
        *vars,
        "::grpc::ClientAsyncReaderWriter< $Request$, $Response$>* "
        "$Service$::Stub::$Method$(::grpc::ClientContext* context, "
        "::grpc::CompletionQueue* cq, void* tag) {\n");
    printer->Print(
        *vars,
        "  return new ::grpc::ClientAsyncReaderWriter< $Request$, $Response$>("
        "channel(), cq, "
        "::grpc::RpcMethod($Service$_method_names[$Idx$], "
        "::grpc::RpcMethod::RpcType::BIDI_STREAMING), "
        "context, tag);\n"
        "}\n\n");
  }
}

void PrintSourceServerMethod(google::protobuf::io::Printer *printer,
                             const google::protobuf::MethodDescriptor *method,
                             std::map<std::string, std::string> *vars) {
  (*vars)["Method"] = method->name();
  (*vars)["Request"] =
      grpc_cpp_generator::ClassName(method->input_type(), true);
  (*vars)["Response"] =
      grpc_cpp_generator::ClassName(method->output_type(), true);
  if (NoStreaming(method)) {
    printer->Print(*vars,
                   "::grpc::Status $Service$::Service::$Method$("
                   "::grpc::ServerContext* context, "
                   "const $Request$* request, $Response$* response) {\n");
    printer->Print(
        "  return ::grpc::Status("
        "::grpc::StatusCode::UNIMPLEMENTED);\n");
    printer->Print("}\n\n");
  } else if (ClientOnlyStreaming(method)) {
    printer->Print(*vars,
                   "::grpc::Status $Service$::Service::$Method$("
                   "::grpc::ServerContext* context, "
                   "::grpc::ServerReader< $Request$>* reader, "
                   "$Response$* response) {\n");
    printer->Print(
        "  return ::grpc::Status("
        "::grpc::StatusCode::UNIMPLEMENTED);\n");
    printer->Print("}\n\n");
  } else if (ServerOnlyStreaming(method)) {
    printer->Print(*vars,
                   "::grpc::Status $Service$::Service::$Method$("
                   "::grpc::ServerContext* context, "
                   "const $Request$* request, "
                   "::grpc::ServerWriter< $Response$>* writer) {\n");
    printer->Print(
        "  return ::grpc::Status("
        "::grpc::StatusCode::UNIMPLEMENTED);\n");
    printer->Print("}\n\n");
  } else if (BidiStreaming(method)) {
    printer->Print(*vars,
                   "::grpc::Status $Service$::Service::$Method$("
                   "::grpc::ServerContext* context, "
                   "::grpc::ServerReaderWriter< $Response$, $Request$>* "
                   "stream) {\n");
    printer->Print(
        "  return ::grpc::Status("
        "::grpc::StatusCode::UNIMPLEMENTED);\n");
    printer->Print("}\n\n");
  }
}

void PrintSourceServerAsyncMethod(
    google::protobuf::io::Printer *printer,
    const google::protobuf::MethodDescriptor *method,
    std::map<std::string, std::string> *vars) {
  (*vars)["Method"] = method->name();
  (*vars)["Request"] =
      grpc_cpp_generator::ClassName(method->input_type(), true);
  (*vars)["Response"] =
      grpc_cpp_generator::ClassName(method->output_type(), true);
  if (NoStreaming(method)) {
    printer->Print(*vars,
                   "void $Service$::AsyncService::Request$Method$("
                   "::grpc::ServerContext* context, "
                   "$Request$* request, "
                   "::grpc::ServerAsyncResponseWriter< $Response$>* response, "
                   "::grpc::CompletionQueue* cq, void* tag) {\n");
    printer->Print(
        *vars,
        "  AsynchronousService::RequestAsyncUnary($Idx$, context, request, response, cq, tag);\n");
    printer->Print("}\n\n");
  } else if (ClientOnlyStreaming(method)) {
    printer->Print(*vars,
                   "void $Service$::AsyncService::Request$Method$("
                   "::grpc::ServerContext* context, "
<<<<<<< HEAD
                   "::grpc::ServerAsyncReader< $Request$>* reader, "
=======
                   "::grpc::ServerAsyncReader< $Response$, $Request$>* reader, "
>>>>>>> 573523f1
                   "::grpc::CompletionQueue* cq, void* tag) {\n");
    printer->Print(
        *vars,
        "  AsynchronousService::RequestClientStreaming($Idx$, context, reader, cq, tag);\n");
    printer->Print("}\n\n");
  } else if (ServerOnlyStreaming(method)) {
    printer->Print(*vars,
                   "void $Service$::AsyncService::Request$Method$("
                   "::grpc::ServerContext* context, "
                   "$Request$* request, "
                   "::grpc::ServerAsyncWriter< $Response$>* writer, "
                   "::grpc::CompletionQueue* cq, void* tag) {\n");
    printer->Print(
        *vars,
        "  AsynchronousService::RequestServerStreaming($Idx$, context, request, writer, cq, tag);\n");
    printer->Print("}\n\n");
  } else if (BidiStreaming(method)) {
    printer->Print(
        *vars,
        "void $Service$::AsyncService::Request$Method$("
        "::grpc::ServerContext* context, "
        "::grpc::ServerAsyncReaderWriter< $Response$, $Request$>* stream, "
        "::grpc::CompletionQueue* cq, void *tag) {\n");
    printer->Print(
        *vars,
        "  AsynchronousService::RequestBidiStreaming($Idx$, context, stream, cq, tag);\n");
    printer->Print("}\n\n");
  }
}

void PrintSourceService(google::protobuf::io::Printer *printer,
                        const google::protobuf::ServiceDescriptor *service,
                        std::map<std::string, std::string> *vars) {
  (*vars)["Service"] = service->name();

  printer->Print(*vars, "static const char* $Service$_method_names[] = {\n");
  for (int i = 0; i < service->method_count(); ++i) {
    (*vars)["Method"] = service->method(i)->name();
    printer->Print(*vars, "  \"/$Package$$Service$/$Method$\",\n");
  }
  printer->Print(*vars, "};\n\n");

  printer->Print(
      *vars,
      "$Service$::Stub* $Service$::NewStub("
      "const std::shared_ptr< ::grpc::ChannelInterface>& channel) {\n"
      "  $Service$::Stub* stub = new $Service$::Stub();\n"
      "  stub->set_channel(channel);\n"
      "  return stub;\n"
      "};\n\n");
  for (int i = 0; i < service->method_count(); ++i) {
    (*vars)["Idx"] = as_string(i);
    PrintSourceClientMethod(printer, service->method(i), vars);
  }

  (*vars)["MethodCount"] = as_string(service->method_count());
  printer->Print(
      *vars,
      "$Service$::AsyncService::AsyncService(::grpc::CompletionQueue* cq) : "
      "::grpc::AsynchronousService(cq, $Service$_method_names, $MethodCount$) "
      "{}\n\n");

  printer->Print(*vars,
                 "$Service$::Service::~Service() {\n"
                 "  delete service_;\n"
                 "}\n\n");
  for (int i = 0; i < service->method_count(); ++i) {
    (*vars)["Idx"] = as_string(i);
    PrintSourceServerMethod(printer, service->method(i), vars);
    PrintSourceServerAsyncMethod(printer, service->method(i), vars);
  }
  printer->Print(*vars,
                 "::grpc::RpcService* $Service$::Service::service() {\n");
  printer->Indent();
  printer->Print(
      "if (service_ != nullptr) {\n"
      "  return service_;\n"
      "}\n");
  printer->Print("service_ = new ::grpc::RpcService();\n");
  for (int i = 0; i < service->method_count(); ++i) {
    const google::protobuf::MethodDescriptor *method = service->method(i);
    (*vars)["Idx"] = as_string(i);
    (*vars)["Method"] = method->name();
    (*vars)["Request"] =
        grpc_cpp_generator::ClassName(method->input_type(), true);
    (*vars)["Response"] =
        grpc_cpp_generator::ClassName(method->output_type(), true);
    if (NoStreaming(method)) {
      printer->Print(
          *vars,
          "service_->AddMethod(new ::grpc::RpcServiceMethod(\n"
          "    $Service$_method_names[$Idx$],\n"
          "    ::grpc::RpcMethod::NORMAL_RPC,\n"
          "    new ::grpc::RpcMethodHandler< $Service$::Service, $Request$, "
          "$Response$>(\n"
          "        std::function< ::grpc::Status($Service$::Service*, "
          "::grpc::ServerContext*, const $Request$*, $Response$*)>("
          "&$Service$::Service::$Method$), this),\n"
          "    new $Request$, new $Response$));\n");
    } else if (ClientOnlyStreaming(method)) {
      printer->Print(
          *vars,
          "service_->AddMethod(new ::grpc::RpcServiceMethod(\n"
          "    $Service$_method_names[$Idx$],\n"
          "    ::grpc::RpcMethod::CLIENT_STREAMING,\n"
          "    new ::grpc::ClientStreamingHandler< "
          "$Service$::Service, $Request$, $Response$>(\n"
          "        std::function< ::grpc::Status($Service$::Service*, "
          "::grpc::ServerContext*, "
          "::grpc::ServerReader< $Request$>*, $Response$*)>("
          "&$Service$::Service::$Method$), this),\n"
          "    new $Request$, new $Response$));\n");
    } else if (ServerOnlyStreaming(method)) {
      printer->Print(
          *vars,
          "service_->AddMethod(new ::grpc::RpcServiceMethod(\n"
          "    $Service$_method_names[$Idx$],\n"
          "    ::grpc::RpcMethod::SERVER_STREAMING,\n"
          "    new ::grpc::ServerStreamingHandler< "
          "$Service$::Service, $Request$, $Response$>(\n"
          "        std::function< ::grpc::Status($Service$::Service*, "
          "::grpc::ServerContext*, "
          "const $Request$*, ::grpc::ServerWriter< $Response$>*)>("
          "&$Service$::Service::$Method$), this),\n"
          "    new $Request$, new $Response$));\n");
    } else if (BidiStreaming(method)) {
      printer->Print(
          *vars,
          "service_->AddMethod(new ::grpc::RpcServiceMethod(\n"
          "    $Service$_method_names[$Idx$],\n"
          "    ::grpc::RpcMethod::BIDI_STREAMING,\n"
          "    new ::grpc::BidiStreamingHandler< "
          "$Service$::Service, $Request$, $Response$>(\n"
          "        std::function< ::grpc::Status($Service$::Service*, "
          "::grpc::ServerContext*, "
          "::grpc::ServerReaderWriter< $Response$, $Request$>*)>("
          "&$Service$::Service::$Method$), this),\n"
          "    new $Request$, new $Response$));\n");
    }
  }
  printer->Print("return service_;\n");
  printer->Outdent();
  printer->Print("}\n\n");
}

std::string GetSourceServices(const google::protobuf::FileDescriptor *file) {
  std::string output;
  google::protobuf::io::StringOutputStream output_stream(&output);
  google::protobuf::io::Printer printer(&output_stream, '$');
  std::map<std::string, std::string> vars;
  // Package string is empty or ends with a dot. It is used to fully qualify
  // method names.
  vars["Package"] = file->package();
  if (!file->package().empty()) {
    vars["Package"].append(".");
  }

  for (int i = 0; i < file->service_count(); ++i) {
    PrintSourceService(&printer, file->service(i), &vars);
    printer.Print("\n");
  }
  return output;
}

}  // namespace grpc_cpp_generator<|MERGE_RESOLUTION|>--- conflicted
+++ resolved
@@ -133,11 +133,7 @@
     temp.append("template <class OutMessage> class ClientWriter;\n");
     temp.append("template <class InMessage> class ServerReader;\n");
     temp.append("template <class OutMessage> class ClientAsyncWriter;\n");
-<<<<<<< HEAD
-    temp.append("template <class InMessage> class ServerAsyncReader;\n");
-=======
     temp.append("template <class OutMessage, class InMessage> class ServerAsyncReader;\n");
->>>>>>> 573523f1
   }
   if (HasServerOnlyStreaming(file)) {
     temp.append("template <class InMessage> class ClientReader;\n");
@@ -201,17 +197,10 @@
     printer->Print(
         *vars,
         "::grpc::ClientReader< $Response$>* $Method$("
-<<<<<<< HEAD
-        "::grpc::ClientContext* context, const $Request$* request);\n");
-    printer->Print(*vars,
-                   "::grpc::ClientAsyncReader< $Response$>* $Method$("
-                   "::grpc::ClientContext* context, const $Request$* request, "
-=======
         "::grpc::ClientContext* context, const $Request$& request);\n");
     printer->Print(*vars,
                    "::grpc::ClientAsyncReader< $Response$>* $Method$("
                    "::grpc::ClientContext* context, const $Request$& request, "
->>>>>>> 573523f1
                    "::grpc::CompletionQueue* cq, void* tag);\n");
   } else if (BidiStreaming(method)) {
     printer->Print(*vars,
@@ -278,11 +267,7 @@
     printer->Print(*vars,
                    "void Request$Method$("
                    "::grpc::ServerContext* context, "
-<<<<<<< HEAD
-                   "::grpc::ServerAsyncReader< $Request$>* reader, "
-=======
                    "::grpc::ServerAsyncReader< $Response$, $Request$>* reader, "
->>>>>>> 573523f1
                    "::grpc::CompletionQueue* cq, void *tag);\n");
   } else if (ServerOnlyStreaming(method)) {
     printer->Print(*vars,
@@ -350,11 +335,7 @@
   printer->Indent();
   (*vars)["MethodCount"] = as_string(service->method_count());
   printer->Print("explicit AsyncService(::grpc::CompletionQueue* cq);\n");
-<<<<<<< HEAD
-  printer->Print("~AsyncService();\n");
-=======
   printer->Print("~AsyncService() {};\n");
->>>>>>> 573523f1
   for (int i = 0; i < service->method_count(); ++i) {
     PrintHeaderServerMethodAsync(printer, service->method(i), vars);
   }
@@ -440,31 +421,19 @@
                    "channel(),"
                    "::grpc::RpcMethod($Service$_method_names[$Idx$], "
                    "::grpc::RpcMethod::RpcType::SERVER_STREAMING), "
-<<<<<<< HEAD
-                   "context, *request);\n"
-=======
                    "context, request);\n"
->>>>>>> 573523f1
                    "}\n\n");
     printer->Print(
         *vars,
         "::grpc::ClientAsyncReader< $Response$>* $Service$::Stub::$Method$("
-<<<<<<< HEAD
-        "::grpc::ClientContext* context, const $Request$* request, "
-=======
         "::grpc::ClientContext* context, const $Request$& request, "
->>>>>>> 573523f1
         "::grpc::CompletionQueue* cq, void* tag) {\n");
     printer->Print(*vars,
                    "  return new ::grpc::ClientAsyncReader< $Response$>("
                    "channel(), cq, "
                    "::grpc::RpcMethod($Service$_method_names[$Idx$], "
                    "::grpc::RpcMethod::RpcType::SERVER_STREAMING), "
-<<<<<<< HEAD
-                   "context, *request, tag);\n"
-=======
                    "context, request, tag);\n"
->>>>>>> 573523f1
                    "}\n\n");
   } else if (BidiStreaming(method)) {
     printer->Print(
@@ -569,11 +538,7 @@
     printer->Print(*vars,
                    "void $Service$::AsyncService::Request$Method$("
                    "::grpc::ServerContext* context, "
-<<<<<<< HEAD
-                   "::grpc::ServerAsyncReader< $Request$>* reader, "
-=======
                    "::grpc::ServerAsyncReader< $Response$, $Request$>* reader, "
->>>>>>> 573523f1
                    "::grpc::CompletionQueue* cq, void* tag) {\n");
     printer->Print(
         *vars,
