--- conflicted
+++ resolved
@@ -103,7 +103,6 @@
 
 /* Finds all message types used in all services in the file, and returns them
  * as a map of fully qualified message type name to message descriptor */
-<<<<<<< HEAD
 map<grpc::string, const Descriptor*> GetAllMessages(const FileDescriptor *file) {
   map<grpc::string, const Descriptor*> message_types;
   for (int service_num = 0; service_num < file->service_count(); service_num++) {
@@ -114,21 +113,6 @@
       const Descriptor* output_type = method->output_type();
       message_types[input_type->full_name()] = input_type;
       message_types[output_type->full_name()] = output_type;
-=======
-map<grpc::string, const Descriptor *> GetAllMessages(
-    const FileDescriptor *file) {
-  map<grpc::string, const Descriptor *> message_types;
-  for (int service_num = 0; service_num < file->service_count();
-       service_num++) {
-    const ServiceDescriptor *service = file->service(service_num);
-    for (int method_num = 0; method_num < service->method_count();
-         method_num++) {
-      const MethodDescriptor *method = service->method(method_num);
-      const Descriptor *input_type = method->input_type();
-      const Descriptor *output_type = method->output_type();
-      message_types[input_type->name()] = input_type;
-      message_types[output_type->name()] = output_type;
->>>>>>> 5e1fbd20
     }
   }
   return message_types;
