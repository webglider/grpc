--- conflicted
+++ resolved
@@ -245,11 +245,7 @@
   id_tv_nsec = rb_intern("tv_nsec");
 }
 
-<<<<<<< HEAD
-void grpc_rb_shutdown(ruby_vm_t *vm) { grpc_shutdown(); }
-=======
-static void grpc_rb_shutdown(void *vm) { grpc_shutdown(); }
->>>>>>> d35b7107
+static void grpc_rb_shutdown(ruby_vm_t *vm) { grpc_shutdown(); }
 
 /* Initialize the GRPC module structs */
 
