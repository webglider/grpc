--- conflicted
+++ resolved
@@ -217,11 +217,7 @@
     end
 
     describe 'via a call operation' do
-<<<<<<< HEAD
-      def get_response(stub, run_start_call_first: false)
-=======
-      def get_response(stub, credentials: nil)
->>>>>>> 6040b471
+      def get_response(stub, run_start_call_first: false, credentials: nil)
         op = stub.request_response(@method, @sent_msg, noop, noop,
                                    return_op: true,
                                    metadata: { k1: 'v1', k2: 'v2' },
