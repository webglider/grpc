// Copyright 2015 gRPC authors.
//
// Licensed under the Apache License, Version 2.0 (the "License");
// you may not use this file except in compliance with the License.
// You may obtain a copy of the License at
//
//     http://www.apache.org/licenses/LICENSE-2.0
//
// Unless required by applicable law or agreed to in writing, software
// distributed under the License is distributed on an "AS IS" BASIS,
// WITHOUT WARRANTIES OR CONDITIONS OF ANY KIND, either express or implied.
// See the License for the specific language governing permissions and
// limitations under the License.

syntax = "proto3";

import "src/proto/grpc/testing/payloads.proto";
import "src/proto/grpc/testing/stats.proto";

package grpc.testing;

enum ClientType {
  // Many languages support a basic distinction between using
  // sync or async client, and this allows the specification
  SYNC_CLIENT = 0;
  ASYNC_CLIENT = 1;
  OTHER_CLIENT = 2; // used for some language-specific variants
}

enum ServerType {
  SYNC_SERVER = 0;
  ASYNC_SERVER = 1;
  ASYNC_GENERIC_SERVER = 2;
  OTHER_SERVER = 3; // used for some language-specific variants
}

enum RpcType {
  UNARY = 0;
  STREAMING = 1;
  STREAMING_FROM_CLIENT = 2;
  STREAMING_FROM_SERVER = 3;
  STREAMING_BOTH_WAYS = 4;
}

// Parameters of poisson process distribution, which is a good representation
// of activity coming in from independent identical stationary sources.
message PoissonParams {
  // The rate of arrivals (a.k.a. lambda parameter of the exp distribution).
  double offered_load = 1;
}

// Once an RPC finishes, immediately start a new one.
// No configuration parameters needed.
message ClosedLoopParams {}

message LoadParams {
  oneof load {
    ClosedLoopParams closed_loop = 1;
    PoissonParams poisson = 2;
  };
}

// presence of SecurityParams implies use of TLS
message SecurityParams {
  bool use_test_ca = 1;
  string server_host_override = 2;
}

message ChannelArg {
  string name = 1;
  oneof value {
    string str_value = 2;
    int32 int_value = 3;
  }
}

message ClientConfig {
  // List of targets to connect to. At least one target needs to be specified.
  repeated string server_targets = 1;
  ClientType client_type = 2;
  SecurityParams security_params = 3;
  // How many concurrent RPCs to start for each channel.
  // For synchronous client, use a separate thread for each outstanding RPC.
  int32 outstanding_rpcs_per_channel = 4;
  // Number of independent client channels to create.
  // i-th channel will connect to server_target[i % server_targets.size()]
  int32 client_channels = 5;
  // Only for async client. Number of threads to use to start/manage RPCs.
  int32 async_client_threads = 7;
  RpcType rpc_type = 8;
  // The requested load for the entire client (aggregated over all the threads).
  LoadParams load_params = 10;
  PayloadConfig payload_config = 11;
  HistogramParams histogram_params = 12;

  // Specify the cores we should run the client on, if desired
  repeated int32 core_list = 13;
  int32 core_limit = 14;

  // If we use an OTHER_CLIENT client_type, this string gives more detail
  string other_client_api = 15;

  repeated ChannelArg channel_args = 16;

  // Number of threads that share each completion queue
  int32 threads_per_cq = 17;

  // Number of messages on a stream before it gets finished/restarted
  int32 messages_per_stream = 18;
}

message ClientStatus { ClientStats stats = 1; }

// Request current stats
message Mark {
  // if true, the stats will be reset after taking their snapshot.
  bool reset = 1;
}

message ClientArgs {
  oneof argtype {
    ClientConfig setup = 1;
    Mark mark = 2;
  }
}

message ServerConfig {
  ServerType server_type = 1;
  SecurityParams security_params = 2;
  // Port on which to listen. Zero means pick unused port.
  int32 port = 4;
  // Only for async server. Number of threads used to serve the requests.
  int32 async_server_threads = 7;
  // Specify the number of cores to limit server to, if desired
  int32 core_limit = 8;
  // payload config, used in generic server.
  // Note this must NOT be used in proto (non-generic) servers. For proto servers,
  // 'response sizes' must be configured from the 'response_size' field of the
  // 'SimpleRequest' objects in RPC requests.
  PayloadConfig payload_config = 9;

  // Specify the cores we should run the server on, if desired
  repeated int32 core_list = 10;

  // If we use an OTHER_SERVER client_type, this string gives more detail
  string other_server_api = 11;

  // Number of threads that share each completion queue
  int32 threads_per_cq = 12;

  // c++-only options (for now) --------------------------------

  // Buffer pool size (no buffer pool specified if unset)
  int32 resource_quota_size = 1001;
<<<<<<< HEAD

=======
>>>>>>> f2e15655
  repeated ChannelArg channel_args = 1002;
}

message ServerArgs {
  oneof argtype {
    ServerConfig setup = 1;
    Mark mark = 2;
  }
}

message ServerStatus {
  ServerStats stats = 1;
  // the port bound by the server
  int32 port = 2;
  // Number of cores available to the server
  int32 cores = 3;
}

message CoreRequest {
}

message CoreResponse {
  // Number of cores available on the server
  int32 cores = 1;
}

message Void {
}

// A single performance scenario: input to qps_json_driver
message Scenario {
  // Human readable name for this scenario
  string name = 1;
  // Client configuration
  ClientConfig client_config = 2;
  // Number of clients to start for the test
  int32 num_clients = 3;
  // Server configuration
  ServerConfig server_config = 4;
  // Number of servers to start for the test
  int32 num_servers = 5;
  // Warmup period, in seconds
  int32 warmup_seconds = 6;
  // Benchmark time, in seconds
  int32 benchmark_seconds = 7;
  // Number of workers to spawn locally (usually zero)
  int32 spawn_local_worker_count = 8;
}

// A set of scenarios to be run with qps_json_driver
message Scenarios {
  repeated Scenario scenarios = 1;
}

// Basic summary that can be computed from ClientStats and ServerStats
// once the scenario has finished.
message ScenarioResultSummary
{
  // Total number of operations per second over all clients.
  double qps = 1;
  // QPS per one server core.
  double qps_per_server_core = 2;
  // server load based on system_time (0.85 => 85%)
  double server_system_time = 3;
  // server load based on user_time (0.85 => 85%)
  double server_user_time = 4;
  // client load based on system_time (0.85 => 85%)
  double client_system_time = 5;
  // client load based on user_time (0.85 => 85%)
  double client_user_time = 6;

  // X% latency percentiles (in nanoseconds)
  double latency_50 = 7;
  double latency_90 = 8;
  double latency_95 = 9;
  double latency_99 = 10;
  double latency_999 = 11;

  // server cpu usage percentage
  double server_cpu_usage = 12;

  // Number of requests that succeeded/failed
  double successful_requests_per_second = 13;
  double failed_requests_per_second = 14;

  // Number of polls called inside completion queue per request
  double client_polls_per_request = 15;
  double server_polls_per_request = 16;
}

// Results of a single benchmark scenario.
message ScenarioResult {
  // Inputs used to run the scenario.
  Scenario scenario = 1;
  // Histograms from all clients merged into one histogram.
  HistogramData latencies = 2;
  // Client stats for each client
  repeated ClientStats client_stats = 3;
  // Server stats for each server
  repeated ServerStats server_stats = 4;
  // Number of cores available to each server
  repeated int32 server_cores = 5;
  // An after-the-fact computed summary
  ScenarioResultSummary summary = 6;
  // Information on success or failure of each worker
  repeated bool client_success = 7;
  repeated bool server_success = 8;
  // Number of failed requests (one row per status code seen)
  repeated RequestResultCount request_results = 9;
}<|MERGE_RESOLUTION|>--- conflicted
+++ resolved
@@ -152,10 +152,6 @@
 
   // Buffer pool size (no buffer pool specified if unset)
   int32 resource_quota_size = 1001;
-<<<<<<< HEAD
-
-=======
->>>>>>> f2e15655
   repeated ChannelArg channel_args = 1002;
 }
 
