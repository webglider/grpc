--- conflicted
+++ resolved
@@ -36,15 +36,9 @@
 # This should be updated along with build.yaml
 g_stands_for = "gregarious"
 
-<<<<<<< HEAD
 core_version = "4.0.0-dev"
 
 version = "1.5.0-dev"
-=======
-core_version = "4.0.0-pre1"
-
-version = "1.4.0-pre1"
->>>>>>> 2f850801
 
 grpc_cc_library(
     name = "gpr",
@@ -936,8 +930,8 @@
     deps = [
         "grpc_base",
         "grpc_client_channel",
+        "grpc_resolver_fake",
         "grpc_secure",
-        "grpc_resolver_fake",
     ],
 )
 
@@ -1031,8 +1025,8 @@
     name = "grpc_resolver_fake",
     srcs = ["src/core/ext/filters/client_channel/resolver/fake/fake_resolver.c"],
     hdrs = ["src/core/ext/filters/client_channel/resolver/fake/fake_resolver.h"],
+    language = "c",
     visibility = ["//test:__subpackages__"],
-    language = "c",
     deps = [
         "grpc_base",
         "grpc_client_channel",
