/*
 *
 * Copyright 2014, Google Inc.
 * All rights reserved.
 *
 * Redistribution and use in source and binary forms, with or without
 * modification, are permitted provided that the following conditions are
 * met:
 *
 *     * Redistributions of source code must retain the above copyright
 * notice, this list of conditions and the following disclaimer.
 *     * Redistributions in binary form must reproduce the above
 * copyright notice, this list of conditions and the following disclaimer
 * in the documentation and/or other materials provided with the
 * distribution.
 *     * Neither the name of Google Inc. nor the names of its
 * contributors may be used to endorse or promote products derived from
 * this software without specific prior written permission.
 *
 * THIS SOFTWARE IS PROVIDED BY THE COPYRIGHT HOLDERS AND CONTRIBUTORS
 * "AS IS" AND ANY EXPRESS OR IMPLIED WARRANTIES, INCLUDING, BUT NOT
 * LIMITED TO, THE IMPLIED WARRANTIES OF MERCHANTABILITY AND FITNESS FOR
 * A PARTICULAR PURPOSE ARE DISCLAIMED. IN NO EVENT SHALL THE COPYRIGHT
 * OWNER OR CONTRIBUTORS BE LIABLE FOR ANY DIRECT, INDIRECT, INCIDENTAL,
 * SPECIAL, EXEMPLARY, OR CONSEQUENTIAL DAMAGES (INCLUDING, BUT NOT
 * LIMITED TO, PROCUREMENT OF SUBSTITUTE GOODS OR SERVICES; LOSS OF USE,
 * DATA, OR PROFITS; OR BUSINESS INTERRUPTION) HOWEVER CAUSED AND ON ANY
 * THEORY OF LIABILITY, WHETHER IN CONTRACT, STRICT LIABILITY, OR TORT
 * (INCLUDING NEGLIGENCE OR OTHERWISE) ARISING IN ANY WAY OUT OF THE USE
 * OF THIS SOFTWARE, EVEN IF ADVISED OF THE POSSIBILITY OF SUCH DAMAGE.
 *
 */

#ifndef __GRPCPP_COMPLETION_QUEUE_H__
#define __GRPCPP_COMPLETION_QUEUE_H__

#include <grpc++/impl/client_unary_call.h>

struct grpc_completion_queue;

namespace grpc {

template <class R>
class ClientReader;
template <class W>
class ClientWriter;
template <class R, class W>
class ClientReaderWriter;
template <class R>
class ServerReader;
template <class W>
class ServerWriter;
template <class R, class W>
class ServerReaderWriter;

class CompletionQueue;
class Server;

class CompletionQueueTag {
 public:
<<<<<<< HEAD
=======
  virtual ~CompletionQueueTag() {}
>>>>>>> 573523f1
  // Called prior to returning from Next(), return value
  // is the status of the operation (return status is the default thing
  // to do)
  virtual void FinalizeResult(void **tag, bool *status) = 0;
};

// grpc_completion_queue wrapper class
class CompletionQueue {
 public:
  CompletionQueue();
  explicit CompletionQueue(grpc_completion_queue *take);
  ~CompletionQueue();

  // Blocking read from queue.
  // Returns true if an event was received, false if the queue is ready
  // for destruction.
  bool Next(void **tag, bool *ok);

  // Shutdown has to be called, and the CompletionQueue can only be
  // destructed when false is returned from Next().
  void Shutdown();

  grpc_completion_queue *cq() { return cq_; }

 private:
<<<<<<< HEAD
  template <class R> friend class ::grpc::ClientReader;
  template <class W> friend class ::grpc::ClientWriter;
  template <class R, class W> friend class ::grpc::ClientReaderWriter;
  template <class R> friend class ::grpc::ServerReader;
  template <class W> friend class ::grpc::ServerWriter;
  template <class R, class W> friend class ::grpc::ServerReaderWriter;
  friend class ::grpc::Server;
  friend Status BlockingUnaryCall(ChannelInterface *channel, const RpcMethod &method,
      ClientContext *context,
      const google::protobuf::Message &request,
      google::protobuf::Message *result);

  bool Pluck(CompletionQueueTag *tag);

  grpc_completion_queue* cq_;  // owned
=======
  template <class R>
  friend class ::grpc::ClientReader;
  template <class W>
  friend class ::grpc::ClientWriter;
  template <class R, class W>
  friend class ::grpc::ClientReaderWriter;
  template <class R>
  friend class ::grpc::ServerReader;
  template <class W>
  friend class ::grpc::ServerWriter;
  template <class R, class W>
  friend class ::grpc::ServerReaderWriter;
  friend class ::grpc::Server;
  friend Status BlockingUnaryCall(ChannelInterface *channel,
                                  const RpcMethod &method,
                                  ClientContext *context,
                                  const google::protobuf::Message &request,
                                  google::protobuf::Message *result);

  bool Pluck(CompletionQueueTag *tag);

  grpc_completion_queue *cq_;  // owned
>>>>>>> 573523f1
};

}  // namespace grpc

#endif  // __GRPCPP_COMPLETION_QUEUE_H__<|MERGE_RESOLUTION|>--- conflicted
+++ resolved
@@ -58,10 +58,7 @@
 
 class CompletionQueueTag {
  public:
-<<<<<<< HEAD
-=======
   virtual ~CompletionQueueTag() {}
->>>>>>> 573523f1
   // Called prior to returning from Next(), return value
   // is the status of the operation (return status is the default thing
   // to do)
@@ -87,23 +84,6 @@
   grpc_completion_queue *cq() { return cq_; }
 
  private:
-<<<<<<< HEAD
-  template <class R> friend class ::grpc::ClientReader;
-  template <class W> friend class ::grpc::ClientWriter;
-  template <class R, class W> friend class ::grpc::ClientReaderWriter;
-  template <class R> friend class ::grpc::ServerReader;
-  template <class W> friend class ::grpc::ServerWriter;
-  template <class R, class W> friend class ::grpc::ServerReaderWriter;
-  friend class ::grpc::Server;
-  friend Status BlockingUnaryCall(ChannelInterface *channel, const RpcMethod &method,
-      ClientContext *context,
-      const google::protobuf::Message &request,
-      google::protobuf::Message *result);
-
-  bool Pluck(CompletionQueueTag *tag);
-
-  grpc_completion_queue* cq_;  // owned
-=======
   template <class R>
   friend class ::grpc::ClientReader;
   template <class W>
@@ -126,7 +106,6 @@
   bool Pluck(CompletionQueueTag *tag);
 
   grpc_completion_queue *cq_;  // owned
->>>>>>> 573523f1
 };
 
 }  // namespace grpc
