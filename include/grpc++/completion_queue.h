/*
 *
 * Copyright 2015, Google Inc.
 * All rights reserved.
 *
 * Redistribution and use in source and binary forms, with or without
 * modification, are permitted provided that the following conditions are
 * met:
 *
 *     * Redistributions of source code must retain the above copyright
 * notice, this list of conditions and the following disclaimer.
 *     * Redistributions in binary form must reproduce the above
 * copyright notice, this list of conditions and the following disclaimer
 * in the documentation and/or other materials provided with the
 * distribution.
 *     * Neither the name of Google Inc. nor the names of its
 * contributors may be used to endorse or promote products derived from
 * this software without specific prior written permission.
 *
 * THIS SOFTWARE IS PROVIDED BY THE COPYRIGHT HOLDERS AND CONTRIBUTORS
 * "AS IS" AND ANY EXPRESS OR IMPLIED WARRANTIES, INCLUDING, BUT NOT
 * LIMITED TO, THE IMPLIED WARRANTIES OF MERCHANTABILITY AND FITNESS FOR
 * A PARTICULAR PURPOSE ARE DISCLAIMED. IN NO EVENT SHALL THE COPYRIGHT
 * OWNER OR CONTRIBUTORS BE LIABLE FOR ANY DIRECT, INDIRECT, INCIDENTAL,
 * SPECIAL, EXEMPLARY, OR CONSEQUENTIAL DAMAGES (INCLUDING, BUT NOT
 * LIMITED TO, PROCUREMENT OF SUBSTITUTE GOODS OR SERVICES; LOSS OF USE,
 * DATA, OR PROFITS; OR BUSINESS INTERRUPTION) HOWEVER CAUSED AND ON ANY
 * THEORY OF LIABILITY, WHETHER IN CONTRACT, STRICT LIABILITY, OR TORT
 * (INCLUDING NEGLIGENCE OR OTHERWISE) ARISING IN ANY WAY OUT OF THE USE
 * OF THIS SOFTWARE, EVEN IF ADVISED OF THE POSSIBILITY OF SUCH DAMAGE.
 *
 */

#ifndef GRPCXX_COMPLETION_QUEUE_H
#define GRPCXX_COMPLETION_QUEUE_H

#include <chrono>
#include <grpc++/impl/client_unary_call.h>

struct grpc_completion_queue;

namespace grpc {

template <class R>
class ClientReader;
template <class W>
class ClientWriter;
template <class R, class W>
class ClientReaderWriter;
template <class R>
class ServerReader;
template <class W>
class ServerWriter;
template <class R, class W>
class ServerReaderWriter;

class CompletionQueue;
class Server;
class ServerContext;

class CompletionQueueTag {
 public:
  virtual ~CompletionQueueTag() {}
  // Called prior to returning from Next(), return value
  // is the status of the operation (return status is the default thing
  // to do)
  // If this function returns false, the tag is dropped and not returned
  // from the completion queue
  virtual bool FinalizeResult(void** tag, bool* status) = 0;
};

// grpc_completion_queue wrapper class
class CompletionQueue {
 public:
  CompletionQueue();
  explicit CompletionQueue(grpc_completion_queue* take);
  ~CompletionQueue();

<<<<<<< HEAD
  // Blocking read from queue.
  // Returns true if an event was received, false if the queue is ready
  // for destruction.
  bool Next(void** tag, bool* ok);
=======
  // Tri-state return for AsyncNext: SHUTDOWN, GOT_EVENT, TIMEOUT
  enum NextStatus {SHUTDOWN, GOT_EVENT, TIMEOUT};

  // Nonblocking (until deadline) read from queue.
  // Cannot rely on result of tag or ok if return is TIMEOUT
  NextStatus AsyncNext(void **tag, bool *ok,
		       std::chrono::system_clock::time_point deadline);

  // Blocking (until deadline) read from queue.
  // Returns false if the queue is ready for destruction, true if event
  bool Next(void **tag, bool *ok) {
    return (AsyncNext(tag,ok,
		      std::chrono::system_clock::time_point::max()) !=
	    SHUTDOWN);
  }
>>>>>>> 700bdeb6

  // Shutdown has to be called, and the CompletionQueue can only be
  // destructed when false is returned from Next().
  void Shutdown();

  grpc_completion_queue* cq() { return cq_; }

 private:
  // Friend synchronous wrappers so that they can access Pluck(), which is
  // a semi-private API geared towards the synchronous implementation.
  template <class R>
  friend class ::grpc::ClientReader;
  template <class W>
  friend class ::grpc::ClientWriter;
  template <class R, class W>
  friend class ::grpc::ClientReaderWriter;
  template <class R>
  friend class ::grpc::ServerReader;
  template <class W>
  friend class ::grpc::ServerWriter;
  template <class R, class W>
  friend class ::grpc::ServerReaderWriter;
  friend class ::grpc::Server;
  friend class ::grpc::ServerContext;
  friend Status BlockingUnaryCall(ChannelInterface* channel,
                                  const RpcMethod& method,
                                  ClientContext* context,
                                  const grpc::protobuf::Message& request,
                                  grpc::protobuf::Message* result);

  // Wraps grpc_completion_queue_pluck.
  // Cannot be mixed with calls to Next().
  bool Pluck(CompletionQueueTag* tag);

  // Does a single polling pluck on tag
  void TryPluck(CompletionQueueTag* tag);

  grpc_completion_queue* cq_;  // owned
};

}  // namespace grpc

#endif  // GRPCXX_COMPLETION_QUEUE_H<|MERGE_RESOLUTION|>--- conflicted
+++ resolved
@@ -76,12 +76,6 @@
   explicit CompletionQueue(grpc_completion_queue* take);
   ~CompletionQueue();
 
-<<<<<<< HEAD
-  // Blocking read from queue.
-  // Returns true if an event was received, false if the queue is ready
-  // for destruction.
-  bool Next(void** tag, bool* ok);
-=======
   // Tri-state return for AsyncNext: SHUTDOWN, GOT_EVENT, TIMEOUT
   enum NextStatus {SHUTDOWN, GOT_EVENT, TIMEOUT};
 
@@ -97,7 +91,6 @@
 		      std::chrono::system_clock::time_point::max()) !=
 	    SHUTDOWN);
   }
->>>>>>> 700bdeb6
 
   // Shutdown has to be called, and the CompletionQueue can only be
   // destructed when false is returned from Next().
