/*
 *
 * Copyright 2019 gRPC authors.
 *
 * Licensed under the Apache License, Version 2.0 (the "License");
 * you may not use this file except in compliance with the License.
 * You may obtain a copy of the License at
 *
 *     http://www.apache.org/licenses/LICENSE-2.0
 *
 * Unless required by applicable law or agreed to in writing, software
 * distributed under the License is distributed on an "AS IS" BASIS,
 * WITHOUT WARRANTIES OR CONDITIONS OF ANY KIND, either express or implied.
 * See the License for the specific language governing permissions and
 * limitations under the License.
 *
 */

#ifndef GRPCPP_CREATE_CHANNEL_H
#define GRPCPP_CREATE_CHANNEL_H

#include <grpcpp/create_channel_impl.h>
#include <grpcpp/support/channel_arguments.h>

namespace grpc {

static inline std::shared_ptr<::grpc::Channel> CreateChannel(
    const grpc::string& target,
    const std::shared_ptr<ChannelCredentials>& creds) {
  return ::grpc_impl::CreateChannelImpl(target, creds);
}

static inline std::shared_ptr<::grpc::Channel> CreateCustomChannel(
    const grpc::string& target,
    const std::shared_ptr<ChannelCredentials>& creds,
    const ChannelArguments& args) {
  return ::grpc_impl::CreateCustomChannelImpl(target, creds, args);
}

namespace experimental {

<<<<<<< HEAD
static inline std::shared_ptr<::grpc::Channel> CreateCustomChannelWithInterceptors(
=======
static inline std::shared_ptr<::grpc::Channel>
CreateCustomChannelWithInterceptors(
>>>>>>> e3a0c859
    const grpc::string& target,
    const std::shared_ptr<ChannelCredentials>& creds,
    const ChannelArguments& args,
    std::vector<
        std::unique_ptr<experimental::ClientInterceptorFactoryInterface>>
        interceptor_creators) {
  return ::grpc_impl::experimental::CreateCustomChannelWithInterceptors(
      target, creds, args, std::move(interceptor_creators));
}

}  // namespace experimental
}  // namespace grpc

#endif  // GRPCPP_CREATE_CHANNEL_H<|MERGE_RESOLUTION|>--- conflicted
+++ resolved
@@ -39,12 +39,8 @@
 
 namespace experimental {
 
-<<<<<<< HEAD
-static inline std::shared_ptr<::grpc::Channel> CreateCustomChannelWithInterceptors(
-=======
 static inline std::shared_ptr<::grpc::Channel>
 CreateCustomChannelWithInterceptors(
->>>>>>> e3a0c859
     const grpc::string& target,
     const std::shared_ptr<ChannelCredentials>& creds,
     const ChannelArguments& args,
