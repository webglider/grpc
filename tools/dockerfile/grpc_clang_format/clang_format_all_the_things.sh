#!/bin/bash
# Copyright 2015 gRPC authors.
#
# Licensed under the Apache License, Version 2.0 (the "License");
# you may not use this file except in compliance with the License.
# You may obtain a copy of the License at
#
#     http://www.apache.org/licenses/LICENSE-2.0
#
# Unless required by applicable law or agreed to in writing, software
# distributed under the License is distributed on an "AS IS" BASIS,
# WITHOUT WARRANTIES OR CONDITIONS OF ANY KIND, either express or implied.
# See the License for the specific language governing permissions and
# limitations under the License.

set -e

# directories to run against
DIRS="src/core/lib src/core/tsi src/core/ext src/cpp test/core test/cpp include src/compiler src/node src/csharp src/ruby"

# file matching patterns to check
GLOB="*.h *.c *.cc"

# clang format command
CLANG_FORMAT=${CLANG_FORMAT:-clang-format-5.0}

files=
for dir in $DIRS
do
  for glob in $GLOB
  do
<<<<<<< HEAD
    files="$files `find ${CLANG_FORMAT_ROOT}/$dir -name $glob -and -not -name *.generated.* -and -not -name *.pb.h -and -not -name *.pb.c -and -not -name *.pb.cc -and -not -name end2end_tests.cc -and -not -name end2end_nosec_tests.cc`"
=======
    files="$files `find ${CLANG_FORMAT_ROOT}/$dir -name $glob -and -not -name '*.generated.*' -and -not -name '*.pb.h' -and -not -name '*.pb.c' -and -not -name '*.pb.cc' -and -not -name end2end_tests.c -and -not -name end2end_nosec_tests.c -and -not -name public_headers_must_be_c89.c`"
>>>>>>> e759d2ad
  done
done

# The CHANGED_FILES variable is used to restrict the set of files to check.
# Here we set files to the intersection of files and CHANGED_FILES
if [ -n "$CHANGED_FILES" ]; then
  files=$(comm -12 <(echo $files | tr ' ' '\n' | sort -u) <(echo $CHANGED_FILES | tr ' ' '\n' | sort -u))
fi

if [ "$TEST" == "" ]
then
  echo $files | xargs $CLANG_FORMAT -i
else
  ok=yes
  for file in $files
  do
    tmp=`mktemp`
    $CLANG_FORMAT $file > $tmp
    diff -u $file $tmp || ok=no
    rm $tmp
  done
  if [ $ok == no ]
  then
    false
  fi
fi<|MERGE_RESOLUTION|>--- conflicted
+++ resolved
@@ -29,11 +29,7 @@
 do
   for glob in $GLOB
   do
-<<<<<<< HEAD
-    files="$files `find ${CLANG_FORMAT_ROOT}/$dir -name $glob -and -not -name *.generated.* -and -not -name *.pb.h -and -not -name *.pb.c -and -not -name *.pb.cc -and -not -name end2end_tests.cc -and -not -name end2end_nosec_tests.cc`"
-=======
     files="$files `find ${CLANG_FORMAT_ROOT}/$dir -name $glob -and -not -name '*.generated.*' -and -not -name '*.pb.h' -and -not -name '*.pb.c' -and -not -name '*.pb.cc' -and -not -name end2end_tests.c -and -not -name end2end_nosec_tests.c -and -not -name public_headers_must_be_c89.c`"
->>>>>>> e759d2ad
   done
 done
 
