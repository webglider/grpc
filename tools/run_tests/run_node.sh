--- conflicted
+++ resolved
@@ -39,17 +39,12 @@
 
 if [ "$CONFIG" = "gcov" ]
 then
-<<<<<<< HEAD
-  ./node_modules/.bin/istanbul cover ./node_modules/.bin/_mocha -- \
-    --timeout 8000 src/node/test
-=======
-  ./node_modules/.bin/istanbul cover --dir ../../reports/node_coverage \
-    ./node_modules/.bin/_mocha -- --timeout 8000
->>>>>>> a9154a36
+  ./node_modules/.bin/istanbul cover --dir reports/node_coverage \
+    ./node_modules/.bin/_mocha -- --timeout 8000 src/node/test
   cd build
   gcov Release/obj.target/grpc/ext/*.o
   lcov --base-directory . --directory . -c -o coverage.info
-  genhtml -o ../../../reports/node_ext_coverage --num-spaces 2 \
+  genhtml -o ../reports/node_ext_coverage --num-spaces 2 \
     -t 'Node gRPC test coverage' coverage.info
 else
   ./node_modules/mocha/bin/mocha --timeout 8000 src/node/test
