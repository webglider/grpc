--- conflicted
+++ resolved
@@ -1704,8 +1704,6 @@
     "headers": [], 
     "language": "c", 
     "name": "h2_compress_bad_hostname_test", 
-<<<<<<< HEAD
-=======
     "src": []
   }, 
   {
@@ -1736,46 +1734,12 @@
     "headers": [], 
     "language": "c", 
     "name": "h2_compress_call_creds_test", 
->>>>>>> 3b245fe3
     "src": []
   }, 
   {
     "deps": [
       "end2end_certs", 
       "end2end_fixture_h2_compress", 
-<<<<<<< HEAD
-      "end2end_test_binary_metadata", 
-      "gpr", 
-      "gpr_test_util", 
-      "grpc", 
-      "grpc_test_util"
-    ], 
-    "headers": [], 
-    "language": "c", 
-    "name": "h2_compress_binary_metadata_test", 
-    "src": []
-  }, 
-  {
-    "deps": [
-      "end2end_certs", 
-      "end2end_fixture_h2_compress", 
-      "end2end_test_call_creds", 
-      "gpr", 
-      "gpr_test_util", 
-      "grpc", 
-      "grpc_test_util"
-    ], 
-    "headers": [], 
-    "language": "c", 
-    "name": "h2_compress_call_creds_test", 
-    "src": []
-  }, 
-  {
-    "deps": [
-      "end2end_certs", 
-      "end2end_fixture_h2_compress", 
-=======
->>>>>>> 3b245fe3
       "end2end_test_cancel_after_accept", 
       "gpr", 
       "gpr_test_util", 
@@ -5077,7 +5041,6 @@
       "end2end_certs", 
       "end2end_fixture_h2_sockpair+trace", 
       "end2end_test_bad_hostname", 
-<<<<<<< HEAD
       "gpr", 
       "gpr_test_util", 
       "grpc", 
@@ -5108,190 +5071,95 @@
       "end2end_certs", 
       "end2end_fixture_h2_sockpair+trace", 
       "end2end_test_call_creds", 
-=======
->>>>>>> 3b245fe3
-      "gpr", 
-      "gpr_test_util", 
-      "grpc", 
-      "grpc_test_util"
-    ], 
-    "headers": [], 
-    "language": "c", 
-<<<<<<< HEAD
+      "gpr", 
+      "gpr_test_util", 
+      "grpc", 
+      "grpc_test_util"
+    ], 
+    "headers": [], 
+    "language": "c", 
     "name": "h2_sockpair+trace_call_creds_test", 
-=======
-    "name": "h2_sockpair+trace_bad_hostname_test", 
->>>>>>> 3b245fe3
     "src": []
   }, 
   {
     "deps": [
       "end2end_certs", 
       "end2end_fixture_h2_sockpair+trace", 
-<<<<<<< HEAD
       "end2end_test_cancel_after_accept", 
-=======
-      "end2end_test_binary_metadata", 
->>>>>>> 3b245fe3
-      "gpr", 
-      "gpr_test_util", 
-      "grpc", 
-      "grpc_test_util"
-    ], 
-    "headers": [], 
-    "language": "c", 
-<<<<<<< HEAD
+      "gpr", 
+      "gpr_test_util", 
+      "grpc", 
+      "grpc_test_util"
+    ], 
+    "headers": [], 
+    "language": "c", 
     "name": "h2_sockpair+trace_cancel_after_accept_test", 
-=======
-    "name": "h2_sockpair+trace_binary_metadata_test", 
->>>>>>> 3b245fe3
     "src": []
   }, 
   {
     "deps": [
       "end2end_certs", 
       "end2end_fixture_h2_sockpair+trace", 
-<<<<<<< HEAD
       "end2end_test_cancel_after_client_done", 
-=======
-      "end2end_test_call_creds", 
->>>>>>> 3b245fe3
-      "gpr", 
-      "gpr_test_util", 
-      "grpc", 
-      "grpc_test_util"
-    ], 
-    "headers": [], 
-    "language": "c", 
-<<<<<<< HEAD
+      "gpr", 
+      "gpr_test_util", 
+      "grpc", 
+      "grpc_test_util"
+    ], 
+    "headers": [], 
+    "language": "c", 
     "name": "h2_sockpair+trace_cancel_after_client_done_test", 
-=======
-    "name": "h2_sockpair+trace_call_creds_test", 
->>>>>>> 3b245fe3
     "src": []
   }, 
   {
     "deps": [
       "end2end_certs", 
       "end2end_fixture_h2_sockpair+trace", 
-<<<<<<< HEAD
       "end2end_test_cancel_after_invoke", 
-=======
-      "end2end_test_cancel_after_accept", 
->>>>>>> 3b245fe3
-      "gpr", 
-      "gpr_test_util", 
-      "grpc", 
-      "grpc_test_util"
-    ], 
-    "headers": [], 
-    "language": "c", 
-<<<<<<< HEAD
+      "gpr", 
+      "gpr_test_util", 
+      "grpc", 
+      "grpc_test_util"
+    ], 
+    "headers": [], 
+    "language": "c", 
     "name": "h2_sockpair+trace_cancel_after_invoke_test", 
-=======
-    "name": "h2_sockpair+trace_cancel_after_accept_test", 
->>>>>>> 3b245fe3
     "src": []
   }, 
   {
     "deps": [
       "end2end_certs", 
       "end2end_fixture_h2_sockpair+trace", 
-<<<<<<< HEAD
       "end2end_test_cancel_before_invoke", 
-=======
-      "end2end_test_cancel_after_client_done", 
->>>>>>> 3b245fe3
-      "gpr", 
-      "gpr_test_util", 
-      "grpc", 
-      "grpc_test_util"
-    ], 
-    "headers": [], 
-    "language": "c", 
-<<<<<<< HEAD
+      "gpr", 
+      "gpr_test_util", 
+      "grpc", 
+      "grpc_test_util"
+    ], 
+    "headers": [], 
+    "language": "c", 
     "name": "h2_sockpair+trace_cancel_before_invoke_test", 
-=======
-    "name": "h2_sockpair+trace_cancel_after_client_done_test", 
->>>>>>> 3b245fe3
     "src": []
   }, 
   {
     "deps": [
       "end2end_certs", 
       "end2end_fixture_h2_sockpair+trace", 
-<<<<<<< HEAD
       "end2end_test_cancel_in_a_vacuum", 
-=======
-      "end2end_test_cancel_after_invoke", 
->>>>>>> 3b245fe3
-      "gpr", 
-      "gpr_test_util", 
-      "grpc", 
-      "grpc_test_util"
-    ], 
-    "headers": [], 
-    "language": "c", 
-<<<<<<< HEAD
+      "gpr", 
+      "gpr_test_util", 
+      "grpc", 
+      "grpc_test_util"
+    ], 
+    "headers": [], 
+    "language": "c", 
     "name": "h2_sockpair+trace_cancel_in_a_vacuum_test", 
-=======
-    "name": "h2_sockpair+trace_cancel_after_invoke_test", 
->>>>>>> 3b245fe3
     "src": []
   }, 
   {
     "deps": [
       "end2end_certs", 
       "end2end_fixture_h2_sockpair+trace", 
-<<<<<<< HEAD
-      "end2end_test_census_simple_request", 
-=======
-      "end2end_test_cancel_before_invoke", 
->>>>>>> 3b245fe3
-      "gpr", 
-      "gpr_test_util", 
-      "grpc", 
-      "grpc_test_util"
-    ], 
-    "headers": [], 
-    "language": "c", 
-<<<<<<< HEAD
-    "name": "h2_sockpair+trace_census_simple_request_test", 
-=======
-    "name": "h2_sockpair+trace_cancel_before_invoke_test", 
->>>>>>> 3b245fe3
-    "src": []
-  }, 
-  {
-    "deps": [
-      "end2end_certs", 
-      "end2end_fixture_h2_sockpair+trace", 
-<<<<<<< HEAD
-      "end2end_test_compressed_payload", 
-=======
-      "end2end_test_cancel_in_a_vacuum", 
->>>>>>> 3b245fe3
-      "gpr", 
-      "gpr_test_util", 
-      "grpc", 
-      "grpc_test_util"
-    ], 
-    "headers": [], 
-    "language": "c", 
-<<<<<<< HEAD
-    "name": "h2_sockpair+trace_compressed_payload_test", 
-=======
-    "name": "h2_sockpair+trace_cancel_in_a_vacuum_test", 
->>>>>>> 3b245fe3
-    "src": []
-  }, 
-  {
-    "deps": [
-      "end2end_certs", 
-      "end2end_fixture_h2_sockpair+trace", 
-<<<<<<< HEAD
-      "end2end_test_empty_batch", 
-=======
       "end2end_test_census_simple_request", 
       "gpr", 
       "gpr_test_util", 
@@ -5308,4831 +5176,3152 @@
       "end2end_certs", 
       "end2end_fixture_h2_sockpair+trace", 
       "end2end_test_compressed_payload", 
->>>>>>> 3b245fe3
-      "gpr", 
-      "gpr_test_util", 
-      "grpc", 
-      "grpc_test_util"
-    ], 
-    "headers": [], 
-    "language": "c", 
-<<<<<<< HEAD
+      "gpr", 
+      "gpr_test_util", 
+      "grpc", 
+      "grpc_test_util"
+    ], 
+    "headers": [], 
+    "language": "c", 
+    "name": "h2_sockpair+trace_compressed_payload_test", 
+    "src": []
+  }, 
+  {
+    "deps": [
+      "end2end_certs", 
+      "end2end_fixture_h2_sockpair+trace", 
+      "end2end_test_empty_batch", 
+      "gpr", 
+      "gpr_test_util", 
+      "grpc", 
+      "grpc_test_util"
+    ], 
+    "headers": [], 
+    "language": "c", 
     "name": "h2_sockpair+trace_empty_batch_test", 
-=======
-    "name": "h2_sockpair+trace_compressed_payload_test", 
->>>>>>> 3b245fe3
     "src": []
   }, 
   {
     "deps": [
       "end2end_certs", 
       "end2end_fixture_h2_sockpair+trace", 
-<<<<<<< HEAD
       "end2end_test_graceful_server_shutdown", 
-=======
-      "end2end_test_empty_batch", 
->>>>>>> 3b245fe3
-      "gpr", 
-      "gpr_test_util", 
-      "grpc", 
-      "grpc_test_util"
-    ], 
-    "headers": [], 
-    "language": "c", 
-<<<<<<< HEAD
+      "gpr", 
+      "gpr_test_util", 
+      "grpc", 
+      "grpc_test_util"
+    ], 
+    "headers": [], 
+    "language": "c", 
     "name": "h2_sockpair+trace_graceful_server_shutdown_test", 
-=======
-    "name": "h2_sockpair+trace_empty_batch_test", 
->>>>>>> 3b245fe3
     "src": []
   }, 
   {
     "deps": [
       "end2end_certs", 
       "end2end_fixture_h2_sockpair+trace", 
-<<<<<<< HEAD
       "end2end_test_high_initial_seqno", 
-=======
-      "end2end_test_graceful_server_shutdown", 
->>>>>>> 3b245fe3
-      "gpr", 
-      "gpr_test_util", 
-      "grpc", 
-      "grpc_test_util"
-    ], 
-    "headers": [], 
-    "language": "c", 
-<<<<<<< HEAD
+      "gpr", 
+      "gpr_test_util", 
+      "grpc", 
+      "grpc_test_util"
+    ], 
+    "headers": [], 
+    "language": "c", 
     "name": "h2_sockpair+trace_high_initial_seqno_test", 
-=======
-    "name": "h2_sockpair+trace_graceful_server_shutdown_test", 
->>>>>>> 3b245fe3
     "src": []
   }, 
   {
     "deps": [
       "end2end_certs", 
       "end2end_fixture_h2_sockpair+trace", 
-<<<<<<< HEAD
       "end2end_test_invoke_large_request", 
-=======
-      "end2end_test_high_initial_seqno", 
->>>>>>> 3b245fe3
-      "gpr", 
-      "gpr_test_util", 
-      "grpc", 
-      "grpc_test_util"
-    ], 
-    "headers": [], 
-    "language": "c", 
-<<<<<<< HEAD
+      "gpr", 
+      "gpr_test_util", 
+      "grpc", 
+      "grpc_test_util"
+    ], 
+    "headers": [], 
+    "language": "c", 
     "name": "h2_sockpair+trace_invoke_large_request_test", 
-=======
-    "name": "h2_sockpair+trace_high_initial_seqno_test", 
->>>>>>> 3b245fe3
     "src": []
   }, 
   {
     "deps": [
       "end2end_certs", 
       "end2end_fixture_h2_sockpair+trace", 
-<<<<<<< HEAD
       "end2end_test_large_metadata", 
-=======
-      "end2end_test_invoke_large_request", 
->>>>>>> 3b245fe3
-      "gpr", 
-      "gpr_test_util", 
-      "grpc", 
-      "grpc_test_util"
-    ], 
-    "headers": [], 
-    "language": "c", 
-<<<<<<< HEAD
+      "gpr", 
+      "gpr_test_util", 
+      "grpc", 
+      "grpc_test_util"
+    ], 
+    "headers": [], 
+    "language": "c", 
     "name": "h2_sockpair+trace_large_metadata_test", 
-=======
-    "name": "h2_sockpair+trace_invoke_large_request_test", 
->>>>>>> 3b245fe3
     "src": []
   }, 
   {
     "deps": [
       "end2end_certs", 
       "end2end_fixture_h2_sockpair+trace", 
-<<<<<<< HEAD
       "end2end_test_max_concurrent_streams", 
-=======
-      "end2end_test_large_metadata", 
->>>>>>> 3b245fe3
-      "gpr", 
-      "gpr_test_util", 
-      "grpc", 
-      "grpc_test_util"
-    ], 
-    "headers": [], 
-    "language": "c", 
-<<<<<<< HEAD
+      "gpr", 
+      "gpr_test_util", 
+      "grpc", 
+      "grpc_test_util"
+    ], 
+    "headers": [], 
+    "language": "c", 
     "name": "h2_sockpair+trace_max_concurrent_streams_test", 
-=======
-    "name": "h2_sockpair+trace_large_metadata_test", 
->>>>>>> 3b245fe3
     "src": []
   }, 
   {
     "deps": [
       "end2end_certs", 
       "end2end_fixture_h2_sockpair+trace", 
-<<<<<<< HEAD
       "end2end_test_max_message_length", 
-=======
-      "end2end_test_max_concurrent_streams", 
->>>>>>> 3b245fe3
-      "gpr", 
-      "gpr_test_util", 
-      "grpc", 
-      "grpc_test_util"
-    ], 
-    "headers": [], 
-    "language": "c", 
-<<<<<<< HEAD
+      "gpr", 
+      "gpr_test_util", 
+      "grpc", 
+      "grpc_test_util"
+    ], 
+    "headers": [], 
+    "language": "c", 
     "name": "h2_sockpair+trace_max_message_length_test", 
-=======
-    "name": "h2_sockpair+trace_max_concurrent_streams_test", 
->>>>>>> 3b245fe3
     "src": []
   }, 
   {
     "deps": [
       "end2end_certs", 
       "end2end_fixture_h2_sockpair+trace", 
-<<<<<<< HEAD
       "end2end_test_metadata", 
-=======
-      "end2end_test_max_message_length", 
->>>>>>> 3b245fe3
-      "gpr", 
-      "gpr_test_util", 
-      "grpc", 
-      "grpc_test_util"
-    ], 
-    "headers": [], 
-    "language": "c", 
-<<<<<<< HEAD
+      "gpr", 
+      "gpr_test_util", 
+      "grpc", 
+      "grpc_test_util"
+    ], 
+    "headers": [], 
+    "language": "c", 
     "name": "h2_sockpair+trace_metadata_test", 
-=======
-    "name": "h2_sockpair+trace_max_message_length_test", 
->>>>>>> 3b245fe3
     "src": []
   }, 
   {
     "deps": [
       "end2end_certs", 
       "end2end_fixture_h2_sockpair+trace", 
-<<<<<<< HEAD
       "end2end_test_no_op", 
-=======
-      "end2end_test_metadata", 
->>>>>>> 3b245fe3
-      "gpr", 
-      "gpr_test_util", 
-      "grpc", 
-      "grpc_test_util"
-    ], 
-    "headers": [], 
-    "language": "c", 
-<<<<<<< HEAD
+      "gpr", 
+      "gpr_test_util", 
+      "grpc", 
+      "grpc_test_util"
+    ], 
+    "headers": [], 
+    "language": "c", 
     "name": "h2_sockpair+trace_no_op_test", 
-=======
-    "name": "h2_sockpair+trace_metadata_test", 
->>>>>>> 3b245fe3
     "src": []
   }, 
   {
     "deps": [
       "end2end_certs", 
       "end2end_fixture_h2_sockpair+trace", 
-<<<<<<< HEAD
       "end2end_test_payload", 
-=======
-      "end2end_test_no_op", 
->>>>>>> 3b245fe3
-      "gpr", 
-      "gpr_test_util", 
-      "grpc", 
-      "grpc_test_util"
-    ], 
-    "headers": [], 
-    "language": "c", 
-<<<<<<< HEAD
+      "gpr", 
+      "gpr_test_util", 
+      "grpc", 
+      "grpc_test_util"
+    ], 
+    "headers": [], 
+    "language": "c", 
     "name": "h2_sockpair+trace_payload_test", 
-=======
-    "name": "h2_sockpair+trace_no_op_test", 
->>>>>>> 3b245fe3
     "src": []
   }, 
   {
     "deps": [
       "end2end_certs", 
       "end2end_fixture_h2_sockpair+trace", 
-<<<<<<< HEAD
       "end2end_test_ping_pong_streaming", 
-=======
-      "end2end_test_payload", 
->>>>>>> 3b245fe3
-      "gpr", 
-      "gpr_test_util", 
-      "grpc", 
-      "grpc_test_util"
-    ], 
-    "headers": [], 
-    "language": "c", 
-<<<<<<< HEAD
+      "gpr", 
+      "gpr_test_util", 
+      "grpc", 
+      "grpc_test_util"
+    ], 
+    "headers": [], 
+    "language": "c", 
     "name": "h2_sockpair+trace_ping_pong_streaming_test", 
-=======
-    "name": "h2_sockpair+trace_payload_test", 
->>>>>>> 3b245fe3
     "src": []
   }, 
   {
     "deps": [
       "end2end_certs", 
       "end2end_fixture_h2_sockpair+trace", 
-<<<<<<< HEAD
       "end2end_test_registered_call", 
-=======
-      "end2end_test_ping_pong_streaming", 
->>>>>>> 3b245fe3
-      "gpr", 
-      "gpr_test_util", 
-      "grpc", 
-      "grpc_test_util"
-    ], 
-    "headers": [], 
-    "language": "c", 
-<<<<<<< HEAD
+      "gpr", 
+      "gpr_test_util", 
+      "grpc", 
+      "grpc_test_util"
+    ], 
+    "headers": [], 
+    "language": "c", 
     "name": "h2_sockpair+trace_registered_call_test", 
-=======
-    "name": "h2_sockpair+trace_ping_pong_streaming_test", 
->>>>>>> 3b245fe3
     "src": []
   }, 
   {
     "deps": [
       "end2end_certs", 
       "end2end_fixture_h2_sockpair+trace", 
-<<<<<<< HEAD
       "end2end_test_request_with_flags", 
-=======
-      "end2end_test_registered_call", 
->>>>>>> 3b245fe3
-      "gpr", 
-      "gpr_test_util", 
-      "grpc", 
-      "grpc_test_util"
-    ], 
-    "headers": [], 
-    "language": "c", 
-<<<<<<< HEAD
+      "gpr", 
+      "gpr_test_util", 
+      "grpc", 
+      "grpc_test_util"
+    ], 
+    "headers": [], 
+    "language": "c", 
     "name": "h2_sockpair+trace_request_with_flags_test", 
-=======
-    "name": "h2_sockpair+trace_registered_call_test", 
->>>>>>> 3b245fe3
     "src": []
   }, 
   {
     "deps": [
       "end2end_certs", 
       "end2end_fixture_h2_sockpair+trace", 
-<<<<<<< HEAD
       "end2end_test_request_with_payload", 
-=======
-      "end2end_test_request_with_flags", 
->>>>>>> 3b245fe3
-      "gpr", 
-      "gpr_test_util", 
-      "grpc", 
-      "grpc_test_util"
-    ], 
-    "headers": [], 
-    "language": "c", 
-<<<<<<< HEAD
+      "gpr", 
+      "gpr_test_util", 
+      "grpc", 
+      "grpc_test_util"
+    ], 
+    "headers": [], 
+    "language": "c", 
     "name": "h2_sockpair+trace_request_with_payload_test", 
-=======
-    "name": "h2_sockpair+trace_request_with_flags_test", 
->>>>>>> 3b245fe3
     "src": []
   }, 
   {
     "deps": [
       "end2end_certs", 
       "end2end_fixture_h2_sockpair+trace", 
-<<<<<<< HEAD
       "end2end_test_server_finishes_request", 
-=======
-      "end2end_test_request_with_payload", 
->>>>>>> 3b245fe3
-      "gpr", 
-      "gpr_test_util", 
-      "grpc", 
-      "grpc_test_util"
-    ], 
-    "headers": [], 
-    "language": "c", 
-<<<<<<< HEAD
+      "gpr", 
+      "gpr_test_util", 
+      "grpc", 
+      "grpc_test_util"
+    ], 
+    "headers": [], 
+    "language": "c", 
     "name": "h2_sockpair+trace_server_finishes_request_test", 
-=======
-    "name": "h2_sockpair+trace_request_with_payload_test", 
->>>>>>> 3b245fe3
     "src": []
   }, 
   {
     "deps": [
       "end2end_certs", 
       "end2end_fixture_h2_sockpair+trace", 
-<<<<<<< HEAD
       "end2end_test_shutdown_finishes_calls", 
-=======
-      "end2end_test_server_finishes_request", 
->>>>>>> 3b245fe3
-      "gpr", 
-      "gpr_test_util", 
-      "grpc", 
-      "grpc_test_util"
-    ], 
-    "headers": [], 
-    "language": "c", 
-<<<<<<< HEAD
+      "gpr", 
+      "gpr_test_util", 
+      "grpc", 
+      "grpc_test_util"
+    ], 
+    "headers": [], 
+    "language": "c", 
     "name": "h2_sockpair+trace_shutdown_finishes_calls_test", 
-=======
-    "name": "h2_sockpair+trace_server_finishes_request_test", 
->>>>>>> 3b245fe3
     "src": []
   }, 
   {
     "deps": [
       "end2end_certs", 
       "end2end_fixture_h2_sockpair+trace", 
-<<<<<<< HEAD
       "end2end_test_shutdown_finishes_tags", 
-=======
-      "end2end_test_shutdown_finishes_calls", 
->>>>>>> 3b245fe3
-      "gpr", 
-      "gpr_test_util", 
-      "grpc", 
-      "grpc_test_util"
-    ], 
-    "headers": [], 
-    "language": "c", 
-<<<<<<< HEAD
+      "gpr", 
+      "gpr_test_util", 
+      "grpc", 
+      "grpc_test_util"
+    ], 
+    "headers": [], 
+    "language": "c", 
     "name": "h2_sockpair+trace_shutdown_finishes_tags_test", 
-=======
-    "name": "h2_sockpair+trace_shutdown_finishes_calls_test", 
->>>>>>> 3b245fe3
     "src": []
   }, 
   {
     "deps": [
       "end2end_certs", 
       "end2end_fixture_h2_sockpair+trace", 
-<<<<<<< HEAD
       "end2end_test_simple_request", 
-=======
-      "end2end_test_shutdown_finishes_tags", 
->>>>>>> 3b245fe3
-      "gpr", 
-      "gpr_test_util", 
-      "grpc", 
-      "grpc_test_util"
-    ], 
-    "headers": [], 
-    "language": "c", 
-<<<<<<< HEAD
+      "gpr", 
+      "gpr_test_util", 
+      "grpc", 
+      "grpc_test_util"
+    ], 
+    "headers": [], 
+    "language": "c", 
     "name": "h2_sockpair+trace_simple_request_test", 
-=======
-    "name": "h2_sockpair+trace_shutdown_finishes_tags_test", 
->>>>>>> 3b245fe3
     "src": []
   }, 
   {
     "deps": [
       "end2end_certs", 
       "end2end_fixture_h2_sockpair+trace", 
-<<<<<<< HEAD
       "end2end_test_trailing_metadata", 
-=======
-      "end2end_test_simple_request", 
->>>>>>> 3b245fe3
-      "gpr", 
-      "gpr_test_util", 
-      "grpc", 
-      "grpc_test_util"
-    ], 
-    "headers": [], 
-    "language": "c", 
-<<<<<<< HEAD
+      "gpr", 
+      "gpr_test_util", 
+      "grpc", 
+      "grpc_test_util"
+    ], 
+    "headers": [], 
+    "language": "c", 
     "name": "h2_sockpair+trace_trailing_metadata_test", 
-=======
-    "name": "h2_sockpair+trace_simple_request_test", 
->>>>>>> 3b245fe3
-    "src": []
-  }, 
-  {
-    "deps": [
-      "end2end_certs", 
-<<<<<<< HEAD
+    "src": []
+  }, 
+  {
+    "deps": [
+      "end2end_certs", 
       "end2end_fixture_h2_sockpair_1byte", 
       "end2end_test_bad_hostname", 
-=======
-      "end2end_fixture_h2_sockpair+trace", 
+      "gpr", 
+      "gpr_test_util", 
+      "grpc", 
+      "grpc_test_util"
+    ], 
+    "headers": [], 
+    "language": "c", 
+    "name": "h2_sockpair_1byte_bad_hostname_test", 
+    "src": []
+  }, 
+  {
+    "deps": [
+      "end2end_certs", 
+      "end2end_fixture_h2_sockpair_1byte", 
+      "end2end_test_binary_metadata", 
+      "gpr", 
+      "gpr_test_util", 
+      "grpc", 
+      "grpc_test_util"
+    ], 
+    "headers": [], 
+    "language": "c", 
+    "name": "h2_sockpair_1byte_binary_metadata_test", 
+    "src": []
+  }, 
+  {
+    "deps": [
+      "end2end_certs", 
+      "end2end_fixture_h2_sockpair_1byte", 
+      "end2end_test_call_creds", 
+      "gpr", 
+      "gpr_test_util", 
+      "grpc", 
+      "grpc_test_util"
+    ], 
+    "headers": [], 
+    "language": "c", 
+    "name": "h2_sockpair_1byte_call_creds_test", 
+    "src": []
+  }, 
+  {
+    "deps": [
+      "end2end_certs", 
+      "end2end_fixture_h2_sockpair_1byte", 
+      "end2end_test_cancel_after_accept", 
+      "gpr", 
+      "gpr_test_util", 
+      "grpc", 
+      "grpc_test_util"
+    ], 
+    "headers": [], 
+    "language": "c", 
+    "name": "h2_sockpair_1byte_cancel_after_accept_test", 
+    "src": []
+  }, 
+  {
+    "deps": [
+      "end2end_certs", 
+      "end2end_fixture_h2_sockpair_1byte", 
+      "end2end_test_cancel_after_client_done", 
+      "gpr", 
+      "gpr_test_util", 
+      "grpc", 
+      "grpc_test_util"
+    ], 
+    "headers": [], 
+    "language": "c", 
+    "name": "h2_sockpair_1byte_cancel_after_client_done_test", 
+    "src": []
+  }, 
+  {
+    "deps": [
+      "end2end_certs", 
+      "end2end_fixture_h2_sockpair_1byte", 
+      "end2end_test_cancel_after_invoke", 
+      "gpr", 
+      "gpr_test_util", 
+      "grpc", 
+      "grpc_test_util"
+    ], 
+    "headers": [], 
+    "language": "c", 
+    "name": "h2_sockpair_1byte_cancel_after_invoke_test", 
+    "src": []
+  }, 
+  {
+    "deps": [
+      "end2end_certs", 
+      "end2end_fixture_h2_sockpair_1byte", 
+      "end2end_test_cancel_before_invoke", 
+      "gpr", 
+      "gpr_test_util", 
+      "grpc", 
+      "grpc_test_util"
+    ], 
+    "headers": [], 
+    "language": "c", 
+    "name": "h2_sockpair_1byte_cancel_before_invoke_test", 
+    "src": []
+  }, 
+  {
+    "deps": [
+      "end2end_certs", 
+      "end2end_fixture_h2_sockpair_1byte", 
+      "end2end_test_cancel_in_a_vacuum", 
+      "gpr", 
+      "gpr_test_util", 
+      "grpc", 
+      "grpc_test_util"
+    ], 
+    "headers": [], 
+    "language": "c", 
+    "name": "h2_sockpair_1byte_cancel_in_a_vacuum_test", 
+    "src": []
+  }, 
+  {
+    "deps": [
+      "end2end_certs", 
+      "end2end_fixture_h2_sockpair_1byte", 
+      "end2end_test_census_simple_request", 
+      "gpr", 
+      "gpr_test_util", 
+      "grpc", 
+      "grpc_test_util"
+    ], 
+    "headers": [], 
+    "language": "c", 
+    "name": "h2_sockpair_1byte_census_simple_request_test", 
+    "src": []
+  }, 
+  {
+    "deps": [
+      "end2end_certs", 
+      "end2end_fixture_h2_sockpair_1byte", 
+      "end2end_test_compressed_payload", 
+      "gpr", 
+      "gpr_test_util", 
+      "grpc", 
+      "grpc_test_util"
+    ], 
+    "headers": [], 
+    "language": "c", 
+    "name": "h2_sockpair_1byte_compressed_payload_test", 
+    "src": []
+  }, 
+  {
+    "deps": [
+      "end2end_certs", 
+      "end2end_fixture_h2_sockpair_1byte", 
+      "end2end_test_empty_batch", 
+      "gpr", 
+      "gpr_test_util", 
+      "grpc", 
+      "grpc_test_util"
+    ], 
+    "headers": [], 
+    "language": "c", 
+    "name": "h2_sockpair_1byte_empty_batch_test", 
+    "src": []
+  }, 
+  {
+    "deps": [
+      "end2end_certs", 
+      "end2end_fixture_h2_sockpair_1byte", 
+      "end2end_test_graceful_server_shutdown", 
+      "gpr", 
+      "gpr_test_util", 
+      "grpc", 
+      "grpc_test_util"
+    ], 
+    "headers": [], 
+    "language": "c", 
+    "name": "h2_sockpair_1byte_graceful_server_shutdown_test", 
+    "src": []
+  }, 
+  {
+    "deps": [
+      "end2end_certs", 
+      "end2end_fixture_h2_sockpair_1byte", 
+      "end2end_test_high_initial_seqno", 
+      "gpr", 
+      "gpr_test_util", 
+      "grpc", 
+      "grpc_test_util"
+    ], 
+    "headers": [], 
+    "language": "c", 
+    "name": "h2_sockpair_1byte_high_initial_seqno_test", 
+    "src": []
+  }, 
+  {
+    "deps": [
+      "end2end_certs", 
+      "end2end_fixture_h2_sockpair_1byte", 
+      "end2end_test_invoke_large_request", 
+      "gpr", 
+      "gpr_test_util", 
+      "grpc", 
+      "grpc_test_util"
+    ], 
+    "headers": [], 
+    "language": "c", 
+    "name": "h2_sockpair_1byte_invoke_large_request_test", 
+    "src": []
+  }, 
+  {
+    "deps": [
+      "end2end_certs", 
+      "end2end_fixture_h2_sockpair_1byte", 
+      "end2end_test_large_metadata", 
+      "gpr", 
+      "gpr_test_util", 
+      "grpc", 
+      "grpc_test_util"
+    ], 
+    "headers": [], 
+    "language": "c", 
+    "name": "h2_sockpair_1byte_large_metadata_test", 
+    "src": []
+  }, 
+  {
+    "deps": [
+      "end2end_certs", 
+      "end2end_fixture_h2_sockpair_1byte", 
+      "end2end_test_max_concurrent_streams", 
+      "gpr", 
+      "gpr_test_util", 
+      "grpc", 
+      "grpc_test_util"
+    ], 
+    "headers": [], 
+    "language": "c", 
+    "name": "h2_sockpair_1byte_max_concurrent_streams_test", 
+    "src": []
+  }, 
+  {
+    "deps": [
+      "end2end_certs", 
+      "end2end_fixture_h2_sockpair_1byte", 
+      "end2end_test_max_message_length", 
+      "gpr", 
+      "gpr_test_util", 
+      "grpc", 
+      "grpc_test_util"
+    ], 
+    "headers": [], 
+    "language": "c", 
+    "name": "h2_sockpair_1byte_max_message_length_test", 
+    "src": []
+  }, 
+  {
+    "deps": [
+      "end2end_certs", 
+      "end2end_fixture_h2_sockpair_1byte", 
+      "end2end_test_metadata", 
+      "gpr", 
+      "gpr_test_util", 
+      "grpc", 
+      "grpc_test_util"
+    ], 
+    "headers": [], 
+    "language": "c", 
+    "name": "h2_sockpair_1byte_metadata_test", 
+    "src": []
+  }, 
+  {
+    "deps": [
+      "end2end_certs", 
+      "end2end_fixture_h2_sockpair_1byte", 
+      "end2end_test_no_op", 
+      "gpr", 
+      "gpr_test_util", 
+      "grpc", 
+      "grpc_test_util"
+    ], 
+    "headers": [], 
+    "language": "c", 
+    "name": "h2_sockpair_1byte_no_op_test", 
+    "src": []
+  }, 
+  {
+    "deps": [
+      "end2end_certs", 
+      "end2end_fixture_h2_sockpair_1byte", 
+      "end2end_test_payload", 
+      "gpr", 
+      "gpr_test_util", 
+      "grpc", 
+      "grpc_test_util"
+    ], 
+    "headers": [], 
+    "language": "c", 
+    "name": "h2_sockpair_1byte_payload_test", 
+    "src": []
+  }, 
+  {
+    "deps": [
+      "end2end_certs", 
+      "end2end_fixture_h2_sockpair_1byte", 
+      "end2end_test_ping_pong_streaming", 
+      "gpr", 
+      "gpr_test_util", 
+      "grpc", 
+      "grpc_test_util"
+    ], 
+    "headers": [], 
+    "language": "c", 
+    "name": "h2_sockpair_1byte_ping_pong_streaming_test", 
+    "src": []
+  }, 
+  {
+    "deps": [
+      "end2end_certs", 
+      "end2end_fixture_h2_sockpair_1byte", 
+      "end2end_test_registered_call", 
+      "gpr", 
+      "gpr_test_util", 
+      "grpc", 
+      "grpc_test_util"
+    ], 
+    "headers": [], 
+    "language": "c", 
+    "name": "h2_sockpair_1byte_registered_call_test", 
+    "src": []
+  }, 
+  {
+    "deps": [
+      "end2end_certs", 
+      "end2end_fixture_h2_sockpair_1byte", 
+      "end2end_test_request_with_flags", 
+      "gpr", 
+      "gpr_test_util", 
+      "grpc", 
+      "grpc_test_util"
+    ], 
+    "headers": [], 
+    "language": "c", 
+    "name": "h2_sockpair_1byte_request_with_flags_test", 
+    "src": []
+  }, 
+  {
+    "deps": [
+      "end2end_certs", 
+      "end2end_fixture_h2_sockpair_1byte", 
+      "end2end_test_request_with_payload", 
+      "gpr", 
+      "gpr_test_util", 
+      "grpc", 
+      "grpc_test_util"
+    ], 
+    "headers": [], 
+    "language": "c", 
+    "name": "h2_sockpair_1byte_request_with_payload_test", 
+    "src": []
+  }, 
+  {
+    "deps": [
+      "end2end_certs", 
+      "end2end_fixture_h2_sockpair_1byte", 
+      "end2end_test_server_finishes_request", 
+      "gpr", 
+      "gpr_test_util", 
+      "grpc", 
+      "grpc_test_util"
+    ], 
+    "headers": [], 
+    "language": "c", 
+    "name": "h2_sockpair_1byte_server_finishes_request_test", 
+    "src": []
+  }, 
+  {
+    "deps": [
+      "end2end_certs", 
+      "end2end_fixture_h2_sockpair_1byte", 
+      "end2end_test_shutdown_finishes_calls", 
+      "gpr", 
+      "gpr_test_util", 
+      "grpc", 
+      "grpc_test_util"
+    ], 
+    "headers": [], 
+    "language": "c", 
+    "name": "h2_sockpair_1byte_shutdown_finishes_calls_test", 
+    "src": []
+  }, 
+  {
+    "deps": [
+      "end2end_certs", 
+      "end2end_fixture_h2_sockpair_1byte", 
+      "end2end_test_shutdown_finishes_tags", 
+      "gpr", 
+      "gpr_test_util", 
+      "grpc", 
+      "grpc_test_util"
+    ], 
+    "headers": [], 
+    "language": "c", 
+    "name": "h2_sockpair_1byte_shutdown_finishes_tags_test", 
+    "src": []
+  }, 
+  {
+    "deps": [
+      "end2end_certs", 
+      "end2end_fixture_h2_sockpair_1byte", 
+      "end2end_test_simple_request", 
+      "gpr", 
+      "gpr_test_util", 
+      "grpc", 
+      "grpc_test_util"
+    ], 
+    "headers": [], 
+    "language": "c", 
+    "name": "h2_sockpair_1byte_simple_request_test", 
+    "src": []
+  }, 
+  {
+    "deps": [
+      "end2end_certs", 
+      "end2end_fixture_h2_sockpair_1byte", 
       "end2end_test_trailing_metadata", 
->>>>>>> 3b245fe3
-      "gpr", 
-      "gpr_test_util", 
-      "grpc", 
-      "grpc_test_util"
-    ], 
-    "headers": [], 
-    "language": "c", 
-<<<<<<< HEAD
-    "name": "h2_sockpair_1byte_bad_hostname_test", 
-=======
-    "name": "h2_sockpair+trace_trailing_metadata_test", 
->>>>>>> 3b245fe3
-    "src": []
-  }, 
-  {
-    "deps": [
-      "end2end_certs", 
-      "end2end_fixture_h2_sockpair_1byte", 
-<<<<<<< HEAD
-      "end2end_test_binary_metadata", 
-=======
-      "end2end_test_bad_hostname", 
->>>>>>> 3b245fe3
-      "gpr", 
-      "gpr_test_util", 
-      "grpc", 
-      "grpc_test_util"
-    ], 
-    "headers": [], 
-    "language": "c", 
-<<<<<<< HEAD
-    "name": "h2_sockpair_1byte_binary_metadata_test", 
-=======
-    "name": "h2_sockpair_1byte_bad_hostname_test", 
->>>>>>> 3b245fe3
-    "src": []
-  }, 
-  {
-    "deps": [
-      "end2end_certs", 
-      "end2end_fixture_h2_sockpair_1byte", 
-<<<<<<< HEAD
-      "end2end_test_call_creds", 
-=======
-      "end2end_test_binary_metadata", 
->>>>>>> 3b245fe3
-      "gpr", 
-      "gpr_test_util", 
-      "grpc", 
-      "grpc_test_util"
-    ], 
-    "headers": [], 
-    "language": "c", 
-<<<<<<< HEAD
-    "name": "h2_sockpair_1byte_call_creds_test", 
-=======
-    "name": "h2_sockpair_1byte_binary_metadata_test", 
->>>>>>> 3b245fe3
-    "src": []
-  }, 
-  {
-    "deps": [
-      "end2end_certs", 
-      "end2end_fixture_h2_sockpair_1byte", 
-<<<<<<< HEAD
-      "end2end_test_cancel_after_accept", 
-=======
-      "end2end_test_call_creds", 
->>>>>>> 3b245fe3
-      "gpr", 
-      "gpr_test_util", 
-      "grpc", 
-      "grpc_test_util"
-    ], 
-    "headers": [], 
-    "language": "c", 
-<<<<<<< HEAD
-    "name": "h2_sockpair_1byte_cancel_after_accept_test", 
-=======
-    "name": "h2_sockpair_1byte_call_creds_test", 
->>>>>>> 3b245fe3
-    "src": []
-  }, 
-  {
-    "deps": [
-      "end2end_certs", 
-      "end2end_fixture_h2_sockpair_1byte", 
-<<<<<<< HEAD
-      "end2end_test_cancel_after_client_done", 
-=======
-      "end2end_test_cancel_after_accept", 
->>>>>>> 3b245fe3
-      "gpr", 
-      "gpr_test_util", 
-      "grpc", 
-      "grpc_test_util"
-    ], 
-    "headers": [], 
-    "language": "c", 
-<<<<<<< HEAD
-    "name": "h2_sockpair_1byte_cancel_after_client_done_test", 
-=======
-    "name": "h2_sockpair_1byte_cancel_after_accept_test", 
->>>>>>> 3b245fe3
-    "src": []
-  }, 
-  {
-    "deps": [
-      "end2end_certs", 
-      "end2end_fixture_h2_sockpair_1byte", 
-<<<<<<< HEAD
-      "end2end_test_cancel_after_invoke", 
-=======
-      "end2end_test_cancel_after_client_done", 
->>>>>>> 3b245fe3
-      "gpr", 
-      "gpr_test_util", 
-      "grpc", 
-      "grpc_test_util"
-    ], 
-    "headers": [], 
-    "language": "c", 
-<<<<<<< HEAD
-    "name": "h2_sockpair_1byte_cancel_after_invoke_test", 
-=======
-    "name": "h2_sockpair_1byte_cancel_after_client_done_test", 
->>>>>>> 3b245fe3
-    "src": []
-  }, 
-  {
-    "deps": [
-      "end2end_certs", 
-      "end2end_fixture_h2_sockpair_1byte", 
-<<<<<<< HEAD
-      "end2end_test_cancel_before_invoke", 
-=======
-      "end2end_test_cancel_after_invoke", 
->>>>>>> 3b245fe3
-      "gpr", 
-      "gpr_test_util", 
-      "grpc", 
-      "grpc_test_util"
-    ], 
-    "headers": [], 
-    "language": "c", 
-<<<<<<< HEAD
-    "name": "h2_sockpair_1byte_cancel_before_invoke_test", 
-=======
-    "name": "h2_sockpair_1byte_cancel_after_invoke_test", 
->>>>>>> 3b245fe3
-    "src": []
-  }, 
-  {
-    "deps": [
-      "end2end_certs", 
-      "end2end_fixture_h2_sockpair_1byte", 
-<<<<<<< HEAD
-      "end2end_test_cancel_in_a_vacuum", 
-=======
-      "end2end_test_cancel_before_invoke", 
->>>>>>> 3b245fe3
-      "gpr", 
-      "gpr_test_util", 
-      "grpc", 
-      "grpc_test_util"
-    ], 
-    "headers": [], 
-    "language": "c", 
-<<<<<<< HEAD
-    "name": "h2_sockpair_1byte_cancel_in_a_vacuum_test", 
-=======
-    "name": "h2_sockpair_1byte_cancel_before_invoke_test", 
->>>>>>> 3b245fe3
-    "src": []
-  }, 
-  {
-    "deps": [
-      "end2end_certs", 
-      "end2end_fixture_h2_sockpair_1byte", 
-<<<<<<< HEAD
-      "end2end_test_census_simple_request", 
-=======
-      "end2end_test_cancel_in_a_vacuum", 
->>>>>>> 3b245fe3
-      "gpr", 
-      "gpr_test_util", 
-      "grpc", 
-      "grpc_test_util"
-    ], 
-    "headers": [], 
-    "language": "c", 
-<<<<<<< HEAD
-    "name": "h2_sockpair_1byte_census_simple_request_test", 
-=======
-    "name": "h2_sockpair_1byte_cancel_in_a_vacuum_test", 
->>>>>>> 3b245fe3
-    "src": []
-  }, 
-  {
-    "deps": [
-      "end2end_certs", 
-      "end2end_fixture_h2_sockpair_1byte", 
-<<<<<<< HEAD
-      "end2end_test_compressed_payload", 
-=======
-      "end2end_test_census_simple_request", 
->>>>>>> 3b245fe3
-      "gpr", 
-      "gpr_test_util", 
-      "grpc", 
-      "grpc_test_util"
-    ], 
-    "headers": [], 
-    "language": "c", 
-<<<<<<< HEAD
-    "name": "h2_sockpair_1byte_compressed_payload_test", 
-=======
-    "name": "h2_sockpair_1byte_census_simple_request_test", 
->>>>>>> 3b245fe3
-    "src": []
-  }, 
-  {
-    "deps": [
-      "end2end_certs", 
-      "end2end_fixture_h2_sockpair_1byte", 
-<<<<<<< HEAD
-      "end2end_test_empty_batch", 
-=======
-      "end2end_test_compressed_payload", 
->>>>>>> 3b245fe3
-      "gpr", 
-      "gpr_test_util", 
-      "grpc", 
-      "grpc_test_util"
-    ], 
-    "headers": [], 
-    "language": "c", 
-<<<<<<< HEAD
-    "name": "h2_sockpair_1byte_empty_batch_test", 
-=======
-    "name": "h2_sockpair_1byte_compressed_payload_test", 
->>>>>>> 3b245fe3
-    "src": []
-  }, 
-  {
-    "deps": [
-      "end2end_certs", 
-      "end2end_fixture_h2_sockpair_1byte", 
-<<<<<<< HEAD
-      "end2end_test_graceful_server_shutdown", 
-=======
-      "end2end_test_empty_batch", 
->>>>>>> 3b245fe3
-      "gpr", 
-      "gpr_test_util", 
-      "grpc", 
-      "grpc_test_util"
-    ], 
-    "headers": [], 
-    "language": "c", 
-<<<<<<< HEAD
-    "name": "h2_sockpair_1byte_graceful_server_shutdown_test", 
-=======
-    "name": "h2_sockpair_1byte_empty_batch_test", 
->>>>>>> 3b245fe3
-    "src": []
-  }, 
-  {
-    "deps": [
-      "end2end_certs", 
-      "end2end_fixture_h2_sockpair_1byte", 
-<<<<<<< HEAD
-      "end2end_test_high_initial_seqno", 
-=======
-      "end2end_test_graceful_server_shutdown", 
->>>>>>> 3b245fe3
-      "gpr", 
-      "gpr_test_util", 
-      "grpc", 
-      "grpc_test_util"
-    ], 
-    "headers": [], 
-    "language": "c", 
-<<<<<<< HEAD
-    "name": "h2_sockpair_1byte_high_initial_seqno_test", 
-=======
-    "name": "h2_sockpair_1byte_graceful_server_shutdown_test", 
->>>>>>> 3b245fe3
-    "src": []
-  }, 
-  {
-    "deps": [
-      "end2end_certs", 
-      "end2end_fixture_h2_sockpair_1byte", 
-<<<<<<< HEAD
-      "end2end_test_invoke_large_request", 
-=======
-      "end2end_test_high_initial_seqno", 
->>>>>>> 3b245fe3
-      "gpr", 
-      "gpr_test_util", 
-      "grpc", 
-      "grpc_test_util"
-    ], 
-    "headers": [], 
-    "language": "c", 
-<<<<<<< HEAD
-    "name": "h2_sockpair_1byte_invoke_large_request_test", 
-=======
-    "name": "h2_sockpair_1byte_high_initial_seqno_test", 
->>>>>>> 3b245fe3
-    "src": []
-  }, 
-  {
-    "deps": [
-      "end2end_certs", 
-      "end2end_fixture_h2_sockpair_1byte", 
-<<<<<<< HEAD
-      "end2end_test_large_metadata", 
-=======
-      "end2end_test_invoke_large_request", 
->>>>>>> 3b245fe3
-      "gpr", 
-      "gpr_test_util", 
-      "grpc", 
-      "grpc_test_util"
-    ], 
-    "headers": [], 
-    "language": "c", 
-<<<<<<< HEAD
-    "name": "h2_sockpair_1byte_large_metadata_test", 
-=======
-    "name": "h2_sockpair_1byte_invoke_large_request_test", 
->>>>>>> 3b245fe3
-    "src": []
-  }, 
-  {
-    "deps": [
-      "end2end_certs", 
-      "end2end_fixture_h2_sockpair_1byte", 
-<<<<<<< HEAD
-      "end2end_test_max_concurrent_streams", 
-=======
-      "end2end_test_large_metadata", 
->>>>>>> 3b245fe3
-      "gpr", 
-      "gpr_test_util", 
-      "grpc", 
-      "grpc_test_util"
-    ], 
-    "headers": [], 
-    "language": "c", 
-<<<<<<< HEAD
-    "name": "h2_sockpair_1byte_max_concurrent_streams_test", 
-=======
-    "name": "h2_sockpair_1byte_large_metadata_test", 
->>>>>>> 3b245fe3
-    "src": []
-  }, 
-  {
-    "deps": [
-      "end2end_certs", 
-      "end2end_fixture_h2_sockpair_1byte", 
-<<<<<<< HEAD
-      "end2end_test_max_message_length", 
-=======
-      "end2end_test_max_concurrent_streams", 
->>>>>>> 3b245fe3
-      "gpr", 
-      "gpr_test_util", 
-      "grpc", 
-      "grpc_test_util"
-    ], 
-    "headers": [], 
-    "language": "c", 
-<<<<<<< HEAD
-    "name": "h2_sockpair_1byte_max_message_length_test", 
-=======
-    "name": "h2_sockpair_1byte_max_concurrent_streams_test", 
->>>>>>> 3b245fe3
-    "src": []
-  }, 
-  {
-    "deps": [
-      "end2end_certs", 
-      "end2end_fixture_h2_sockpair_1byte", 
-<<<<<<< HEAD
-      "end2end_test_metadata", 
-=======
-      "end2end_test_max_message_length", 
->>>>>>> 3b245fe3
-      "gpr", 
-      "gpr_test_util", 
-      "grpc", 
-      "grpc_test_util"
-    ], 
-    "headers": [], 
-    "language": "c", 
-<<<<<<< HEAD
-    "name": "h2_sockpair_1byte_metadata_test", 
-=======
-    "name": "h2_sockpair_1byte_max_message_length_test", 
->>>>>>> 3b245fe3
-    "src": []
-  }, 
-  {
-    "deps": [
-      "end2end_certs", 
-      "end2end_fixture_h2_sockpair_1byte", 
-<<<<<<< HEAD
-      "end2end_test_no_op", 
-=======
-      "end2end_test_metadata", 
->>>>>>> 3b245fe3
-      "gpr", 
-      "gpr_test_util", 
-      "grpc", 
-      "grpc_test_util"
-    ], 
-    "headers": [], 
-    "language": "c", 
-<<<<<<< HEAD
-    "name": "h2_sockpair_1byte_no_op_test", 
-=======
-    "name": "h2_sockpair_1byte_metadata_test", 
->>>>>>> 3b245fe3
-    "src": []
-  }, 
-  {
-    "deps": [
-      "end2end_certs", 
-      "end2end_fixture_h2_sockpair_1byte", 
-<<<<<<< HEAD
-      "end2end_test_payload", 
-=======
-      "end2end_test_no_op", 
->>>>>>> 3b245fe3
-      "gpr", 
-      "gpr_test_util", 
-      "grpc", 
-      "grpc_test_util"
-    ], 
-    "headers": [], 
-    "language": "c", 
-<<<<<<< HEAD
-    "name": "h2_sockpair_1byte_payload_test", 
-=======
-    "name": "h2_sockpair_1byte_no_op_test", 
->>>>>>> 3b245fe3
-    "src": []
-  }, 
-  {
-    "deps": [
-      "end2end_certs", 
-      "end2end_fixture_h2_sockpair_1byte", 
-<<<<<<< HEAD
-      "end2end_test_ping_pong_streaming", 
-=======
-      "end2end_test_payload", 
->>>>>>> 3b245fe3
-      "gpr", 
-      "gpr_test_util", 
-      "grpc", 
-      "grpc_test_util"
-    ], 
-    "headers": [], 
-    "language": "c", 
-<<<<<<< HEAD
-    "name": "h2_sockpair_1byte_ping_pong_streaming_test", 
-=======
-    "name": "h2_sockpair_1byte_payload_test", 
->>>>>>> 3b245fe3
-    "src": []
-  }, 
-  {
-    "deps": [
-      "end2end_certs", 
-      "end2end_fixture_h2_sockpair_1byte", 
-<<<<<<< HEAD
-      "end2end_test_registered_call", 
-=======
-      "end2end_test_ping_pong_streaming", 
->>>>>>> 3b245fe3
-      "gpr", 
-      "gpr_test_util", 
-      "grpc", 
-      "grpc_test_util"
-    ], 
-    "headers": [], 
-    "language": "c", 
-<<<<<<< HEAD
-    "name": "h2_sockpair_1byte_registered_call_test", 
-=======
-    "name": "h2_sockpair_1byte_ping_pong_streaming_test", 
->>>>>>> 3b245fe3
-    "src": []
-  }, 
-  {
-    "deps": [
-      "end2end_certs", 
-      "end2end_fixture_h2_sockpair_1byte", 
-<<<<<<< HEAD
-      "end2end_test_request_with_flags", 
-=======
-      "end2end_test_registered_call", 
->>>>>>> 3b245fe3
-      "gpr", 
-      "gpr_test_util", 
-      "grpc", 
-      "grpc_test_util"
-    ], 
-    "headers": [], 
-    "language": "c", 
-<<<<<<< HEAD
-    "name": "h2_sockpair_1byte_request_with_flags_test", 
-=======
-    "name": "h2_sockpair_1byte_registered_call_test", 
->>>>>>> 3b245fe3
-    "src": []
-  }, 
-  {
-    "deps": [
-      "end2end_certs", 
-      "end2end_fixture_h2_sockpair_1byte", 
-<<<<<<< HEAD
-      "end2end_test_request_with_payload", 
-=======
-      "end2end_test_request_with_flags", 
->>>>>>> 3b245fe3
-      "gpr", 
-      "gpr_test_util", 
-      "grpc", 
-      "grpc_test_util"
-    ], 
-    "headers": [], 
-    "language": "c", 
-<<<<<<< HEAD
-    "name": "h2_sockpair_1byte_request_with_payload_test", 
-=======
-    "name": "h2_sockpair_1byte_request_with_flags_test", 
->>>>>>> 3b245fe3
-    "src": []
-  }, 
-  {
-    "deps": [
-      "end2end_certs", 
-      "end2end_fixture_h2_sockpair_1byte", 
-<<<<<<< HEAD
-      "end2end_test_server_finishes_request", 
-=======
-      "end2end_test_request_with_payload", 
->>>>>>> 3b245fe3
-      "gpr", 
-      "gpr_test_util", 
-      "grpc", 
-      "grpc_test_util"
-    ], 
-    "headers": [], 
-    "language": "c", 
-<<<<<<< HEAD
-    "name": "h2_sockpair_1byte_server_finishes_request_test", 
-=======
-    "name": "h2_sockpair_1byte_request_with_payload_test", 
->>>>>>> 3b245fe3
-    "src": []
-  }, 
-  {
-    "deps": [
-      "end2end_certs", 
-      "end2end_fixture_h2_sockpair_1byte", 
-<<<<<<< HEAD
-      "end2end_test_shutdown_finishes_calls", 
-=======
-      "end2end_test_server_finishes_request", 
->>>>>>> 3b245fe3
-      "gpr", 
-      "gpr_test_util", 
-      "grpc", 
-      "grpc_test_util"
-    ], 
-    "headers": [], 
-    "language": "c", 
-<<<<<<< HEAD
-    "name": "h2_sockpair_1byte_shutdown_finishes_calls_test", 
-=======
-    "name": "h2_sockpair_1byte_server_finishes_request_test", 
->>>>>>> 3b245fe3
-    "src": []
-  }, 
-  {
-    "deps": [
-      "end2end_certs", 
-      "end2end_fixture_h2_sockpair_1byte", 
-<<<<<<< HEAD
-      "end2end_test_shutdown_finishes_tags", 
-=======
-      "end2end_test_shutdown_finishes_calls", 
->>>>>>> 3b245fe3
-      "gpr", 
-      "gpr_test_util", 
-      "grpc", 
-      "grpc_test_util"
-    ], 
-    "headers": [], 
-    "language": "c", 
-<<<<<<< HEAD
-    "name": "h2_sockpair_1byte_shutdown_finishes_tags_test", 
-=======
-    "name": "h2_sockpair_1byte_shutdown_finishes_calls_test", 
->>>>>>> 3b245fe3
-    "src": []
-  }, 
-  {
-    "deps": [
-      "end2end_certs", 
-      "end2end_fixture_h2_sockpair_1byte", 
-<<<<<<< HEAD
-      "end2end_test_simple_request", 
-=======
-      "end2end_test_shutdown_finishes_tags", 
->>>>>>> 3b245fe3
-      "gpr", 
-      "gpr_test_util", 
-      "grpc", 
-      "grpc_test_util"
-    ], 
-    "headers": [], 
-    "language": "c", 
-<<<<<<< HEAD
-    "name": "h2_sockpair_1byte_simple_request_test", 
-=======
-    "name": "h2_sockpair_1byte_shutdown_finishes_tags_test", 
->>>>>>> 3b245fe3
-    "src": []
-  }, 
-  {
-    "deps": [
-      "end2end_certs", 
-      "end2end_fixture_h2_sockpair_1byte", 
-<<<<<<< HEAD
-      "end2end_test_trailing_metadata", 
-=======
-      "end2end_test_simple_request", 
->>>>>>> 3b245fe3
-      "gpr", 
-      "gpr_test_util", 
-      "grpc", 
-      "grpc_test_util"
-    ], 
-    "headers": [], 
-    "language": "c", 
-<<<<<<< HEAD
+      "gpr", 
+      "gpr_test_util", 
+      "grpc", 
+      "grpc_test_util"
+    ], 
+    "headers": [], 
+    "language": "c", 
     "name": "h2_sockpair_1byte_trailing_metadata_test", 
-=======
-    "name": "h2_sockpair_1byte_simple_request_test", 
->>>>>>> 3b245fe3
-    "src": []
-  }, 
-  {
-    "deps": [
-      "end2end_certs", 
-<<<<<<< HEAD
+    "src": []
+  }, 
+  {
+    "deps": [
+      "end2end_certs", 
       "end2end_fixture_h2_ssl", 
       "end2end_test_bad_hostname", 
-=======
-      "end2end_fixture_h2_sockpair_1byte", 
+      "gpr", 
+      "gpr_test_util", 
+      "grpc", 
+      "grpc_test_util"
+    ], 
+    "headers": [], 
+    "language": "c", 
+    "name": "h2_ssl_bad_hostname_test", 
+    "src": []
+  }, 
+  {
+    "deps": [
+      "end2end_certs", 
+      "end2end_fixture_h2_ssl", 
+      "end2end_test_binary_metadata", 
+      "gpr", 
+      "gpr_test_util", 
+      "grpc", 
+      "grpc_test_util"
+    ], 
+    "headers": [], 
+    "language": "c", 
+    "name": "h2_ssl_binary_metadata_test", 
+    "src": []
+  }, 
+  {
+    "deps": [
+      "end2end_certs", 
+      "end2end_fixture_h2_ssl", 
+      "end2end_test_call_creds", 
+      "gpr", 
+      "gpr_test_util", 
+      "grpc", 
+      "grpc_test_util"
+    ], 
+    "headers": [], 
+    "language": "c", 
+    "name": "h2_ssl_call_creds_test", 
+    "src": []
+  }, 
+  {
+    "deps": [
+      "end2end_certs", 
+      "end2end_fixture_h2_ssl", 
+      "end2end_test_cancel_after_accept", 
+      "gpr", 
+      "gpr_test_util", 
+      "grpc", 
+      "grpc_test_util"
+    ], 
+    "headers": [], 
+    "language": "c", 
+    "name": "h2_ssl_cancel_after_accept_test", 
+    "src": []
+  }, 
+  {
+    "deps": [
+      "end2end_certs", 
+      "end2end_fixture_h2_ssl", 
+      "end2end_test_cancel_after_client_done", 
+      "gpr", 
+      "gpr_test_util", 
+      "grpc", 
+      "grpc_test_util"
+    ], 
+    "headers": [], 
+    "language": "c", 
+    "name": "h2_ssl_cancel_after_client_done_test", 
+    "src": []
+  }, 
+  {
+    "deps": [
+      "end2end_certs", 
+      "end2end_fixture_h2_ssl", 
+      "end2end_test_cancel_after_invoke", 
+      "gpr", 
+      "gpr_test_util", 
+      "grpc", 
+      "grpc_test_util"
+    ], 
+    "headers": [], 
+    "language": "c", 
+    "name": "h2_ssl_cancel_after_invoke_test", 
+    "src": []
+  }, 
+  {
+    "deps": [
+      "end2end_certs", 
+      "end2end_fixture_h2_ssl", 
+      "end2end_test_cancel_before_invoke", 
+      "gpr", 
+      "gpr_test_util", 
+      "grpc", 
+      "grpc_test_util"
+    ], 
+    "headers": [], 
+    "language": "c", 
+    "name": "h2_ssl_cancel_before_invoke_test", 
+    "src": []
+  }, 
+  {
+    "deps": [
+      "end2end_certs", 
+      "end2end_fixture_h2_ssl", 
+      "end2end_test_cancel_in_a_vacuum", 
+      "gpr", 
+      "gpr_test_util", 
+      "grpc", 
+      "grpc_test_util"
+    ], 
+    "headers": [], 
+    "language": "c", 
+    "name": "h2_ssl_cancel_in_a_vacuum_test", 
+    "src": []
+  }, 
+  {
+    "deps": [
+      "end2end_certs", 
+      "end2end_fixture_h2_ssl", 
+      "end2end_test_census_simple_request", 
+      "gpr", 
+      "gpr_test_util", 
+      "grpc", 
+      "grpc_test_util"
+    ], 
+    "headers": [], 
+    "language": "c", 
+    "name": "h2_ssl_census_simple_request_test", 
+    "src": []
+  }, 
+  {
+    "deps": [
+      "end2end_certs", 
+      "end2end_fixture_h2_ssl", 
+      "end2end_test_channel_connectivity", 
+      "gpr", 
+      "gpr_test_util", 
+      "grpc", 
+      "grpc_test_util"
+    ], 
+    "headers": [], 
+    "language": "c", 
+    "name": "h2_ssl_channel_connectivity_test", 
+    "src": []
+  }, 
+  {
+    "deps": [
+      "end2end_certs", 
+      "end2end_fixture_h2_ssl", 
+      "end2end_test_compressed_payload", 
+      "gpr", 
+      "gpr_test_util", 
+      "grpc", 
+      "grpc_test_util"
+    ], 
+    "headers": [], 
+    "language": "c", 
+    "name": "h2_ssl_compressed_payload_test", 
+    "src": []
+  }, 
+  {
+    "deps": [
+      "end2end_certs", 
+      "end2end_fixture_h2_ssl", 
+      "end2end_test_default_host", 
+      "gpr", 
+      "gpr_test_util", 
+      "grpc", 
+      "grpc_test_util"
+    ], 
+    "headers": [], 
+    "language": "c", 
+    "name": "h2_ssl_default_host_test", 
+    "src": []
+  }, 
+  {
+    "deps": [
+      "end2end_certs", 
+      "end2end_fixture_h2_ssl", 
+      "end2end_test_disappearing_server", 
+      "gpr", 
+      "gpr_test_util", 
+      "grpc", 
+      "grpc_test_util"
+    ], 
+    "headers": [], 
+    "language": "c", 
+    "name": "h2_ssl_disappearing_server_test", 
+    "src": []
+  }, 
+  {
+    "deps": [
+      "end2end_certs", 
+      "end2end_fixture_h2_ssl", 
+      "end2end_test_empty_batch", 
+      "gpr", 
+      "gpr_test_util", 
+      "grpc", 
+      "grpc_test_util"
+    ], 
+    "headers": [], 
+    "language": "c", 
+    "name": "h2_ssl_empty_batch_test", 
+    "src": []
+  }, 
+  {
+    "deps": [
+      "end2end_certs", 
+      "end2end_fixture_h2_ssl", 
+      "end2end_test_graceful_server_shutdown", 
+      "gpr", 
+      "gpr_test_util", 
+      "grpc", 
+      "grpc_test_util"
+    ], 
+    "headers": [], 
+    "language": "c", 
+    "name": "h2_ssl_graceful_server_shutdown_test", 
+    "src": []
+  }, 
+  {
+    "deps": [
+      "end2end_certs", 
+      "end2end_fixture_h2_ssl", 
+      "end2end_test_high_initial_seqno", 
+      "gpr", 
+      "gpr_test_util", 
+      "grpc", 
+      "grpc_test_util"
+    ], 
+    "headers": [], 
+    "language": "c", 
+    "name": "h2_ssl_high_initial_seqno_test", 
+    "src": []
+  }, 
+  {
+    "deps": [
+      "end2end_certs", 
+      "end2end_fixture_h2_ssl", 
+      "end2end_test_invoke_large_request", 
+      "gpr", 
+      "gpr_test_util", 
+      "grpc", 
+      "grpc_test_util"
+    ], 
+    "headers": [], 
+    "language": "c", 
+    "name": "h2_ssl_invoke_large_request_test", 
+    "src": []
+  }, 
+  {
+    "deps": [
+      "end2end_certs", 
+      "end2end_fixture_h2_ssl", 
+      "end2end_test_large_metadata", 
+      "gpr", 
+      "gpr_test_util", 
+      "grpc", 
+      "grpc_test_util"
+    ], 
+    "headers": [], 
+    "language": "c", 
+    "name": "h2_ssl_large_metadata_test", 
+    "src": []
+  }, 
+  {
+    "deps": [
+      "end2end_certs", 
+      "end2end_fixture_h2_ssl", 
+      "end2end_test_max_concurrent_streams", 
+      "gpr", 
+      "gpr_test_util", 
+      "grpc", 
+      "grpc_test_util"
+    ], 
+    "headers": [], 
+    "language": "c", 
+    "name": "h2_ssl_max_concurrent_streams_test", 
+    "src": []
+  }, 
+  {
+    "deps": [
+      "end2end_certs", 
+      "end2end_fixture_h2_ssl", 
+      "end2end_test_max_message_length", 
+      "gpr", 
+      "gpr_test_util", 
+      "grpc", 
+      "grpc_test_util"
+    ], 
+    "headers": [], 
+    "language": "c", 
+    "name": "h2_ssl_max_message_length_test", 
+    "src": []
+  }, 
+  {
+    "deps": [
+      "end2end_certs", 
+      "end2end_fixture_h2_ssl", 
+      "end2end_test_metadata", 
+      "gpr", 
+      "gpr_test_util", 
+      "grpc", 
+      "grpc_test_util"
+    ], 
+    "headers": [], 
+    "language": "c", 
+    "name": "h2_ssl_metadata_test", 
+    "src": []
+  }, 
+  {
+    "deps": [
+      "end2end_certs", 
+      "end2end_fixture_h2_ssl", 
+      "end2end_test_no_op", 
+      "gpr", 
+      "gpr_test_util", 
+      "grpc", 
+      "grpc_test_util"
+    ], 
+    "headers": [], 
+    "language": "c", 
+    "name": "h2_ssl_no_op_test", 
+    "src": []
+  }, 
+  {
+    "deps": [
+      "end2end_certs", 
+      "end2end_fixture_h2_ssl", 
+      "end2end_test_payload", 
+      "gpr", 
+      "gpr_test_util", 
+      "grpc", 
+      "grpc_test_util"
+    ], 
+    "headers": [], 
+    "language": "c", 
+    "name": "h2_ssl_payload_test", 
+    "src": []
+  }, 
+  {
+    "deps": [
+      "end2end_certs", 
+      "end2end_fixture_h2_ssl", 
+      "end2end_test_ping_pong_streaming", 
+      "gpr", 
+      "gpr_test_util", 
+      "grpc", 
+      "grpc_test_util"
+    ], 
+    "headers": [], 
+    "language": "c", 
+    "name": "h2_ssl_ping_pong_streaming_test", 
+    "src": []
+  }, 
+  {
+    "deps": [
+      "end2end_certs", 
+      "end2end_fixture_h2_ssl", 
+      "end2end_test_registered_call", 
+      "gpr", 
+      "gpr_test_util", 
+      "grpc", 
+      "grpc_test_util"
+    ], 
+    "headers": [], 
+    "language": "c", 
+    "name": "h2_ssl_registered_call_test", 
+    "src": []
+  }, 
+  {
+    "deps": [
+      "end2end_certs", 
+      "end2end_fixture_h2_ssl", 
+      "end2end_test_request_with_flags", 
+      "gpr", 
+      "gpr_test_util", 
+      "grpc", 
+      "grpc_test_util"
+    ], 
+    "headers": [], 
+    "language": "c", 
+    "name": "h2_ssl_request_with_flags_test", 
+    "src": []
+  }, 
+  {
+    "deps": [
+      "end2end_certs", 
+      "end2end_fixture_h2_ssl", 
+      "end2end_test_request_with_payload", 
+      "gpr", 
+      "gpr_test_util", 
+      "grpc", 
+      "grpc_test_util"
+    ], 
+    "headers": [], 
+    "language": "c", 
+    "name": "h2_ssl_request_with_payload_test", 
+    "src": []
+  }, 
+  {
+    "deps": [
+      "end2end_certs", 
+      "end2end_fixture_h2_ssl", 
+      "end2end_test_server_finishes_request", 
+      "gpr", 
+      "gpr_test_util", 
+      "grpc", 
+      "grpc_test_util"
+    ], 
+    "headers": [], 
+    "language": "c", 
+    "name": "h2_ssl_server_finishes_request_test", 
+    "src": []
+  }, 
+  {
+    "deps": [
+      "end2end_certs", 
+      "end2end_fixture_h2_ssl", 
+      "end2end_test_shutdown_finishes_calls", 
+      "gpr", 
+      "gpr_test_util", 
+      "grpc", 
+      "grpc_test_util"
+    ], 
+    "headers": [], 
+    "language": "c", 
+    "name": "h2_ssl_shutdown_finishes_calls_test", 
+    "src": []
+  }, 
+  {
+    "deps": [
+      "end2end_certs", 
+      "end2end_fixture_h2_ssl", 
+      "end2end_test_shutdown_finishes_tags", 
+      "gpr", 
+      "gpr_test_util", 
+      "grpc", 
+      "grpc_test_util"
+    ], 
+    "headers": [], 
+    "language": "c", 
+    "name": "h2_ssl_shutdown_finishes_tags_test", 
+    "src": []
+  }, 
+  {
+    "deps": [
+      "end2end_certs", 
+      "end2end_fixture_h2_ssl", 
+      "end2end_test_simple_delayed_request", 
+      "gpr", 
+      "gpr_test_util", 
+      "grpc", 
+      "grpc_test_util"
+    ], 
+    "headers": [], 
+    "language": "c", 
+    "name": "h2_ssl_simple_delayed_request_test", 
+    "src": []
+  }, 
+  {
+    "deps": [
+      "end2end_certs", 
+      "end2end_fixture_h2_ssl", 
+      "end2end_test_simple_request", 
+      "gpr", 
+      "gpr_test_util", 
+      "grpc", 
+      "grpc_test_util"
+    ], 
+    "headers": [], 
+    "language": "c", 
+    "name": "h2_ssl_simple_request_test", 
+    "src": []
+  }, 
+  {
+    "deps": [
+      "end2end_certs", 
+      "end2end_fixture_h2_ssl", 
       "end2end_test_trailing_metadata", 
->>>>>>> 3b245fe3
-      "gpr", 
-      "gpr_test_util", 
-      "grpc", 
-      "grpc_test_util"
-    ], 
-    "headers": [], 
-    "language": "c", 
-<<<<<<< HEAD
-    "name": "h2_ssl_bad_hostname_test", 
-=======
-    "name": "h2_sockpair_1byte_trailing_metadata_test", 
->>>>>>> 3b245fe3
-    "src": []
-  }, 
-  {
-    "deps": [
-      "end2end_certs", 
-      "end2end_fixture_h2_ssl", 
-<<<<<<< HEAD
-      "end2end_test_binary_metadata", 
-=======
-      "end2end_test_bad_hostname", 
->>>>>>> 3b245fe3
-      "gpr", 
-      "gpr_test_util", 
-      "grpc", 
-      "grpc_test_util"
-    ], 
-    "headers": [], 
-    "language": "c", 
-<<<<<<< HEAD
-    "name": "h2_ssl_binary_metadata_test", 
-=======
-    "name": "h2_ssl_bad_hostname_test", 
->>>>>>> 3b245fe3
-    "src": []
-  }, 
-  {
-    "deps": [
-      "end2end_certs", 
-      "end2end_fixture_h2_ssl", 
-<<<<<<< HEAD
-      "end2end_test_call_creds", 
-=======
-      "end2end_test_binary_metadata", 
->>>>>>> 3b245fe3
-      "gpr", 
-      "gpr_test_util", 
-      "grpc", 
-      "grpc_test_util"
-    ], 
-    "headers": [], 
-    "language": "c", 
-<<<<<<< HEAD
-    "name": "h2_ssl_call_creds_test", 
-=======
-    "name": "h2_ssl_binary_metadata_test", 
->>>>>>> 3b245fe3
-    "src": []
-  }, 
-  {
-    "deps": [
-      "end2end_certs", 
-      "end2end_fixture_h2_ssl", 
-<<<<<<< HEAD
-      "end2end_test_cancel_after_accept", 
-=======
-      "end2end_test_call_creds", 
->>>>>>> 3b245fe3
-      "gpr", 
-      "gpr_test_util", 
-      "grpc", 
-      "grpc_test_util"
-    ], 
-    "headers": [], 
-    "language": "c", 
-<<<<<<< HEAD
-    "name": "h2_ssl_cancel_after_accept_test", 
-=======
-    "name": "h2_ssl_call_creds_test", 
->>>>>>> 3b245fe3
-    "src": []
-  }, 
-  {
-    "deps": [
-      "end2end_certs", 
-      "end2end_fixture_h2_ssl", 
-<<<<<<< HEAD
-      "end2end_test_cancel_after_client_done", 
-=======
-      "end2end_test_cancel_after_accept", 
->>>>>>> 3b245fe3
-      "gpr", 
-      "gpr_test_util", 
-      "grpc", 
-      "grpc_test_util"
-    ], 
-    "headers": [], 
-    "language": "c", 
-<<<<<<< HEAD
-    "name": "h2_ssl_cancel_after_client_done_test", 
-=======
-    "name": "h2_ssl_cancel_after_accept_test", 
->>>>>>> 3b245fe3
-    "src": []
-  }, 
-  {
-    "deps": [
-      "end2end_certs", 
-      "end2end_fixture_h2_ssl", 
-<<<<<<< HEAD
-      "end2end_test_cancel_after_invoke", 
-=======
-      "end2end_test_cancel_after_client_done", 
->>>>>>> 3b245fe3
-      "gpr", 
-      "gpr_test_util", 
-      "grpc", 
-      "grpc_test_util"
-    ], 
-    "headers": [], 
-    "language": "c", 
-<<<<<<< HEAD
-    "name": "h2_ssl_cancel_after_invoke_test", 
-=======
-    "name": "h2_ssl_cancel_after_client_done_test", 
->>>>>>> 3b245fe3
-    "src": []
-  }, 
-  {
-    "deps": [
-      "end2end_certs", 
-      "end2end_fixture_h2_ssl", 
-<<<<<<< HEAD
-      "end2end_test_cancel_before_invoke", 
-=======
-      "end2end_test_cancel_after_invoke", 
->>>>>>> 3b245fe3
-      "gpr", 
-      "gpr_test_util", 
-      "grpc", 
-      "grpc_test_util"
-    ], 
-    "headers": [], 
-    "language": "c", 
-<<<<<<< HEAD
-    "name": "h2_ssl_cancel_before_invoke_test", 
-=======
-    "name": "h2_ssl_cancel_after_invoke_test", 
->>>>>>> 3b245fe3
-    "src": []
-  }, 
-  {
-    "deps": [
-      "end2end_certs", 
-      "end2end_fixture_h2_ssl", 
-<<<<<<< HEAD
-      "end2end_test_cancel_in_a_vacuum", 
-=======
-      "end2end_test_cancel_before_invoke", 
->>>>>>> 3b245fe3
-      "gpr", 
-      "gpr_test_util", 
-      "grpc", 
-      "grpc_test_util"
-    ], 
-    "headers": [], 
-    "language": "c", 
-<<<<<<< HEAD
-    "name": "h2_ssl_cancel_in_a_vacuum_test", 
-=======
-    "name": "h2_ssl_cancel_before_invoke_test", 
->>>>>>> 3b245fe3
-    "src": []
-  }, 
-  {
-    "deps": [
-      "end2end_certs", 
-      "end2end_fixture_h2_ssl", 
-<<<<<<< HEAD
-      "end2end_test_census_simple_request", 
-=======
-      "end2end_test_cancel_in_a_vacuum", 
->>>>>>> 3b245fe3
-      "gpr", 
-      "gpr_test_util", 
-      "grpc", 
-      "grpc_test_util"
-    ], 
-    "headers": [], 
-    "language": "c", 
-<<<<<<< HEAD
-    "name": "h2_ssl_census_simple_request_test", 
-=======
-    "name": "h2_ssl_cancel_in_a_vacuum_test", 
->>>>>>> 3b245fe3
-    "src": []
-  }, 
-  {
-    "deps": [
-      "end2end_certs", 
-      "end2end_fixture_h2_ssl", 
-<<<<<<< HEAD
-      "end2end_test_channel_connectivity", 
-=======
-      "end2end_test_census_simple_request", 
->>>>>>> 3b245fe3
-      "gpr", 
-      "gpr_test_util", 
-      "grpc", 
-      "grpc_test_util"
-    ], 
-    "headers": [], 
-    "language": "c", 
-<<<<<<< HEAD
-    "name": "h2_ssl_channel_connectivity_test", 
-=======
-    "name": "h2_ssl_census_simple_request_test", 
->>>>>>> 3b245fe3
-    "src": []
-  }, 
-  {
-    "deps": [
-      "end2end_certs", 
-      "end2end_fixture_h2_ssl", 
-<<<<<<< HEAD
-      "end2end_test_compressed_payload", 
-=======
-      "end2end_test_channel_connectivity", 
->>>>>>> 3b245fe3
-      "gpr", 
-      "gpr_test_util", 
-      "grpc", 
-      "grpc_test_util"
-    ], 
-    "headers": [], 
-    "language": "c", 
-<<<<<<< HEAD
-    "name": "h2_ssl_compressed_payload_test", 
-=======
-    "name": "h2_ssl_channel_connectivity_test", 
->>>>>>> 3b245fe3
-    "src": []
-  }, 
-  {
-    "deps": [
-      "end2end_certs", 
-      "end2end_fixture_h2_ssl", 
-<<<<<<< HEAD
-      "end2end_test_default_host", 
-=======
-      "end2end_test_compressed_payload", 
->>>>>>> 3b245fe3
-      "gpr", 
-      "gpr_test_util", 
-      "grpc", 
-      "grpc_test_util"
-    ], 
-    "headers": [], 
-    "language": "c", 
-<<<<<<< HEAD
-    "name": "h2_ssl_default_host_test", 
-=======
-    "name": "h2_ssl_compressed_payload_test", 
->>>>>>> 3b245fe3
-    "src": []
-  }, 
-  {
-    "deps": [
-      "end2end_certs", 
-      "end2end_fixture_h2_ssl", 
-<<<<<<< HEAD
-      "end2end_test_disappearing_server", 
-=======
-      "end2end_test_default_host", 
->>>>>>> 3b245fe3
-      "gpr", 
-      "gpr_test_util", 
-      "grpc", 
-      "grpc_test_util"
-    ], 
-    "headers": [], 
-    "language": "c", 
-<<<<<<< HEAD
-    "name": "h2_ssl_disappearing_server_test", 
-=======
-    "name": "h2_ssl_default_host_test", 
->>>>>>> 3b245fe3
-    "src": []
-  }, 
-  {
-    "deps": [
-      "end2end_certs", 
-      "end2end_fixture_h2_ssl", 
-<<<<<<< HEAD
-      "end2end_test_empty_batch", 
-=======
-      "end2end_test_disappearing_server", 
->>>>>>> 3b245fe3
-      "gpr", 
-      "gpr_test_util", 
-      "grpc", 
-      "grpc_test_util"
-    ], 
-    "headers": [], 
-    "language": "c", 
-<<<<<<< HEAD
-    "name": "h2_ssl_empty_batch_test", 
-=======
-    "name": "h2_ssl_disappearing_server_test", 
->>>>>>> 3b245fe3
-    "src": []
-  }, 
-  {
-    "deps": [
-      "end2end_certs", 
-      "end2end_fixture_h2_ssl", 
-<<<<<<< HEAD
-      "end2end_test_graceful_server_shutdown", 
-=======
-      "end2end_test_empty_batch", 
->>>>>>> 3b245fe3
-      "gpr", 
-      "gpr_test_util", 
-      "grpc", 
-      "grpc_test_util"
-    ], 
-    "headers": [], 
-    "language": "c", 
-<<<<<<< HEAD
-    "name": "h2_ssl_graceful_server_shutdown_test", 
-=======
-    "name": "h2_ssl_empty_batch_test", 
->>>>>>> 3b245fe3
-    "src": []
-  }, 
-  {
-    "deps": [
-      "end2end_certs", 
-      "end2end_fixture_h2_ssl", 
-<<<<<<< HEAD
-      "end2end_test_high_initial_seqno", 
-=======
-      "end2end_test_graceful_server_shutdown", 
->>>>>>> 3b245fe3
-      "gpr", 
-      "gpr_test_util", 
-      "grpc", 
-      "grpc_test_util"
-    ], 
-    "headers": [], 
-    "language": "c", 
-<<<<<<< HEAD
-    "name": "h2_ssl_high_initial_seqno_test", 
-=======
-    "name": "h2_ssl_graceful_server_shutdown_test", 
->>>>>>> 3b245fe3
-    "src": []
-  }, 
-  {
-    "deps": [
-      "end2end_certs", 
-      "end2end_fixture_h2_ssl", 
-<<<<<<< HEAD
-      "end2end_test_invoke_large_request", 
-=======
-      "end2end_test_high_initial_seqno", 
->>>>>>> 3b245fe3
-      "gpr", 
-      "gpr_test_util", 
-      "grpc", 
-      "grpc_test_util"
-    ], 
-    "headers": [], 
-    "language": "c", 
-<<<<<<< HEAD
-    "name": "h2_ssl_invoke_large_request_test", 
-=======
-    "name": "h2_ssl_high_initial_seqno_test", 
->>>>>>> 3b245fe3
-    "src": []
-  }, 
-  {
-    "deps": [
-      "end2end_certs", 
-      "end2end_fixture_h2_ssl", 
-<<<<<<< HEAD
-      "end2end_test_large_metadata", 
-=======
-      "end2end_test_invoke_large_request", 
->>>>>>> 3b245fe3
-      "gpr", 
-      "gpr_test_util", 
-      "grpc", 
-      "grpc_test_util"
-    ], 
-    "headers": [], 
-    "language": "c", 
-<<<<<<< HEAD
-    "name": "h2_ssl_large_metadata_test", 
-=======
-    "name": "h2_ssl_invoke_large_request_test", 
->>>>>>> 3b245fe3
-    "src": []
-  }, 
-  {
-    "deps": [
-      "end2end_certs", 
-      "end2end_fixture_h2_ssl", 
-<<<<<<< HEAD
-      "end2end_test_max_concurrent_streams", 
-=======
-      "end2end_test_large_metadata", 
->>>>>>> 3b245fe3
-      "gpr", 
-      "gpr_test_util", 
-      "grpc", 
-      "grpc_test_util"
-    ], 
-    "headers": [], 
-    "language": "c", 
-<<<<<<< HEAD
-    "name": "h2_ssl_max_concurrent_streams_test", 
-=======
-    "name": "h2_ssl_large_metadata_test", 
->>>>>>> 3b245fe3
-    "src": []
-  }, 
-  {
-    "deps": [
-      "end2end_certs", 
-      "end2end_fixture_h2_ssl", 
-<<<<<<< HEAD
-      "end2end_test_max_message_length", 
-=======
-      "end2end_test_max_concurrent_streams", 
->>>>>>> 3b245fe3
-      "gpr", 
-      "gpr_test_util", 
-      "grpc", 
-      "grpc_test_util"
-    ], 
-    "headers": [], 
-    "language": "c", 
-<<<<<<< HEAD
-    "name": "h2_ssl_max_message_length_test", 
-=======
-    "name": "h2_ssl_max_concurrent_streams_test", 
->>>>>>> 3b245fe3
-    "src": []
-  }, 
-  {
-    "deps": [
-      "end2end_certs", 
-      "end2end_fixture_h2_ssl", 
-<<<<<<< HEAD
-      "end2end_test_metadata", 
-=======
-      "end2end_test_max_message_length", 
->>>>>>> 3b245fe3
-      "gpr", 
-      "gpr_test_util", 
-      "grpc", 
-      "grpc_test_util"
-    ], 
-    "headers": [], 
-    "language": "c", 
-<<<<<<< HEAD
-    "name": "h2_ssl_metadata_test", 
-=======
-    "name": "h2_ssl_max_message_length_test", 
->>>>>>> 3b245fe3
-    "src": []
-  }, 
-  {
-    "deps": [
-      "end2end_certs", 
-      "end2end_fixture_h2_ssl", 
-<<<<<<< HEAD
-      "end2end_test_no_op", 
-=======
-      "end2end_test_metadata", 
->>>>>>> 3b245fe3
-      "gpr", 
-      "gpr_test_util", 
-      "grpc", 
-      "grpc_test_util"
-    ], 
-    "headers": [], 
-    "language": "c", 
-<<<<<<< HEAD
-    "name": "h2_ssl_no_op_test", 
-=======
-    "name": "h2_ssl_metadata_test", 
->>>>>>> 3b245fe3
-    "src": []
-  }, 
-  {
-    "deps": [
-      "end2end_certs", 
-      "end2end_fixture_h2_ssl", 
-<<<<<<< HEAD
-      "end2end_test_payload", 
-=======
-      "end2end_test_no_op", 
->>>>>>> 3b245fe3
-      "gpr", 
-      "gpr_test_util", 
-      "grpc", 
-      "grpc_test_util"
-    ], 
-    "headers": [], 
-    "language": "c", 
-<<<<<<< HEAD
-    "name": "h2_ssl_payload_test", 
-=======
-    "name": "h2_ssl_no_op_test", 
->>>>>>> 3b245fe3
-    "src": []
-  }, 
-  {
-    "deps": [
-      "end2end_certs", 
-      "end2end_fixture_h2_ssl", 
-<<<<<<< HEAD
-      "end2end_test_ping_pong_streaming", 
-=======
-      "end2end_test_payload", 
->>>>>>> 3b245fe3
-      "gpr", 
-      "gpr_test_util", 
-      "grpc", 
-      "grpc_test_util"
-    ], 
-    "headers": [], 
-    "language": "c", 
-<<<<<<< HEAD
-    "name": "h2_ssl_ping_pong_streaming_test", 
-=======
-    "name": "h2_ssl_payload_test", 
->>>>>>> 3b245fe3
-    "src": []
-  }, 
-  {
-    "deps": [
-      "end2end_certs", 
-      "end2end_fixture_h2_ssl", 
-<<<<<<< HEAD
-      "end2end_test_registered_call", 
-=======
-      "end2end_test_ping_pong_streaming", 
->>>>>>> 3b245fe3
-      "gpr", 
-      "gpr_test_util", 
-      "grpc", 
-      "grpc_test_util"
-    ], 
-    "headers": [], 
-    "language": "c", 
-<<<<<<< HEAD
-    "name": "h2_ssl_registered_call_test", 
-=======
-    "name": "h2_ssl_ping_pong_streaming_test", 
->>>>>>> 3b245fe3
-    "src": []
-  }, 
-  {
-    "deps": [
-      "end2end_certs", 
-      "end2end_fixture_h2_ssl", 
-<<<<<<< HEAD
-      "end2end_test_request_with_flags", 
-=======
-      "end2end_test_registered_call", 
->>>>>>> 3b245fe3
-      "gpr", 
-      "gpr_test_util", 
-      "grpc", 
-      "grpc_test_util"
-    ], 
-    "headers": [], 
-    "language": "c", 
-<<<<<<< HEAD
-    "name": "h2_ssl_request_with_flags_test", 
-=======
-    "name": "h2_ssl_registered_call_test", 
->>>>>>> 3b245fe3
-    "src": []
-  }, 
-  {
-    "deps": [
-      "end2end_certs", 
-      "end2end_fixture_h2_ssl", 
-<<<<<<< HEAD
-      "end2end_test_request_with_payload", 
-=======
-      "end2end_test_request_with_flags", 
->>>>>>> 3b245fe3
-      "gpr", 
-      "gpr_test_util", 
-      "grpc", 
-      "grpc_test_util"
-    ], 
-    "headers": [], 
-    "language": "c", 
-<<<<<<< HEAD
-    "name": "h2_ssl_request_with_payload_test", 
-=======
-    "name": "h2_ssl_request_with_flags_test", 
->>>>>>> 3b245fe3
-    "src": []
-  }, 
-  {
-    "deps": [
-      "end2end_certs", 
-      "end2end_fixture_h2_ssl", 
-<<<<<<< HEAD
-      "end2end_test_server_finishes_request", 
-=======
-      "end2end_test_request_with_payload", 
->>>>>>> 3b245fe3
-      "gpr", 
-      "gpr_test_util", 
-      "grpc", 
-      "grpc_test_util"
-    ], 
-    "headers": [], 
-    "language": "c", 
-<<<<<<< HEAD
-    "name": "h2_ssl_server_finishes_request_test", 
-=======
-    "name": "h2_ssl_request_with_payload_test", 
->>>>>>> 3b245fe3
-    "src": []
-  }, 
-  {
-    "deps": [
-      "end2end_certs", 
-      "end2end_fixture_h2_ssl", 
-<<<<<<< HEAD
-      "end2end_test_shutdown_finishes_calls", 
-=======
-      "end2end_test_server_finishes_request", 
->>>>>>> 3b245fe3
-      "gpr", 
-      "gpr_test_util", 
-      "grpc", 
-      "grpc_test_util"
-    ], 
-    "headers": [], 
-    "language": "c", 
-<<<<<<< HEAD
-    "name": "h2_ssl_shutdown_finishes_calls_test", 
-=======
-    "name": "h2_ssl_server_finishes_request_test", 
->>>>>>> 3b245fe3
-    "src": []
-  }, 
-  {
-    "deps": [
-      "end2end_certs", 
-      "end2end_fixture_h2_ssl", 
-<<<<<<< HEAD
-      "end2end_test_shutdown_finishes_tags", 
-=======
-      "end2end_test_shutdown_finishes_calls", 
->>>>>>> 3b245fe3
-      "gpr", 
-      "gpr_test_util", 
-      "grpc", 
-      "grpc_test_util"
-    ], 
-    "headers": [], 
-    "language": "c", 
-<<<<<<< HEAD
-    "name": "h2_ssl_shutdown_finishes_tags_test", 
-=======
-    "name": "h2_ssl_shutdown_finishes_calls_test", 
->>>>>>> 3b245fe3
-    "src": []
-  }, 
-  {
-    "deps": [
-      "end2end_certs", 
-      "end2end_fixture_h2_ssl", 
-<<<<<<< HEAD
-      "end2end_test_simple_delayed_request", 
-=======
-      "end2end_test_shutdown_finishes_tags", 
->>>>>>> 3b245fe3
-      "gpr", 
-      "gpr_test_util", 
-      "grpc", 
-      "grpc_test_util"
-    ], 
-    "headers": [], 
-    "language": "c", 
-<<<<<<< HEAD
-    "name": "h2_ssl_simple_delayed_request_test", 
-=======
-    "name": "h2_ssl_shutdown_finishes_tags_test", 
->>>>>>> 3b245fe3
-    "src": []
-  }, 
-  {
-    "deps": [
-      "end2end_certs", 
-      "end2end_fixture_h2_ssl", 
-<<<<<<< HEAD
-      "end2end_test_simple_request", 
-=======
-      "end2end_test_simple_delayed_request", 
->>>>>>> 3b245fe3
-      "gpr", 
-      "gpr_test_util", 
-      "grpc", 
-      "grpc_test_util"
-    ], 
-    "headers": [], 
-    "language": "c", 
-<<<<<<< HEAD
-    "name": "h2_ssl_simple_request_test", 
-=======
-    "name": "h2_ssl_simple_delayed_request_test", 
->>>>>>> 3b245fe3
-    "src": []
-  }, 
-  {
-    "deps": [
-      "end2end_certs", 
-      "end2end_fixture_h2_ssl", 
-<<<<<<< HEAD
-      "end2end_test_trailing_metadata", 
-=======
-      "end2end_test_simple_request", 
->>>>>>> 3b245fe3
-      "gpr", 
-      "gpr_test_util", 
-      "grpc", 
-      "grpc_test_util"
-    ], 
-    "headers": [], 
-    "language": "c", 
-<<<<<<< HEAD
+      "gpr", 
+      "gpr_test_util", 
+      "grpc", 
+      "grpc_test_util"
+    ], 
+    "headers": [], 
+    "language": "c", 
     "name": "h2_ssl_trailing_metadata_test", 
-=======
-    "name": "h2_ssl_simple_request_test", 
->>>>>>> 3b245fe3
-    "src": []
-  }, 
-  {
-    "deps": [
-      "end2end_certs", 
-<<<<<<< HEAD
+    "src": []
+  }, 
+  {
+    "deps": [
+      "end2end_certs", 
       "end2end_fixture_h2_ssl+poll", 
       "end2end_test_bad_hostname", 
-=======
-      "end2end_fixture_h2_ssl", 
+      "gpr", 
+      "gpr_test_util", 
+      "grpc", 
+      "grpc_test_util"
+    ], 
+    "headers": [], 
+    "language": "c", 
+    "name": "h2_ssl+poll_bad_hostname_test", 
+    "src": []
+  }, 
+  {
+    "deps": [
+      "end2end_certs", 
+      "end2end_fixture_h2_ssl+poll", 
+      "end2end_test_binary_metadata", 
+      "gpr", 
+      "gpr_test_util", 
+      "grpc", 
+      "grpc_test_util"
+    ], 
+    "headers": [], 
+    "language": "c", 
+    "name": "h2_ssl+poll_binary_metadata_test", 
+    "src": []
+  }, 
+  {
+    "deps": [
+      "end2end_certs", 
+      "end2end_fixture_h2_ssl+poll", 
+      "end2end_test_call_creds", 
+      "gpr", 
+      "gpr_test_util", 
+      "grpc", 
+      "grpc_test_util"
+    ], 
+    "headers": [], 
+    "language": "c", 
+    "name": "h2_ssl+poll_call_creds_test", 
+    "src": []
+  }, 
+  {
+    "deps": [
+      "end2end_certs", 
+      "end2end_fixture_h2_ssl+poll", 
+      "end2end_test_cancel_after_accept", 
+      "gpr", 
+      "gpr_test_util", 
+      "grpc", 
+      "grpc_test_util"
+    ], 
+    "headers": [], 
+    "language": "c", 
+    "name": "h2_ssl+poll_cancel_after_accept_test", 
+    "src": []
+  }, 
+  {
+    "deps": [
+      "end2end_certs", 
+      "end2end_fixture_h2_ssl+poll", 
+      "end2end_test_cancel_after_client_done", 
+      "gpr", 
+      "gpr_test_util", 
+      "grpc", 
+      "grpc_test_util"
+    ], 
+    "headers": [], 
+    "language": "c", 
+    "name": "h2_ssl+poll_cancel_after_client_done_test", 
+    "src": []
+  }, 
+  {
+    "deps": [
+      "end2end_certs", 
+      "end2end_fixture_h2_ssl+poll", 
+      "end2end_test_cancel_after_invoke", 
+      "gpr", 
+      "gpr_test_util", 
+      "grpc", 
+      "grpc_test_util"
+    ], 
+    "headers": [], 
+    "language": "c", 
+    "name": "h2_ssl+poll_cancel_after_invoke_test", 
+    "src": []
+  }, 
+  {
+    "deps": [
+      "end2end_certs", 
+      "end2end_fixture_h2_ssl+poll", 
+      "end2end_test_cancel_before_invoke", 
+      "gpr", 
+      "gpr_test_util", 
+      "grpc", 
+      "grpc_test_util"
+    ], 
+    "headers": [], 
+    "language": "c", 
+    "name": "h2_ssl+poll_cancel_before_invoke_test", 
+    "src": []
+  }, 
+  {
+    "deps": [
+      "end2end_certs", 
+      "end2end_fixture_h2_ssl+poll", 
+      "end2end_test_cancel_in_a_vacuum", 
+      "gpr", 
+      "gpr_test_util", 
+      "grpc", 
+      "grpc_test_util"
+    ], 
+    "headers": [], 
+    "language": "c", 
+    "name": "h2_ssl+poll_cancel_in_a_vacuum_test", 
+    "src": []
+  }, 
+  {
+    "deps": [
+      "end2end_certs", 
+      "end2end_fixture_h2_ssl+poll", 
+      "end2end_test_census_simple_request", 
+      "gpr", 
+      "gpr_test_util", 
+      "grpc", 
+      "grpc_test_util"
+    ], 
+    "headers": [], 
+    "language": "c", 
+    "name": "h2_ssl+poll_census_simple_request_test", 
+    "src": []
+  }, 
+  {
+    "deps": [
+      "end2end_certs", 
+      "end2end_fixture_h2_ssl+poll", 
+      "end2end_test_channel_connectivity", 
+      "gpr", 
+      "gpr_test_util", 
+      "grpc", 
+      "grpc_test_util"
+    ], 
+    "headers": [], 
+    "language": "c", 
+    "name": "h2_ssl+poll_channel_connectivity_test", 
+    "src": []
+  }, 
+  {
+    "deps": [
+      "end2end_certs", 
+      "end2end_fixture_h2_ssl+poll", 
+      "end2end_test_compressed_payload", 
+      "gpr", 
+      "gpr_test_util", 
+      "grpc", 
+      "grpc_test_util"
+    ], 
+    "headers": [], 
+    "language": "c", 
+    "name": "h2_ssl+poll_compressed_payload_test", 
+    "src": []
+  }, 
+  {
+    "deps": [
+      "end2end_certs", 
+      "end2end_fixture_h2_ssl+poll", 
+      "end2end_test_default_host", 
+      "gpr", 
+      "gpr_test_util", 
+      "grpc", 
+      "grpc_test_util"
+    ], 
+    "headers": [], 
+    "language": "c", 
+    "name": "h2_ssl+poll_default_host_test", 
+    "src": []
+  }, 
+  {
+    "deps": [
+      "end2end_certs", 
+      "end2end_fixture_h2_ssl+poll", 
+      "end2end_test_disappearing_server", 
+      "gpr", 
+      "gpr_test_util", 
+      "grpc", 
+      "grpc_test_util"
+    ], 
+    "headers": [], 
+    "language": "c", 
+    "name": "h2_ssl+poll_disappearing_server_test", 
+    "src": []
+  }, 
+  {
+    "deps": [
+      "end2end_certs", 
+      "end2end_fixture_h2_ssl+poll", 
+      "end2end_test_empty_batch", 
+      "gpr", 
+      "gpr_test_util", 
+      "grpc", 
+      "grpc_test_util"
+    ], 
+    "headers": [], 
+    "language": "c", 
+    "name": "h2_ssl+poll_empty_batch_test", 
+    "src": []
+  }, 
+  {
+    "deps": [
+      "end2end_certs", 
+      "end2end_fixture_h2_ssl+poll", 
+      "end2end_test_graceful_server_shutdown", 
+      "gpr", 
+      "gpr_test_util", 
+      "grpc", 
+      "grpc_test_util"
+    ], 
+    "headers": [], 
+    "language": "c", 
+    "name": "h2_ssl+poll_graceful_server_shutdown_test", 
+    "src": []
+  }, 
+  {
+    "deps": [
+      "end2end_certs", 
+      "end2end_fixture_h2_ssl+poll", 
+      "end2end_test_high_initial_seqno", 
+      "gpr", 
+      "gpr_test_util", 
+      "grpc", 
+      "grpc_test_util"
+    ], 
+    "headers": [], 
+    "language": "c", 
+    "name": "h2_ssl+poll_high_initial_seqno_test", 
+    "src": []
+  }, 
+  {
+    "deps": [
+      "end2end_certs", 
+      "end2end_fixture_h2_ssl+poll", 
+      "end2end_test_invoke_large_request", 
+      "gpr", 
+      "gpr_test_util", 
+      "grpc", 
+      "grpc_test_util"
+    ], 
+    "headers": [], 
+    "language": "c", 
+    "name": "h2_ssl+poll_invoke_large_request_test", 
+    "src": []
+  }, 
+  {
+    "deps": [
+      "end2end_certs", 
+      "end2end_fixture_h2_ssl+poll", 
+      "end2end_test_large_metadata", 
+      "gpr", 
+      "gpr_test_util", 
+      "grpc", 
+      "grpc_test_util"
+    ], 
+    "headers": [], 
+    "language": "c", 
+    "name": "h2_ssl+poll_large_metadata_test", 
+    "src": []
+  }, 
+  {
+    "deps": [
+      "end2end_certs", 
+      "end2end_fixture_h2_ssl+poll", 
+      "end2end_test_max_concurrent_streams", 
+      "gpr", 
+      "gpr_test_util", 
+      "grpc", 
+      "grpc_test_util"
+    ], 
+    "headers": [], 
+    "language": "c", 
+    "name": "h2_ssl+poll_max_concurrent_streams_test", 
+    "src": []
+  }, 
+  {
+    "deps": [
+      "end2end_certs", 
+      "end2end_fixture_h2_ssl+poll", 
+      "end2end_test_max_message_length", 
+      "gpr", 
+      "gpr_test_util", 
+      "grpc", 
+      "grpc_test_util"
+    ], 
+    "headers": [], 
+    "language": "c", 
+    "name": "h2_ssl+poll_max_message_length_test", 
+    "src": []
+  }, 
+  {
+    "deps": [
+      "end2end_certs", 
+      "end2end_fixture_h2_ssl+poll", 
+      "end2end_test_metadata", 
+      "gpr", 
+      "gpr_test_util", 
+      "grpc", 
+      "grpc_test_util"
+    ], 
+    "headers": [], 
+    "language": "c", 
+    "name": "h2_ssl+poll_metadata_test", 
+    "src": []
+  }, 
+  {
+    "deps": [
+      "end2end_certs", 
+      "end2end_fixture_h2_ssl+poll", 
+      "end2end_test_no_op", 
+      "gpr", 
+      "gpr_test_util", 
+      "grpc", 
+      "grpc_test_util"
+    ], 
+    "headers": [], 
+    "language": "c", 
+    "name": "h2_ssl+poll_no_op_test", 
+    "src": []
+  }, 
+  {
+    "deps": [
+      "end2end_certs", 
+      "end2end_fixture_h2_ssl+poll", 
+      "end2end_test_payload", 
+      "gpr", 
+      "gpr_test_util", 
+      "grpc", 
+      "grpc_test_util"
+    ], 
+    "headers": [], 
+    "language": "c", 
+    "name": "h2_ssl+poll_payload_test", 
+    "src": []
+  }, 
+  {
+    "deps": [
+      "end2end_certs", 
+      "end2end_fixture_h2_ssl+poll", 
+      "end2end_test_ping_pong_streaming", 
+      "gpr", 
+      "gpr_test_util", 
+      "grpc", 
+      "grpc_test_util"
+    ], 
+    "headers": [], 
+    "language": "c", 
+    "name": "h2_ssl+poll_ping_pong_streaming_test", 
+    "src": []
+  }, 
+  {
+    "deps": [
+      "end2end_certs", 
+      "end2end_fixture_h2_ssl+poll", 
+      "end2end_test_registered_call", 
+      "gpr", 
+      "gpr_test_util", 
+      "grpc", 
+      "grpc_test_util"
+    ], 
+    "headers": [], 
+    "language": "c", 
+    "name": "h2_ssl+poll_registered_call_test", 
+    "src": []
+  }, 
+  {
+    "deps": [
+      "end2end_certs", 
+      "end2end_fixture_h2_ssl+poll", 
+      "end2end_test_request_with_flags", 
+      "gpr", 
+      "gpr_test_util", 
+      "grpc", 
+      "grpc_test_util"
+    ], 
+    "headers": [], 
+    "language": "c", 
+    "name": "h2_ssl+poll_request_with_flags_test", 
+    "src": []
+  }, 
+  {
+    "deps": [
+      "end2end_certs", 
+      "end2end_fixture_h2_ssl+poll", 
+      "end2end_test_request_with_payload", 
+      "gpr", 
+      "gpr_test_util", 
+      "grpc", 
+      "grpc_test_util"
+    ], 
+    "headers": [], 
+    "language": "c", 
+    "name": "h2_ssl+poll_request_with_payload_test", 
+    "src": []
+  }, 
+  {
+    "deps": [
+      "end2end_certs", 
+      "end2end_fixture_h2_ssl+poll", 
+      "end2end_test_server_finishes_request", 
+      "gpr", 
+      "gpr_test_util", 
+      "grpc", 
+      "grpc_test_util"
+    ], 
+    "headers": [], 
+    "language": "c", 
+    "name": "h2_ssl+poll_server_finishes_request_test", 
+    "src": []
+  }, 
+  {
+    "deps": [
+      "end2end_certs", 
+      "end2end_fixture_h2_ssl+poll", 
+      "end2end_test_shutdown_finishes_calls", 
+      "gpr", 
+      "gpr_test_util", 
+      "grpc", 
+      "grpc_test_util"
+    ], 
+    "headers": [], 
+    "language": "c", 
+    "name": "h2_ssl+poll_shutdown_finishes_calls_test", 
+    "src": []
+  }, 
+  {
+    "deps": [
+      "end2end_certs", 
+      "end2end_fixture_h2_ssl+poll", 
+      "end2end_test_shutdown_finishes_tags", 
+      "gpr", 
+      "gpr_test_util", 
+      "grpc", 
+      "grpc_test_util"
+    ], 
+    "headers": [], 
+    "language": "c", 
+    "name": "h2_ssl+poll_shutdown_finishes_tags_test", 
+    "src": []
+  }, 
+  {
+    "deps": [
+      "end2end_certs", 
+      "end2end_fixture_h2_ssl+poll", 
+      "end2end_test_simple_delayed_request", 
+      "gpr", 
+      "gpr_test_util", 
+      "grpc", 
+      "grpc_test_util"
+    ], 
+    "headers": [], 
+    "language": "c", 
+    "name": "h2_ssl+poll_simple_delayed_request_test", 
+    "src": []
+  }, 
+  {
+    "deps": [
+      "end2end_certs", 
+      "end2end_fixture_h2_ssl+poll", 
+      "end2end_test_simple_request", 
+      "gpr", 
+      "gpr_test_util", 
+      "grpc", 
+      "grpc_test_util"
+    ], 
+    "headers": [], 
+    "language": "c", 
+    "name": "h2_ssl+poll_simple_request_test", 
+    "src": []
+  }, 
+  {
+    "deps": [
+      "end2end_certs", 
+      "end2end_fixture_h2_ssl+poll", 
       "end2end_test_trailing_metadata", 
->>>>>>> 3b245fe3
-      "gpr", 
-      "gpr_test_util", 
-      "grpc", 
-      "grpc_test_util"
-    ], 
-    "headers": [], 
-    "language": "c", 
-<<<<<<< HEAD
-    "name": "h2_ssl+poll_bad_hostname_test", 
-=======
-    "name": "h2_ssl_trailing_metadata_test", 
->>>>>>> 3b245fe3
-    "src": []
-  }, 
-  {
-    "deps": [
-      "end2end_certs", 
-      "end2end_fixture_h2_ssl+poll", 
-<<<<<<< HEAD
-      "end2end_test_binary_metadata", 
-=======
-      "end2end_test_bad_hostname", 
->>>>>>> 3b245fe3
-      "gpr", 
-      "gpr_test_util", 
-      "grpc", 
-      "grpc_test_util"
-    ], 
-    "headers": [], 
-    "language": "c", 
-<<<<<<< HEAD
-    "name": "h2_ssl+poll_binary_metadata_test", 
-=======
-    "name": "h2_ssl+poll_bad_hostname_test", 
->>>>>>> 3b245fe3
-    "src": []
-  }, 
-  {
-    "deps": [
-      "end2end_certs", 
-      "end2end_fixture_h2_ssl+poll", 
-<<<<<<< HEAD
-      "end2end_test_call_creds", 
-=======
-      "end2end_test_binary_metadata", 
->>>>>>> 3b245fe3
-      "gpr", 
-      "gpr_test_util", 
-      "grpc", 
-      "grpc_test_util"
-    ], 
-    "headers": [], 
-    "language": "c", 
-<<<<<<< HEAD
-    "name": "h2_ssl+poll_call_creds_test", 
-=======
-    "name": "h2_ssl+poll_binary_metadata_test", 
->>>>>>> 3b245fe3
-    "src": []
-  }, 
-  {
-    "deps": [
-      "end2end_certs", 
-      "end2end_fixture_h2_ssl+poll", 
-<<<<<<< HEAD
-      "end2end_test_cancel_after_accept", 
-=======
-      "end2end_test_call_creds", 
->>>>>>> 3b245fe3
-      "gpr", 
-      "gpr_test_util", 
-      "grpc", 
-      "grpc_test_util"
-    ], 
-    "headers": [], 
-    "language": "c", 
-<<<<<<< HEAD
-    "name": "h2_ssl+poll_cancel_after_accept_test", 
-=======
-    "name": "h2_ssl+poll_call_creds_test", 
->>>>>>> 3b245fe3
-    "src": []
-  }, 
-  {
-    "deps": [
-      "end2end_certs", 
-      "end2end_fixture_h2_ssl+poll", 
-<<<<<<< HEAD
-      "end2end_test_cancel_after_client_done", 
-=======
-      "end2end_test_cancel_after_accept", 
->>>>>>> 3b245fe3
-      "gpr", 
-      "gpr_test_util", 
-      "grpc", 
-      "grpc_test_util"
-    ], 
-    "headers": [], 
-    "language": "c", 
-<<<<<<< HEAD
-    "name": "h2_ssl+poll_cancel_after_client_done_test", 
-=======
-    "name": "h2_ssl+poll_cancel_after_accept_test", 
->>>>>>> 3b245fe3
-    "src": []
-  }, 
-  {
-    "deps": [
-      "end2end_certs", 
-      "end2end_fixture_h2_ssl+poll", 
-<<<<<<< HEAD
-      "end2end_test_cancel_after_invoke", 
-=======
-      "end2end_test_cancel_after_client_done", 
->>>>>>> 3b245fe3
-      "gpr", 
-      "gpr_test_util", 
-      "grpc", 
-      "grpc_test_util"
-    ], 
-    "headers": [], 
-    "language": "c", 
-<<<<<<< HEAD
-    "name": "h2_ssl+poll_cancel_after_invoke_test", 
-=======
-    "name": "h2_ssl+poll_cancel_after_client_done_test", 
->>>>>>> 3b245fe3
-    "src": []
-  }, 
-  {
-    "deps": [
-      "end2end_certs", 
-      "end2end_fixture_h2_ssl+poll", 
-<<<<<<< HEAD
-      "end2end_test_cancel_before_invoke", 
-=======
-      "end2end_test_cancel_after_invoke", 
->>>>>>> 3b245fe3
-      "gpr", 
-      "gpr_test_util", 
-      "grpc", 
-      "grpc_test_util"
-    ], 
-    "headers": [], 
-    "language": "c", 
-<<<<<<< HEAD
-    "name": "h2_ssl+poll_cancel_before_invoke_test", 
-=======
-    "name": "h2_ssl+poll_cancel_after_invoke_test", 
->>>>>>> 3b245fe3
-    "src": []
-  }, 
-  {
-    "deps": [
-      "end2end_certs", 
-      "end2end_fixture_h2_ssl+poll", 
-<<<<<<< HEAD
-      "end2end_test_cancel_in_a_vacuum", 
-=======
-      "end2end_test_cancel_before_invoke", 
->>>>>>> 3b245fe3
-      "gpr", 
-      "gpr_test_util", 
-      "grpc", 
-      "grpc_test_util"
-    ], 
-    "headers": [], 
-    "language": "c", 
-<<<<<<< HEAD
-    "name": "h2_ssl+poll_cancel_in_a_vacuum_test", 
-=======
-    "name": "h2_ssl+poll_cancel_before_invoke_test", 
->>>>>>> 3b245fe3
-    "src": []
-  }, 
-  {
-    "deps": [
-      "end2end_certs", 
-      "end2end_fixture_h2_ssl+poll", 
-<<<<<<< HEAD
-      "end2end_test_census_simple_request", 
-=======
-      "end2end_test_cancel_in_a_vacuum", 
->>>>>>> 3b245fe3
-      "gpr", 
-      "gpr_test_util", 
-      "grpc", 
-      "grpc_test_util"
-    ], 
-    "headers": [], 
-    "language": "c", 
-<<<<<<< HEAD
-    "name": "h2_ssl+poll_census_simple_request_test", 
-=======
-    "name": "h2_ssl+poll_cancel_in_a_vacuum_test", 
->>>>>>> 3b245fe3
-    "src": []
-  }, 
-  {
-    "deps": [
-      "end2end_certs", 
-      "end2end_fixture_h2_ssl+poll", 
-<<<<<<< HEAD
-      "end2end_test_channel_connectivity", 
-=======
-      "end2end_test_census_simple_request", 
->>>>>>> 3b245fe3
-      "gpr", 
-      "gpr_test_util", 
-      "grpc", 
-      "grpc_test_util"
-    ], 
-    "headers": [], 
-    "language": "c", 
-<<<<<<< HEAD
-    "name": "h2_ssl+poll_channel_connectivity_test", 
-=======
-    "name": "h2_ssl+poll_census_simple_request_test", 
->>>>>>> 3b245fe3
-    "src": []
-  }, 
-  {
-    "deps": [
-      "end2end_certs", 
-      "end2end_fixture_h2_ssl+poll", 
-<<<<<<< HEAD
-      "end2end_test_compressed_payload", 
-=======
-      "end2end_test_channel_connectivity", 
->>>>>>> 3b245fe3
-      "gpr", 
-      "gpr_test_util", 
-      "grpc", 
-      "grpc_test_util"
-    ], 
-    "headers": [], 
-    "language": "c", 
-<<<<<<< HEAD
-    "name": "h2_ssl+poll_compressed_payload_test", 
-=======
-    "name": "h2_ssl+poll_channel_connectivity_test", 
->>>>>>> 3b245fe3
-    "src": []
-  }, 
-  {
-    "deps": [
-      "end2end_certs", 
-      "end2end_fixture_h2_ssl+poll", 
-<<<<<<< HEAD
-      "end2end_test_default_host", 
-=======
-      "end2end_test_compressed_payload", 
->>>>>>> 3b245fe3
-      "gpr", 
-      "gpr_test_util", 
-      "grpc", 
-      "grpc_test_util"
-    ], 
-    "headers": [], 
-    "language": "c", 
-<<<<<<< HEAD
-    "name": "h2_ssl+poll_default_host_test", 
-=======
-    "name": "h2_ssl+poll_compressed_payload_test", 
->>>>>>> 3b245fe3
-    "src": []
-  }, 
-  {
-    "deps": [
-      "end2end_certs", 
-      "end2end_fixture_h2_ssl+poll", 
-<<<<<<< HEAD
-      "end2end_test_disappearing_server", 
-=======
-      "end2end_test_default_host", 
->>>>>>> 3b245fe3
-      "gpr", 
-      "gpr_test_util", 
-      "grpc", 
-      "grpc_test_util"
-    ], 
-    "headers": [], 
-    "language": "c", 
-<<<<<<< HEAD
-    "name": "h2_ssl+poll_disappearing_server_test", 
-=======
-    "name": "h2_ssl+poll_default_host_test", 
->>>>>>> 3b245fe3
-    "src": []
-  }, 
-  {
-    "deps": [
-      "end2end_certs", 
-      "end2end_fixture_h2_ssl+poll", 
-<<<<<<< HEAD
-      "end2end_test_empty_batch", 
-=======
-      "end2end_test_disappearing_server", 
->>>>>>> 3b245fe3
-      "gpr", 
-      "gpr_test_util", 
-      "grpc", 
-      "grpc_test_util"
-    ], 
-    "headers": [], 
-    "language": "c", 
-<<<<<<< HEAD
-    "name": "h2_ssl+poll_empty_batch_test", 
-=======
-    "name": "h2_ssl+poll_disappearing_server_test", 
->>>>>>> 3b245fe3
-    "src": []
-  }, 
-  {
-    "deps": [
-      "end2end_certs", 
-      "end2end_fixture_h2_ssl+poll", 
-<<<<<<< HEAD
-      "end2end_test_graceful_server_shutdown", 
-=======
-      "end2end_test_empty_batch", 
->>>>>>> 3b245fe3
-      "gpr", 
-      "gpr_test_util", 
-      "grpc", 
-      "grpc_test_util"
-    ], 
-    "headers": [], 
-    "language": "c", 
-<<<<<<< HEAD
-    "name": "h2_ssl+poll_graceful_server_shutdown_test", 
-=======
-    "name": "h2_ssl+poll_empty_batch_test", 
->>>>>>> 3b245fe3
-    "src": []
-  }, 
-  {
-    "deps": [
-      "end2end_certs", 
-      "end2end_fixture_h2_ssl+poll", 
-<<<<<<< HEAD
-      "end2end_test_high_initial_seqno", 
-=======
-      "end2end_test_graceful_server_shutdown", 
->>>>>>> 3b245fe3
-      "gpr", 
-      "gpr_test_util", 
-      "grpc", 
-      "grpc_test_util"
-    ], 
-    "headers": [], 
-    "language": "c", 
-<<<<<<< HEAD
-    "name": "h2_ssl+poll_high_initial_seqno_test", 
-=======
-    "name": "h2_ssl+poll_graceful_server_shutdown_test", 
->>>>>>> 3b245fe3
-    "src": []
-  }, 
-  {
-    "deps": [
-      "end2end_certs", 
-      "end2end_fixture_h2_ssl+poll", 
-<<<<<<< HEAD
-      "end2end_test_invoke_large_request", 
-=======
-      "end2end_test_high_initial_seqno", 
->>>>>>> 3b245fe3
-      "gpr", 
-      "gpr_test_util", 
-      "grpc", 
-      "grpc_test_util"
-    ], 
-    "headers": [], 
-    "language": "c", 
-<<<<<<< HEAD
-    "name": "h2_ssl+poll_invoke_large_request_test", 
-=======
-    "name": "h2_ssl+poll_high_initial_seqno_test", 
->>>>>>> 3b245fe3
-    "src": []
-  }, 
-  {
-    "deps": [
-      "end2end_certs", 
-      "end2end_fixture_h2_ssl+poll", 
-<<<<<<< HEAD
-      "end2end_test_large_metadata", 
-=======
-      "end2end_test_invoke_large_request", 
->>>>>>> 3b245fe3
-      "gpr", 
-      "gpr_test_util", 
-      "grpc", 
-      "grpc_test_util"
-    ], 
-    "headers": [], 
-    "language": "c", 
-<<<<<<< HEAD
-    "name": "h2_ssl+poll_large_metadata_test", 
-=======
-    "name": "h2_ssl+poll_invoke_large_request_test", 
->>>>>>> 3b245fe3
-    "src": []
-  }, 
-  {
-    "deps": [
-      "end2end_certs", 
-      "end2end_fixture_h2_ssl+poll", 
-<<<<<<< HEAD
-      "end2end_test_max_concurrent_streams", 
-=======
-      "end2end_test_large_metadata", 
->>>>>>> 3b245fe3
-      "gpr", 
-      "gpr_test_util", 
-      "grpc", 
-      "grpc_test_util"
-    ], 
-    "headers": [], 
-    "language": "c", 
-<<<<<<< HEAD
-    "name": "h2_ssl+poll_max_concurrent_streams_test", 
-=======
-    "name": "h2_ssl+poll_large_metadata_test", 
->>>>>>> 3b245fe3
-    "src": []
-  }, 
-  {
-    "deps": [
-      "end2end_certs", 
-      "end2end_fixture_h2_ssl+poll", 
-<<<<<<< HEAD
-      "end2end_test_max_message_length", 
-=======
-      "end2end_test_max_concurrent_streams", 
->>>>>>> 3b245fe3
-      "gpr", 
-      "gpr_test_util", 
-      "grpc", 
-      "grpc_test_util"
-    ], 
-    "headers": [], 
-    "language": "c", 
-<<<<<<< HEAD
-    "name": "h2_ssl+poll_max_message_length_test", 
-=======
-    "name": "h2_ssl+poll_max_concurrent_streams_test", 
->>>>>>> 3b245fe3
-    "src": []
-  }, 
-  {
-    "deps": [
-      "end2end_certs", 
-      "end2end_fixture_h2_ssl+poll", 
-<<<<<<< HEAD
-      "end2end_test_metadata", 
-=======
-      "end2end_test_max_message_length", 
->>>>>>> 3b245fe3
-      "gpr", 
-      "gpr_test_util", 
-      "grpc", 
-      "grpc_test_util"
-    ], 
-    "headers": [], 
-    "language": "c", 
-<<<<<<< HEAD
-    "name": "h2_ssl+poll_metadata_test", 
-=======
-    "name": "h2_ssl+poll_max_message_length_test", 
->>>>>>> 3b245fe3
-    "src": []
-  }, 
-  {
-    "deps": [
-      "end2end_certs", 
-      "end2end_fixture_h2_ssl+poll", 
-<<<<<<< HEAD
-      "end2end_test_no_op", 
-=======
-      "end2end_test_metadata", 
->>>>>>> 3b245fe3
-      "gpr", 
-      "gpr_test_util", 
-      "grpc", 
-      "grpc_test_util"
-    ], 
-    "headers": [], 
-    "language": "c", 
-<<<<<<< HEAD
-    "name": "h2_ssl+poll_no_op_test", 
-=======
-    "name": "h2_ssl+poll_metadata_test", 
->>>>>>> 3b245fe3
-    "src": []
-  }, 
-  {
-    "deps": [
-      "end2end_certs", 
-      "end2end_fixture_h2_ssl+poll", 
-<<<<<<< HEAD
-      "end2end_test_payload", 
-=======
-      "end2end_test_no_op", 
->>>>>>> 3b245fe3
-      "gpr", 
-      "gpr_test_util", 
-      "grpc", 
-      "grpc_test_util"
-    ], 
-    "headers": [], 
-    "language": "c", 
-<<<<<<< HEAD
-    "name": "h2_ssl+poll_payload_test", 
-=======
-    "name": "h2_ssl+poll_no_op_test", 
->>>>>>> 3b245fe3
-    "src": []
-  }, 
-  {
-    "deps": [
-      "end2end_certs", 
-      "end2end_fixture_h2_ssl+poll", 
-<<<<<<< HEAD
-      "end2end_test_ping_pong_streaming", 
-=======
-      "end2end_test_payload", 
->>>>>>> 3b245fe3
-      "gpr", 
-      "gpr_test_util", 
-      "grpc", 
-      "grpc_test_util"
-    ], 
-    "headers": [], 
-    "language": "c", 
-<<<<<<< HEAD
-    "name": "h2_ssl+poll_ping_pong_streaming_test", 
-=======
-    "name": "h2_ssl+poll_payload_test", 
->>>>>>> 3b245fe3
-    "src": []
-  }, 
-  {
-    "deps": [
-      "end2end_certs", 
-      "end2end_fixture_h2_ssl+poll", 
-<<<<<<< HEAD
-      "end2end_test_registered_call", 
-=======
-      "end2end_test_ping_pong_streaming", 
->>>>>>> 3b245fe3
-      "gpr", 
-      "gpr_test_util", 
-      "grpc", 
-      "grpc_test_util"
-    ], 
-    "headers": [], 
-    "language": "c", 
-<<<<<<< HEAD
-    "name": "h2_ssl+poll_registered_call_test", 
-=======
-    "name": "h2_ssl+poll_ping_pong_streaming_test", 
->>>>>>> 3b245fe3
-    "src": []
-  }, 
-  {
-    "deps": [
-      "end2end_certs", 
-      "end2end_fixture_h2_ssl+poll", 
-<<<<<<< HEAD
-      "end2end_test_request_with_flags", 
-=======
-      "end2end_test_registered_call", 
->>>>>>> 3b245fe3
-      "gpr", 
-      "gpr_test_util", 
-      "grpc", 
-      "grpc_test_util"
-    ], 
-    "headers": [], 
-    "language": "c", 
-<<<<<<< HEAD
-    "name": "h2_ssl+poll_request_with_flags_test", 
-=======
-    "name": "h2_ssl+poll_registered_call_test", 
->>>>>>> 3b245fe3
-    "src": []
-  }, 
-  {
-    "deps": [
-      "end2end_certs", 
-      "end2end_fixture_h2_ssl+poll", 
-<<<<<<< HEAD
-      "end2end_test_request_with_payload", 
-=======
-      "end2end_test_request_with_flags", 
->>>>>>> 3b245fe3
-      "gpr", 
-      "gpr_test_util", 
-      "grpc", 
-      "grpc_test_util"
-    ], 
-    "headers": [], 
-    "language": "c", 
-<<<<<<< HEAD
-    "name": "h2_ssl+poll_request_with_payload_test", 
-=======
-    "name": "h2_ssl+poll_request_with_flags_test", 
->>>>>>> 3b245fe3
-    "src": []
-  }, 
-  {
-    "deps": [
-      "end2end_certs", 
-      "end2end_fixture_h2_ssl+poll", 
-<<<<<<< HEAD
-      "end2end_test_server_finishes_request", 
-=======
-      "end2end_test_request_with_payload", 
->>>>>>> 3b245fe3
-      "gpr", 
-      "gpr_test_util", 
-      "grpc", 
-      "grpc_test_util"
-    ], 
-    "headers": [], 
-    "language": "c", 
-<<<<<<< HEAD
-    "name": "h2_ssl+poll_server_finishes_request_test", 
-=======
-    "name": "h2_ssl+poll_request_with_payload_test", 
->>>>>>> 3b245fe3
-    "src": []
-  }, 
-  {
-    "deps": [
-      "end2end_certs", 
-      "end2end_fixture_h2_ssl+poll", 
-<<<<<<< HEAD
-      "end2end_test_shutdown_finishes_calls", 
-=======
-      "end2end_test_server_finishes_request", 
->>>>>>> 3b245fe3
-      "gpr", 
-      "gpr_test_util", 
-      "grpc", 
-      "grpc_test_util"
-    ], 
-    "headers": [], 
-    "language": "c", 
-<<<<<<< HEAD
-    "name": "h2_ssl+poll_shutdown_finishes_calls_test", 
-=======
-    "name": "h2_ssl+poll_server_finishes_request_test", 
->>>>>>> 3b245fe3
-    "src": []
-  }, 
-  {
-    "deps": [
-      "end2end_certs", 
-      "end2end_fixture_h2_ssl+poll", 
-<<<<<<< HEAD
-      "end2end_test_shutdown_finishes_tags", 
-=======
-      "end2end_test_shutdown_finishes_calls", 
->>>>>>> 3b245fe3
-      "gpr", 
-      "gpr_test_util", 
-      "grpc", 
-      "grpc_test_util"
-    ], 
-    "headers": [], 
-    "language": "c", 
-<<<<<<< HEAD
-    "name": "h2_ssl+poll_shutdown_finishes_tags_test", 
-=======
-    "name": "h2_ssl+poll_shutdown_finishes_calls_test", 
->>>>>>> 3b245fe3
-    "src": []
-  }, 
-  {
-    "deps": [
-      "end2end_certs", 
-      "end2end_fixture_h2_ssl+poll", 
-<<<<<<< HEAD
-      "end2end_test_simple_delayed_request", 
-=======
-      "end2end_test_shutdown_finishes_tags", 
->>>>>>> 3b245fe3
-      "gpr", 
-      "gpr_test_util", 
-      "grpc", 
-      "grpc_test_util"
-    ], 
-    "headers": [], 
-    "language": "c", 
-<<<<<<< HEAD
-    "name": "h2_ssl+poll_simple_delayed_request_test", 
-=======
-    "name": "h2_ssl+poll_shutdown_finishes_tags_test", 
->>>>>>> 3b245fe3
-    "src": []
-  }, 
-  {
-    "deps": [
-      "end2end_certs", 
-      "end2end_fixture_h2_ssl+poll", 
-<<<<<<< HEAD
-      "end2end_test_simple_request", 
-=======
-      "end2end_test_simple_delayed_request", 
->>>>>>> 3b245fe3
-      "gpr", 
-      "gpr_test_util", 
-      "grpc", 
-      "grpc_test_util"
-    ], 
-    "headers": [], 
-    "language": "c", 
-<<<<<<< HEAD
-    "name": "h2_ssl+poll_simple_request_test", 
-=======
-    "name": "h2_ssl+poll_simple_delayed_request_test", 
->>>>>>> 3b245fe3
-    "src": []
-  }, 
-  {
-    "deps": [
-      "end2end_certs", 
-      "end2end_fixture_h2_ssl+poll", 
-<<<<<<< HEAD
-      "end2end_test_trailing_metadata", 
-=======
-      "end2end_test_simple_request", 
->>>>>>> 3b245fe3
-      "gpr", 
-      "gpr_test_util", 
-      "grpc", 
-      "grpc_test_util"
-    ], 
-    "headers": [], 
-    "language": "c", 
-<<<<<<< HEAD
+      "gpr", 
+      "gpr_test_util", 
+      "grpc", 
+      "grpc_test_util"
+    ], 
+    "headers": [], 
+    "language": "c", 
     "name": "h2_ssl+poll_trailing_metadata_test", 
-=======
-    "name": "h2_ssl+poll_simple_request_test", 
->>>>>>> 3b245fe3
-    "src": []
-  }, 
-  {
-    "deps": [
-      "end2end_certs", 
-<<<<<<< HEAD
+    "src": []
+  }, 
+  {
+    "deps": [
+      "end2end_certs", 
       "end2end_fixture_h2_ssl_proxy", 
       "end2end_test_bad_hostname", 
-=======
-      "end2end_fixture_h2_ssl+poll", 
+      "gpr", 
+      "gpr_test_util", 
+      "grpc", 
+      "grpc_test_util"
+    ], 
+    "headers": [], 
+    "language": "c", 
+    "name": "h2_ssl_proxy_bad_hostname_test", 
+    "src": []
+  }, 
+  {
+    "deps": [
+      "end2end_certs", 
+      "end2end_fixture_h2_ssl_proxy", 
+      "end2end_test_binary_metadata", 
+      "gpr", 
+      "gpr_test_util", 
+      "grpc", 
+      "grpc_test_util"
+    ], 
+    "headers": [], 
+    "language": "c", 
+    "name": "h2_ssl_proxy_binary_metadata_test", 
+    "src": []
+  }, 
+  {
+    "deps": [
+      "end2end_certs", 
+      "end2end_fixture_h2_ssl_proxy", 
+      "end2end_test_call_creds", 
+      "gpr", 
+      "gpr_test_util", 
+      "grpc", 
+      "grpc_test_util"
+    ], 
+    "headers": [], 
+    "language": "c", 
+    "name": "h2_ssl_proxy_call_creds_test", 
+    "src": []
+  }, 
+  {
+    "deps": [
+      "end2end_certs", 
+      "end2end_fixture_h2_ssl_proxy", 
+      "end2end_test_cancel_after_accept", 
+      "gpr", 
+      "gpr_test_util", 
+      "grpc", 
+      "grpc_test_util"
+    ], 
+    "headers": [], 
+    "language": "c", 
+    "name": "h2_ssl_proxy_cancel_after_accept_test", 
+    "src": []
+  }, 
+  {
+    "deps": [
+      "end2end_certs", 
+      "end2end_fixture_h2_ssl_proxy", 
+      "end2end_test_cancel_after_client_done", 
+      "gpr", 
+      "gpr_test_util", 
+      "grpc", 
+      "grpc_test_util"
+    ], 
+    "headers": [], 
+    "language": "c", 
+    "name": "h2_ssl_proxy_cancel_after_client_done_test", 
+    "src": []
+  }, 
+  {
+    "deps": [
+      "end2end_certs", 
+      "end2end_fixture_h2_ssl_proxy", 
+      "end2end_test_cancel_after_invoke", 
+      "gpr", 
+      "gpr_test_util", 
+      "grpc", 
+      "grpc_test_util"
+    ], 
+    "headers": [], 
+    "language": "c", 
+    "name": "h2_ssl_proxy_cancel_after_invoke_test", 
+    "src": []
+  }, 
+  {
+    "deps": [
+      "end2end_certs", 
+      "end2end_fixture_h2_ssl_proxy", 
+      "end2end_test_cancel_before_invoke", 
+      "gpr", 
+      "gpr_test_util", 
+      "grpc", 
+      "grpc_test_util"
+    ], 
+    "headers": [], 
+    "language": "c", 
+    "name": "h2_ssl_proxy_cancel_before_invoke_test", 
+    "src": []
+  }, 
+  {
+    "deps": [
+      "end2end_certs", 
+      "end2end_fixture_h2_ssl_proxy", 
+      "end2end_test_cancel_in_a_vacuum", 
+      "gpr", 
+      "gpr_test_util", 
+      "grpc", 
+      "grpc_test_util"
+    ], 
+    "headers": [], 
+    "language": "c", 
+    "name": "h2_ssl_proxy_cancel_in_a_vacuum_test", 
+    "src": []
+  }, 
+  {
+    "deps": [
+      "end2end_certs", 
+      "end2end_fixture_h2_ssl_proxy", 
+      "end2end_test_census_simple_request", 
+      "gpr", 
+      "gpr_test_util", 
+      "grpc", 
+      "grpc_test_util"
+    ], 
+    "headers": [], 
+    "language": "c", 
+    "name": "h2_ssl_proxy_census_simple_request_test", 
+    "src": []
+  }, 
+  {
+    "deps": [
+      "end2end_certs", 
+      "end2end_fixture_h2_ssl_proxy", 
+      "end2end_test_default_host", 
+      "gpr", 
+      "gpr_test_util", 
+      "grpc", 
+      "grpc_test_util"
+    ], 
+    "headers": [], 
+    "language": "c", 
+    "name": "h2_ssl_proxy_default_host_test", 
+    "src": []
+  }, 
+  {
+    "deps": [
+      "end2end_certs", 
+      "end2end_fixture_h2_ssl_proxy", 
+      "end2end_test_disappearing_server", 
+      "gpr", 
+      "gpr_test_util", 
+      "grpc", 
+      "grpc_test_util"
+    ], 
+    "headers": [], 
+    "language": "c", 
+    "name": "h2_ssl_proxy_disappearing_server_test", 
+    "src": []
+  }, 
+  {
+    "deps": [
+      "end2end_certs", 
+      "end2end_fixture_h2_ssl_proxy", 
+      "end2end_test_empty_batch", 
+      "gpr", 
+      "gpr_test_util", 
+      "grpc", 
+      "grpc_test_util"
+    ], 
+    "headers": [], 
+    "language": "c", 
+    "name": "h2_ssl_proxy_empty_batch_test", 
+    "src": []
+  }, 
+  {
+    "deps": [
+      "end2end_certs", 
+      "end2end_fixture_h2_ssl_proxy", 
+      "end2end_test_graceful_server_shutdown", 
+      "gpr", 
+      "gpr_test_util", 
+      "grpc", 
+      "grpc_test_util"
+    ], 
+    "headers": [], 
+    "language": "c", 
+    "name": "h2_ssl_proxy_graceful_server_shutdown_test", 
+    "src": []
+  }, 
+  {
+    "deps": [
+      "end2end_certs", 
+      "end2end_fixture_h2_ssl_proxy", 
+      "end2end_test_high_initial_seqno", 
+      "gpr", 
+      "gpr_test_util", 
+      "grpc", 
+      "grpc_test_util"
+    ], 
+    "headers": [], 
+    "language": "c", 
+    "name": "h2_ssl_proxy_high_initial_seqno_test", 
+    "src": []
+  }, 
+  {
+    "deps": [
+      "end2end_certs", 
+      "end2end_fixture_h2_ssl_proxy", 
+      "end2end_test_invoke_large_request", 
+      "gpr", 
+      "gpr_test_util", 
+      "grpc", 
+      "grpc_test_util"
+    ], 
+    "headers": [], 
+    "language": "c", 
+    "name": "h2_ssl_proxy_invoke_large_request_test", 
+    "src": []
+  }, 
+  {
+    "deps": [
+      "end2end_certs", 
+      "end2end_fixture_h2_ssl_proxy", 
+      "end2end_test_large_metadata", 
+      "gpr", 
+      "gpr_test_util", 
+      "grpc", 
+      "grpc_test_util"
+    ], 
+    "headers": [], 
+    "language": "c", 
+    "name": "h2_ssl_proxy_large_metadata_test", 
+    "src": []
+  }, 
+  {
+    "deps": [
+      "end2end_certs", 
+      "end2end_fixture_h2_ssl_proxy", 
+      "end2end_test_max_message_length", 
+      "gpr", 
+      "gpr_test_util", 
+      "grpc", 
+      "grpc_test_util"
+    ], 
+    "headers": [], 
+    "language": "c", 
+    "name": "h2_ssl_proxy_max_message_length_test", 
+    "src": []
+  }, 
+  {
+    "deps": [
+      "end2end_certs", 
+      "end2end_fixture_h2_ssl_proxy", 
+      "end2end_test_metadata", 
+      "gpr", 
+      "gpr_test_util", 
+      "grpc", 
+      "grpc_test_util"
+    ], 
+    "headers": [], 
+    "language": "c", 
+    "name": "h2_ssl_proxy_metadata_test", 
+    "src": []
+  }, 
+  {
+    "deps": [
+      "end2end_certs", 
+      "end2end_fixture_h2_ssl_proxy", 
+      "end2end_test_no_op", 
+      "gpr", 
+      "gpr_test_util", 
+      "grpc", 
+      "grpc_test_util"
+    ], 
+    "headers": [], 
+    "language": "c", 
+    "name": "h2_ssl_proxy_no_op_test", 
+    "src": []
+  }, 
+  {
+    "deps": [
+      "end2end_certs", 
+      "end2end_fixture_h2_ssl_proxy", 
+      "end2end_test_payload", 
+      "gpr", 
+      "gpr_test_util", 
+      "grpc", 
+      "grpc_test_util"
+    ], 
+    "headers": [], 
+    "language": "c", 
+    "name": "h2_ssl_proxy_payload_test", 
+    "src": []
+  }, 
+  {
+    "deps": [
+      "end2end_certs", 
+      "end2end_fixture_h2_ssl_proxy", 
+      "end2end_test_ping_pong_streaming", 
+      "gpr", 
+      "gpr_test_util", 
+      "grpc", 
+      "grpc_test_util"
+    ], 
+    "headers": [], 
+    "language": "c", 
+    "name": "h2_ssl_proxy_ping_pong_streaming_test", 
+    "src": []
+  }, 
+  {
+    "deps": [
+      "end2end_certs", 
+      "end2end_fixture_h2_ssl_proxy", 
+      "end2end_test_registered_call", 
+      "gpr", 
+      "gpr_test_util", 
+      "grpc", 
+      "grpc_test_util"
+    ], 
+    "headers": [], 
+    "language": "c", 
+    "name": "h2_ssl_proxy_registered_call_test", 
+    "src": []
+  }, 
+  {
+    "deps": [
+      "end2end_certs", 
+      "end2end_fixture_h2_ssl_proxy", 
+      "end2end_test_request_with_payload", 
+      "gpr", 
+      "gpr_test_util", 
+      "grpc", 
+      "grpc_test_util"
+    ], 
+    "headers": [], 
+    "language": "c", 
+    "name": "h2_ssl_proxy_request_with_payload_test", 
+    "src": []
+  }, 
+  {
+    "deps": [
+      "end2end_certs", 
+      "end2end_fixture_h2_ssl_proxy", 
+      "end2end_test_server_finishes_request", 
+      "gpr", 
+      "gpr_test_util", 
+      "grpc", 
+      "grpc_test_util"
+    ], 
+    "headers": [], 
+    "language": "c", 
+    "name": "h2_ssl_proxy_server_finishes_request_test", 
+    "src": []
+  }, 
+  {
+    "deps": [
+      "end2end_certs", 
+      "end2end_fixture_h2_ssl_proxy", 
+      "end2end_test_shutdown_finishes_calls", 
+      "gpr", 
+      "gpr_test_util", 
+      "grpc", 
+      "grpc_test_util"
+    ], 
+    "headers": [], 
+    "language": "c", 
+    "name": "h2_ssl_proxy_shutdown_finishes_calls_test", 
+    "src": []
+  }, 
+  {
+    "deps": [
+      "end2end_certs", 
+      "end2end_fixture_h2_ssl_proxy", 
+      "end2end_test_shutdown_finishes_tags", 
+      "gpr", 
+      "gpr_test_util", 
+      "grpc", 
+      "grpc_test_util"
+    ], 
+    "headers": [], 
+    "language": "c", 
+    "name": "h2_ssl_proxy_shutdown_finishes_tags_test", 
+    "src": []
+  }, 
+  {
+    "deps": [
+      "end2end_certs", 
+      "end2end_fixture_h2_ssl_proxy", 
+      "end2end_test_simple_delayed_request", 
+      "gpr", 
+      "gpr_test_util", 
+      "grpc", 
+      "grpc_test_util"
+    ], 
+    "headers": [], 
+    "language": "c", 
+    "name": "h2_ssl_proxy_simple_delayed_request_test", 
+    "src": []
+  }, 
+  {
+    "deps": [
+      "end2end_certs", 
+      "end2end_fixture_h2_ssl_proxy", 
+      "end2end_test_simple_request", 
+      "gpr", 
+      "gpr_test_util", 
+      "grpc", 
+      "grpc_test_util"
+    ], 
+    "headers": [], 
+    "language": "c", 
+    "name": "h2_ssl_proxy_simple_request_test", 
+    "src": []
+  }, 
+  {
+    "deps": [
+      "end2end_certs", 
+      "end2end_fixture_h2_ssl_proxy", 
       "end2end_test_trailing_metadata", 
->>>>>>> 3b245fe3
-      "gpr", 
-      "gpr_test_util", 
-      "grpc", 
-      "grpc_test_util"
-    ], 
-    "headers": [], 
-    "language": "c", 
-<<<<<<< HEAD
-    "name": "h2_ssl_proxy_bad_hostname_test", 
-=======
-    "name": "h2_ssl+poll_trailing_metadata_test", 
->>>>>>> 3b245fe3
-    "src": []
-  }, 
-  {
-    "deps": [
-      "end2end_certs", 
-      "end2end_fixture_h2_ssl_proxy", 
-<<<<<<< HEAD
-      "end2end_test_binary_metadata", 
-=======
-      "end2end_test_bad_hostname", 
->>>>>>> 3b245fe3
-      "gpr", 
-      "gpr_test_util", 
-      "grpc", 
-      "grpc_test_util"
-    ], 
-    "headers": [], 
-    "language": "c", 
-<<<<<<< HEAD
-    "name": "h2_ssl_proxy_binary_metadata_test", 
-=======
-    "name": "h2_ssl_proxy_bad_hostname_test", 
->>>>>>> 3b245fe3
-    "src": []
-  }, 
-  {
-    "deps": [
-      "end2end_certs", 
-      "end2end_fixture_h2_ssl_proxy", 
-<<<<<<< HEAD
-      "end2end_test_call_creds", 
-=======
-      "end2end_test_binary_metadata", 
->>>>>>> 3b245fe3
-      "gpr", 
-      "gpr_test_util", 
-      "grpc", 
-      "grpc_test_util"
-    ], 
-    "headers": [], 
-    "language": "c", 
-<<<<<<< HEAD
-    "name": "h2_ssl_proxy_call_creds_test", 
-=======
-    "name": "h2_ssl_proxy_binary_metadata_test", 
->>>>>>> 3b245fe3
-    "src": []
-  }, 
-  {
-    "deps": [
-      "end2end_certs", 
-      "end2end_fixture_h2_ssl_proxy", 
-<<<<<<< HEAD
-      "end2end_test_cancel_after_accept", 
-=======
-      "end2end_test_call_creds", 
->>>>>>> 3b245fe3
-      "gpr", 
-      "gpr_test_util", 
-      "grpc", 
-      "grpc_test_util"
-    ], 
-    "headers": [], 
-    "language": "c", 
-<<<<<<< HEAD
-    "name": "h2_ssl_proxy_cancel_after_accept_test", 
-=======
-    "name": "h2_ssl_proxy_call_creds_test", 
->>>>>>> 3b245fe3
-    "src": []
-  }, 
-  {
-    "deps": [
-      "end2end_certs", 
-      "end2end_fixture_h2_ssl_proxy", 
-<<<<<<< HEAD
-      "end2end_test_cancel_after_client_done", 
-=======
-      "end2end_test_cancel_after_accept", 
->>>>>>> 3b245fe3
-      "gpr", 
-      "gpr_test_util", 
-      "grpc", 
-      "grpc_test_util"
-    ], 
-    "headers": [], 
-    "language": "c", 
-<<<<<<< HEAD
-    "name": "h2_ssl_proxy_cancel_after_client_done_test", 
-=======
-    "name": "h2_ssl_proxy_cancel_after_accept_test", 
->>>>>>> 3b245fe3
-    "src": []
-  }, 
-  {
-    "deps": [
-      "end2end_certs", 
-      "end2end_fixture_h2_ssl_proxy", 
-<<<<<<< HEAD
-      "end2end_test_cancel_after_invoke", 
-=======
-      "end2end_test_cancel_after_client_done", 
->>>>>>> 3b245fe3
-      "gpr", 
-      "gpr_test_util", 
-      "grpc", 
-      "grpc_test_util"
-    ], 
-    "headers": [], 
-    "language": "c", 
-<<<<<<< HEAD
-    "name": "h2_ssl_proxy_cancel_after_invoke_test", 
-=======
-    "name": "h2_ssl_proxy_cancel_after_client_done_test", 
->>>>>>> 3b245fe3
-    "src": []
-  }, 
-  {
-    "deps": [
-      "end2end_certs", 
-      "end2end_fixture_h2_ssl_proxy", 
-<<<<<<< HEAD
-      "end2end_test_cancel_before_invoke", 
-=======
-      "end2end_test_cancel_after_invoke", 
->>>>>>> 3b245fe3
-      "gpr", 
-      "gpr_test_util", 
-      "grpc", 
-      "grpc_test_util"
-    ], 
-    "headers": [], 
-    "language": "c", 
-<<<<<<< HEAD
-    "name": "h2_ssl_proxy_cancel_before_invoke_test", 
-=======
-    "name": "h2_ssl_proxy_cancel_after_invoke_test", 
->>>>>>> 3b245fe3
-    "src": []
-  }, 
-  {
-    "deps": [
-      "end2end_certs", 
-      "end2end_fixture_h2_ssl_proxy", 
-<<<<<<< HEAD
-      "end2end_test_cancel_in_a_vacuum", 
-=======
-      "end2end_test_cancel_before_invoke", 
->>>>>>> 3b245fe3
-      "gpr", 
-      "gpr_test_util", 
-      "grpc", 
-      "grpc_test_util"
-    ], 
-    "headers": [], 
-    "language": "c", 
-<<<<<<< HEAD
-    "name": "h2_ssl_proxy_cancel_in_a_vacuum_test", 
-=======
-    "name": "h2_ssl_proxy_cancel_before_invoke_test", 
->>>>>>> 3b245fe3
-    "src": []
-  }, 
-  {
-    "deps": [
-      "end2end_certs", 
-      "end2end_fixture_h2_ssl_proxy", 
-<<<<<<< HEAD
-      "end2end_test_census_simple_request", 
-=======
-      "end2end_test_cancel_in_a_vacuum", 
->>>>>>> 3b245fe3
-      "gpr", 
-      "gpr_test_util", 
-      "grpc", 
-      "grpc_test_util"
-    ], 
-    "headers": [], 
-    "language": "c", 
-<<<<<<< HEAD
-    "name": "h2_ssl_proxy_census_simple_request_test", 
-=======
-    "name": "h2_ssl_proxy_cancel_in_a_vacuum_test", 
->>>>>>> 3b245fe3
-    "src": []
-  }, 
-  {
-    "deps": [
-      "end2end_certs", 
-      "end2end_fixture_h2_ssl_proxy", 
-<<<<<<< HEAD
-      "end2end_test_default_host", 
-=======
-      "end2end_test_census_simple_request", 
->>>>>>> 3b245fe3
-      "gpr", 
-      "gpr_test_util", 
-      "grpc", 
-      "grpc_test_util"
-    ], 
-    "headers": [], 
-    "language": "c", 
-<<<<<<< HEAD
-    "name": "h2_ssl_proxy_default_host_test", 
-=======
-    "name": "h2_ssl_proxy_census_simple_request_test", 
->>>>>>> 3b245fe3
-    "src": []
-  }, 
-  {
-    "deps": [
-      "end2end_certs", 
-      "end2end_fixture_h2_ssl_proxy", 
-<<<<<<< HEAD
-      "end2end_test_disappearing_server", 
-=======
-      "end2end_test_default_host", 
->>>>>>> 3b245fe3
-      "gpr", 
-      "gpr_test_util", 
-      "grpc", 
-      "grpc_test_util"
-    ], 
-    "headers": [], 
-    "language": "c", 
-<<<<<<< HEAD
-    "name": "h2_ssl_proxy_disappearing_server_test", 
-=======
-    "name": "h2_ssl_proxy_default_host_test", 
->>>>>>> 3b245fe3
-    "src": []
-  }, 
-  {
-    "deps": [
-      "end2end_certs", 
-      "end2end_fixture_h2_ssl_proxy", 
-<<<<<<< HEAD
-      "end2end_test_empty_batch", 
-=======
-      "end2end_test_disappearing_server", 
->>>>>>> 3b245fe3
-      "gpr", 
-      "gpr_test_util", 
-      "grpc", 
-      "grpc_test_util"
-    ], 
-    "headers": [], 
-    "language": "c", 
-<<<<<<< HEAD
-    "name": "h2_ssl_proxy_empty_batch_test", 
-=======
-    "name": "h2_ssl_proxy_disappearing_server_test", 
->>>>>>> 3b245fe3
-    "src": []
-  }, 
-  {
-    "deps": [
-      "end2end_certs", 
-      "end2end_fixture_h2_ssl_proxy", 
-<<<<<<< HEAD
-      "end2end_test_graceful_server_shutdown", 
-=======
-      "end2end_test_empty_batch", 
->>>>>>> 3b245fe3
-      "gpr", 
-      "gpr_test_util", 
-      "grpc", 
-      "grpc_test_util"
-    ], 
-    "headers": [], 
-    "language": "c", 
-<<<<<<< HEAD
-    "name": "h2_ssl_proxy_graceful_server_shutdown_test", 
-=======
-    "name": "h2_ssl_proxy_empty_batch_test", 
->>>>>>> 3b245fe3
-    "src": []
-  }, 
-  {
-    "deps": [
-      "end2end_certs", 
-      "end2end_fixture_h2_ssl_proxy", 
-<<<<<<< HEAD
-      "end2end_test_high_initial_seqno", 
-=======
-      "end2end_test_graceful_server_shutdown", 
->>>>>>> 3b245fe3
-      "gpr", 
-      "gpr_test_util", 
-      "grpc", 
-      "grpc_test_util"
-    ], 
-    "headers": [], 
-    "language": "c", 
-<<<<<<< HEAD
-    "name": "h2_ssl_proxy_high_initial_seqno_test", 
-=======
-    "name": "h2_ssl_proxy_graceful_server_shutdown_test", 
->>>>>>> 3b245fe3
-    "src": []
-  }, 
-  {
-    "deps": [
-      "end2end_certs", 
-      "end2end_fixture_h2_ssl_proxy", 
-<<<<<<< HEAD
-      "end2end_test_invoke_large_request", 
-=======
-      "end2end_test_high_initial_seqno", 
->>>>>>> 3b245fe3
-      "gpr", 
-      "gpr_test_util", 
-      "grpc", 
-      "grpc_test_util"
-    ], 
-    "headers": [], 
-    "language": "c", 
-<<<<<<< HEAD
-    "name": "h2_ssl_proxy_invoke_large_request_test", 
-=======
-    "name": "h2_ssl_proxy_high_initial_seqno_test", 
->>>>>>> 3b245fe3
-    "src": []
-  }, 
-  {
-    "deps": [
-      "end2end_certs", 
-      "end2end_fixture_h2_ssl_proxy", 
-<<<<<<< HEAD
-      "end2end_test_large_metadata", 
-=======
-      "end2end_test_invoke_large_request", 
->>>>>>> 3b245fe3
-      "gpr", 
-      "gpr_test_util", 
-      "grpc", 
-      "grpc_test_util"
-    ], 
-    "headers": [], 
-    "language": "c", 
-<<<<<<< HEAD
-    "name": "h2_ssl_proxy_large_metadata_test", 
-=======
-    "name": "h2_ssl_proxy_invoke_large_request_test", 
->>>>>>> 3b245fe3
-    "src": []
-  }, 
-  {
-    "deps": [
-      "end2end_certs", 
-      "end2end_fixture_h2_ssl_proxy", 
-<<<<<<< HEAD
-      "end2end_test_max_message_length", 
-=======
-      "end2end_test_large_metadata", 
->>>>>>> 3b245fe3
-      "gpr", 
-      "gpr_test_util", 
-      "grpc", 
-      "grpc_test_util"
-    ], 
-    "headers": [], 
-    "language": "c", 
-<<<<<<< HEAD
-    "name": "h2_ssl_proxy_max_message_length_test", 
-=======
-    "name": "h2_ssl_proxy_large_metadata_test", 
->>>>>>> 3b245fe3
-    "src": []
-  }, 
-  {
-    "deps": [
-      "end2end_certs", 
-      "end2end_fixture_h2_ssl_proxy", 
-<<<<<<< HEAD
-      "end2end_test_metadata", 
-=======
-      "end2end_test_max_message_length", 
->>>>>>> 3b245fe3
-      "gpr", 
-      "gpr_test_util", 
-      "grpc", 
-      "grpc_test_util"
-    ], 
-    "headers": [], 
-    "language": "c", 
-<<<<<<< HEAD
-    "name": "h2_ssl_proxy_metadata_test", 
-=======
-    "name": "h2_ssl_proxy_max_message_length_test", 
->>>>>>> 3b245fe3
-    "src": []
-  }, 
-  {
-    "deps": [
-      "end2end_certs", 
-      "end2end_fixture_h2_ssl_proxy", 
-<<<<<<< HEAD
-      "end2end_test_no_op", 
-=======
-      "end2end_test_metadata", 
->>>>>>> 3b245fe3
-      "gpr", 
-      "gpr_test_util", 
-      "grpc", 
-      "grpc_test_util"
-    ], 
-    "headers": [], 
-    "language": "c", 
-<<<<<<< HEAD
-    "name": "h2_ssl_proxy_no_op_test", 
-=======
-    "name": "h2_ssl_proxy_metadata_test", 
->>>>>>> 3b245fe3
-    "src": []
-  }, 
-  {
-    "deps": [
-      "end2end_certs", 
-      "end2end_fixture_h2_ssl_proxy", 
-<<<<<<< HEAD
-      "end2end_test_payload", 
-=======
-      "end2end_test_no_op", 
->>>>>>> 3b245fe3
-      "gpr", 
-      "gpr_test_util", 
-      "grpc", 
-      "grpc_test_util"
-    ], 
-    "headers": [], 
-    "language": "c", 
-<<<<<<< HEAD
-    "name": "h2_ssl_proxy_payload_test", 
-=======
-    "name": "h2_ssl_proxy_no_op_test", 
->>>>>>> 3b245fe3
-    "src": []
-  }, 
-  {
-    "deps": [
-      "end2end_certs", 
-      "end2end_fixture_h2_ssl_proxy", 
-<<<<<<< HEAD
-      "end2end_test_ping_pong_streaming", 
-=======
-      "end2end_test_payload", 
->>>>>>> 3b245fe3
-      "gpr", 
-      "gpr_test_util", 
-      "grpc", 
-      "grpc_test_util"
-    ], 
-    "headers": [], 
-    "language": "c", 
-<<<<<<< HEAD
-    "name": "h2_ssl_proxy_ping_pong_streaming_test", 
-=======
-    "name": "h2_ssl_proxy_payload_test", 
->>>>>>> 3b245fe3
-    "src": []
-  }, 
-  {
-    "deps": [
-      "end2end_certs", 
-      "end2end_fixture_h2_ssl_proxy", 
-<<<<<<< HEAD
-      "end2end_test_registered_call", 
-=======
-      "end2end_test_ping_pong_streaming", 
->>>>>>> 3b245fe3
-      "gpr", 
-      "gpr_test_util", 
-      "grpc", 
-      "grpc_test_util"
-    ], 
-    "headers": [], 
-    "language": "c", 
-<<<<<<< HEAD
-    "name": "h2_ssl_proxy_registered_call_test", 
-=======
-    "name": "h2_ssl_proxy_ping_pong_streaming_test", 
->>>>>>> 3b245fe3
-    "src": []
-  }, 
-  {
-    "deps": [
-      "end2end_certs", 
-      "end2end_fixture_h2_ssl_proxy", 
-<<<<<<< HEAD
-      "end2end_test_request_with_payload", 
-=======
-      "end2end_test_registered_call", 
->>>>>>> 3b245fe3
-      "gpr", 
-      "gpr_test_util", 
-      "grpc", 
-      "grpc_test_util"
-    ], 
-    "headers": [], 
-    "language": "c", 
-<<<<<<< HEAD
-    "name": "h2_ssl_proxy_request_with_payload_test", 
-=======
-    "name": "h2_ssl_proxy_registered_call_test", 
->>>>>>> 3b245fe3
-    "src": []
-  }, 
-  {
-    "deps": [
-      "end2end_certs", 
-      "end2end_fixture_h2_ssl_proxy", 
-<<<<<<< HEAD
-      "end2end_test_server_finishes_request", 
-=======
-      "end2end_test_request_with_payload", 
->>>>>>> 3b245fe3
-      "gpr", 
-      "gpr_test_util", 
-      "grpc", 
-      "grpc_test_util"
-    ], 
-    "headers": [], 
-    "language": "c", 
-<<<<<<< HEAD
-    "name": "h2_ssl_proxy_server_finishes_request_test", 
-=======
-    "name": "h2_ssl_proxy_request_with_payload_test", 
->>>>>>> 3b245fe3
-    "src": []
-  }, 
-  {
-    "deps": [
-      "end2end_certs", 
-      "end2end_fixture_h2_ssl_proxy", 
-<<<<<<< HEAD
-      "end2end_test_shutdown_finishes_calls", 
-=======
-      "end2end_test_server_finishes_request", 
->>>>>>> 3b245fe3
-      "gpr", 
-      "gpr_test_util", 
-      "grpc", 
-      "grpc_test_util"
-    ], 
-    "headers": [], 
-    "language": "c", 
-<<<<<<< HEAD
-    "name": "h2_ssl_proxy_shutdown_finishes_calls_test", 
-=======
-    "name": "h2_ssl_proxy_server_finishes_request_test", 
->>>>>>> 3b245fe3
-    "src": []
-  }, 
-  {
-    "deps": [
-      "end2end_certs", 
-      "end2end_fixture_h2_ssl_proxy", 
-<<<<<<< HEAD
-      "end2end_test_shutdown_finishes_tags", 
-=======
-      "end2end_test_shutdown_finishes_calls", 
->>>>>>> 3b245fe3
-      "gpr", 
-      "gpr_test_util", 
-      "grpc", 
-      "grpc_test_util"
-    ], 
-    "headers": [], 
-    "language": "c", 
-<<<<<<< HEAD
-    "name": "h2_ssl_proxy_shutdown_finishes_tags_test", 
-=======
-    "name": "h2_ssl_proxy_shutdown_finishes_calls_test", 
->>>>>>> 3b245fe3
-    "src": []
-  }, 
-  {
-    "deps": [
-      "end2end_certs", 
-      "end2end_fixture_h2_ssl_proxy", 
-<<<<<<< HEAD
-      "end2end_test_simple_delayed_request", 
-=======
-      "end2end_test_shutdown_finishes_tags", 
->>>>>>> 3b245fe3
-      "gpr", 
-      "gpr_test_util", 
-      "grpc", 
-      "grpc_test_util"
-    ], 
-    "headers": [], 
-    "language": "c", 
-<<<<<<< HEAD
-    "name": "h2_ssl_proxy_simple_delayed_request_test", 
-=======
-    "name": "h2_ssl_proxy_shutdown_finishes_tags_test", 
->>>>>>> 3b245fe3
-    "src": []
-  }, 
-  {
-    "deps": [
-      "end2end_certs", 
-      "end2end_fixture_h2_ssl_proxy", 
-<<<<<<< HEAD
-      "end2end_test_simple_request", 
-=======
-      "end2end_test_simple_delayed_request", 
->>>>>>> 3b245fe3
-      "gpr", 
-      "gpr_test_util", 
-      "grpc", 
-      "grpc_test_util"
-    ], 
-    "headers": [], 
-    "language": "c", 
-<<<<<<< HEAD
-    "name": "h2_ssl_proxy_simple_request_test", 
-=======
-    "name": "h2_ssl_proxy_simple_delayed_request_test", 
->>>>>>> 3b245fe3
-    "src": []
-  }, 
-  {
-    "deps": [
-      "end2end_certs", 
-      "end2end_fixture_h2_ssl_proxy", 
-<<<<<<< HEAD
-      "end2end_test_trailing_metadata", 
-=======
-      "end2end_test_simple_request", 
->>>>>>> 3b245fe3
-      "gpr", 
-      "gpr_test_util", 
-      "grpc", 
-      "grpc_test_util"
-    ], 
-    "headers": [], 
-    "language": "c", 
-<<<<<<< HEAD
+      "gpr", 
+      "gpr_test_util", 
+      "grpc", 
+      "grpc_test_util"
+    ], 
+    "headers": [], 
+    "language": "c", 
     "name": "h2_ssl_proxy_trailing_metadata_test", 
-=======
-    "name": "h2_ssl_proxy_simple_request_test", 
->>>>>>> 3b245fe3
-    "src": []
-  }, 
-  {
-    "deps": [
-      "end2end_certs", 
-<<<<<<< HEAD
+    "src": []
+  }, 
+  {
+    "deps": [
+      "end2end_certs", 
       "end2end_fixture_h2_uds", 
       "end2end_test_bad_hostname", 
-=======
-      "end2end_fixture_h2_ssl_proxy", 
+      "gpr", 
+      "gpr_test_util", 
+      "grpc", 
+      "grpc_test_util"
+    ], 
+    "headers": [], 
+    "language": "c", 
+    "name": "h2_uds_bad_hostname_test", 
+    "src": []
+  }, 
+  {
+    "deps": [
+      "end2end_certs", 
+      "end2end_fixture_h2_uds", 
+      "end2end_test_binary_metadata", 
+      "gpr", 
+      "gpr_test_util", 
+      "grpc", 
+      "grpc_test_util"
+    ], 
+    "headers": [], 
+    "language": "c", 
+    "name": "h2_uds_binary_metadata_test", 
+    "src": []
+  }, 
+  {
+    "deps": [
+      "end2end_certs", 
+      "end2end_fixture_h2_uds", 
+      "end2end_test_call_creds", 
+      "gpr", 
+      "gpr_test_util", 
+      "grpc", 
+      "grpc_test_util"
+    ], 
+    "headers": [], 
+    "language": "c", 
+    "name": "h2_uds_call_creds_test", 
+    "src": []
+  }, 
+  {
+    "deps": [
+      "end2end_certs", 
+      "end2end_fixture_h2_uds", 
+      "end2end_test_cancel_after_accept", 
+      "gpr", 
+      "gpr_test_util", 
+      "grpc", 
+      "grpc_test_util"
+    ], 
+    "headers": [], 
+    "language": "c", 
+    "name": "h2_uds_cancel_after_accept_test", 
+    "src": []
+  }, 
+  {
+    "deps": [
+      "end2end_certs", 
+      "end2end_fixture_h2_uds", 
+      "end2end_test_cancel_after_client_done", 
+      "gpr", 
+      "gpr_test_util", 
+      "grpc", 
+      "grpc_test_util"
+    ], 
+    "headers": [], 
+    "language": "c", 
+    "name": "h2_uds_cancel_after_client_done_test", 
+    "src": []
+  }, 
+  {
+    "deps": [
+      "end2end_certs", 
+      "end2end_fixture_h2_uds", 
+      "end2end_test_cancel_after_invoke", 
+      "gpr", 
+      "gpr_test_util", 
+      "grpc", 
+      "grpc_test_util"
+    ], 
+    "headers": [], 
+    "language": "c", 
+    "name": "h2_uds_cancel_after_invoke_test", 
+    "src": []
+  }, 
+  {
+    "deps": [
+      "end2end_certs", 
+      "end2end_fixture_h2_uds", 
+      "end2end_test_cancel_before_invoke", 
+      "gpr", 
+      "gpr_test_util", 
+      "grpc", 
+      "grpc_test_util"
+    ], 
+    "headers": [], 
+    "language": "c", 
+    "name": "h2_uds_cancel_before_invoke_test", 
+    "src": []
+  }, 
+  {
+    "deps": [
+      "end2end_certs", 
+      "end2end_fixture_h2_uds", 
+      "end2end_test_cancel_in_a_vacuum", 
+      "gpr", 
+      "gpr_test_util", 
+      "grpc", 
+      "grpc_test_util"
+    ], 
+    "headers": [], 
+    "language": "c", 
+    "name": "h2_uds_cancel_in_a_vacuum_test", 
+    "src": []
+  }, 
+  {
+    "deps": [
+      "end2end_certs", 
+      "end2end_fixture_h2_uds", 
+      "end2end_test_census_simple_request", 
+      "gpr", 
+      "gpr_test_util", 
+      "grpc", 
+      "grpc_test_util"
+    ], 
+    "headers": [], 
+    "language": "c", 
+    "name": "h2_uds_census_simple_request_test", 
+    "src": []
+  }, 
+  {
+    "deps": [
+      "end2end_certs", 
+      "end2end_fixture_h2_uds", 
+      "end2end_test_channel_connectivity", 
+      "gpr", 
+      "gpr_test_util", 
+      "grpc", 
+      "grpc_test_util"
+    ], 
+    "headers": [], 
+    "language": "c", 
+    "name": "h2_uds_channel_connectivity_test", 
+    "src": []
+  }, 
+  {
+    "deps": [
+      "end2end_certs", 
+      "end2end_fixture_h2_uds", 
+      "end2end_test_compressed_payload", 
+      "gpr", 
+      "gpr_test_util", 
+      "grpc", 
+      "grpc_test_util"
+    ], 
+    "headers": [], 
+    "language": "c", 
+    "name": "h2_uds_compressed_payload_test", 
+    "src": []
+  }, 
+  {
+    "deps": [
+      "end2end_certs", 
+      "end2end_fixture_h2_uds", 
+      "end2end_test_disappearing_server", 
+      "gpr", 
+      "gpr_test_util", 
+      "grpc", 
+      "grpc_test_util"
+    ], 
+    "headers": [], 
+    "language": "c", 
+    "name": "h2_uds_disappearing_server_test", 
+    "src": []
+  }, 
+  {
+    "deps": [
+      "end2end_certs", 
+      "end2end_fixture_h2_uds", 
+      "end2end_test_empty_batch", 
+      "gpr", 
+      "gpr_test_util", 
+      "grpc", 
+      "grpc_test_util"
+    ], 
+    "headers": [], 
+    "language": "c", 
+    "name": "h2_uds_empty_batch_test", 
+    "src": []
+  }, 
+  {
+    "deps": [
+      "end2end_certs", 
+      "end2end_fixture_h2_uds", 
+      "end2end_test_graceful_server_shutdown", 
+      "gpr", 
+      "gpr_test_util", 
+      "grpc", 
+      "grpc_test_util"
+    ], 
+    "headers": [], 
+    "language": "c", 
+    "name": "h2_uds_graceful_server_shutdown_test", 
+    "src": []
+  }, 
+  {
+    "deps": [
+      "end2end_certs", 
+      "end2end_fixture_h2_uds", 
+      "end2end_test_high_initial_seqno", 
+      "gpr", 
+      "gpr_test_util", 
+      "grpc", 
+      "grpc_test_util"
+    ], 
+    "headers": [], 
+    "language": "c", 
+    "name": "h2_uds_high_initial_seqno_test", 
+    "src": []
+  }, 
+  {
+    "deps": [
+      "end2end_certs", 
+      "end2end_fixture_h2_uds", 
+      "end2end_test_invoke_large_request", 
+      "gpr", 
+      "gpr_test_util", 
+      "grpc", 
+      "grpc_test_util"
+    ], 
+    "headers": [], 
+    "language": "c", 
+    "name": "h2_uds_invoke_large_request_test", 
+    "src": []
+  }, 
+  {
+    "deps": [
+      "end2end_certs", 
+      "end2end_fixture_h2_uds", 
+      "end2end_test_large_metadata", 
+      "gpr", 
+      "gpr_test_util", 
+      "grpc", 
+      "grpc_test_util"
+    ], 
+    "headers": [], 
+    "language": "c", 
+    "name": "h2_uds_large_metadata_test", 
+    "src": []
+  }, 
+  {
+    "deps": [
+      "end2end_certs", 
+      "end2end_fixture_h2_uds", 
+      "end2end_test_max_concurrent_streams", 
+      "gpr", 
+      "gpr_test_util", 
+      "grpc", 
+      "grpc_test_util"
+    ], 
+    "headers": [], 
+    "language": "c", 
+    "name": "h2_uds_max_concurrent_streams_test", 
+    "src": []
+  }, 
+  {
+    "deps": [
+      "end2end_certs", 
+      "end2end_fixture_h2_uds", 
+      "end2end_test_max_message_length", 
+      "gpr", 
+      "gpr_test_util", 
+      "grpc", 
+      "grpc_test_util"
+    ], 
+    "headers": [], 
+    "language": "c", 
+    "name": "h2_uds_max_message_length_test", 
+    "src": []
+  }, 
+  {
+    "deps": [
+      "end2end_certs", 
+      "end2end_fixture_h2_uds", 
+      "end2end_test_metadata", 
+      "gpr", 
+      "gpr_test_util", 
+      "grpc", 
+      "grpc_test_util"
+    ], 
+    "headers": [], 
+    "language": "c", 
+    "name": "h2_uds_metadata_test", 
+    "src": []
+  }, 
+  {
+    "deps": [
+      "end2end_certs", 
+      "end2end_fixture_h2_uds", 
+      "end2end_test_no_op", 
+      "gpr", 
+      "gpr_test_util", 
+      "grpc", 
+      "grpc_test_util"
+    ], 
+    "headers": [], 
+    "language": "c", 
+    "name": "h2_uds_no_op_test", 
+    "src": []
+  }, 
+  {
+    "deps": [
+      "end2end_certs", 
+      "end2end_fixture_h2_uds", 
+      "end2end_test_payload", 
+      "gpr", 
+      "gpr_test_util", 
+      "grpc", 
+      "grpc_test_util"
+    ], 
+    "headers": [], 
+    "language": "c", 
+    "name": "h2_uds_payload_test", 
+    "src": []
+  }, 
+  {
+    "deps": [
+      "end2end_certs", 
+      "end2end_fixture_h2_uds", 
+      "end2end_test_ping_pong_streaming", 
+      "gpr", 
+      "gpr_test_util", 
+      "grpc", 
+      "grpc_test_util"
+    ], 
+    "headers": [], 
+    "language": "c", 
+    "name": "h2_uds_ping_pong_streaming_test", 
+    "src": []
+  }, 
+  {
+    "deps": [
+      "end2end_certs", 
+      "end2end_fixture_h2_uds", 
+      "end2end_test_registered_call", 
+      "gpr", 
+      "gpr_test_util", 
+      "grpc", 
+      "grpc_test_util"
+    ], 
+    "headers": [], 
+    "language": "c", 
+    "name": "h2_uds_registered_call_test", 
+    "src": []
+  }, 
+  {
+    "deps": [
+      "end2end_certs", 
+      "end2end_fixture_h2_uds", 
+      "end2end_test_request_with_flags", 
+      "gpr", 
+      "gpr_test_util", 
+      "grpc", 
+      "grpc_test_util"
+    ], 
+    "headers": [], 
+    "language": "c", 
+    "name": "h2_uds_request_with_flags_test", 
+    "src": []
+  }, 
+  {
+    "deps": [
+      "end2end_certs", 
+      "end2end_fixture_h2_uds", 
+      "end2end_test_request_with_payload", 
+      "gpr", 
+      "gpr_test_util", 
+      "grpc", 
+      "grpc_test_util"
+    ], 
+    "headers": [], 
+    "language": "c", 
+    "name": "h2_uds_request_with_payload_test", 
+    "src": []
+  }, 
+  {
+    "deps": [
+      "end2end_certs", 
+      "end2end_fixture_h2_uds", 
+      "end2end_test_server_finishes_request", 
+      "gpr", 
+      "gpr_test_util", 
+      "grpc", 
+      "grpc_test_util"
+    ], 
+    "headers": [], 
+    "language": "c", 
+    "name": "h2_uds_server_finishes_request_test", 
+    "src": []
+  }, 
+  {
+    "deps": [
+      "end2end_certs", 
+      "end2end_fixture_h2_uds", 
+      "end2end_test_shutdown_finishes_calls", 
+      "gpr", 
+      "gpr_test_util", 
+      "grpc", 
+      "grpc_test_util"
+    ], 
+    "headers": [], 
+    "language": "c", 
+    "name": "h2_uds_shutdown_finishes_calls_test", 
+    "src": []
+  }, 
+  {
+    "deps": [
+      "end2end_certs", 
+      "end2end_fixture_h2_uds", 
+      "end2end_test_shutdown_finishes_tags", 
+      "gpr", 
+      "gpr_test_util", 
+      "grpc", 
+      "grpc_test_util"
+    ], 
+    "headers": [], 
+    "language": "c", 
+    "name": "h2_uds_shutdown_finishes_tags_test", 
+    "src": []
+  }, 
+  {
+    "deps": [
+      "end2end_certs", 
+      "end2end_fixture_h2_uds", 
+      "end2end_test_simple_delayed_request", 
+      "gpr", 
+      "gpr_test_util", 
+      "grpc", 
+      "grpc_test_util"
+    ], 
+    "headers": [], 
+    "language": "c", 
+    "name": "h2_uds_simple_delayed_request_test", 
+    "src": []
+  }, 
+  {
+    "deps": [
+      "end2end_certs", 
+      "end2end_fixture_h2_uds", 
+      "end2end_test_simple_request", 
+      "gpr", 
+      "gpr_test_util", 
+      "grpc", 
+      "grpc_test_util"
+    ], 
+    "headers": [], 
+    "language": "c", 
+    "name": "h2_uds_simple_request_test", 
+    "src": []
+  }, 
+  {
+    "deps": [
+      "end2end_certs", 
+      "end2end_fixture_h2_uds", 
       "end2end_test_trailing_metadata", 
->>>>>>> 3b245fe3
-      "gpr", 
-      "gpr_test_util", 
-      "grpc", 
-      "grpc_test_util"
-    ], 
-    "headers": [], 
-    "language": "c", 
-<<<<<<< HEAD
-    "name": "h2_uds_bad_hostname_test", 
-=======
-    "name": "h2_ssl_proxy_trailing_metadata_test", 
->>>>>>> 3b245fe3
-    "src": []
-  }, 
-  {
-    "deps": [
-      "end2end_certs", 
-      "end2end_fixture_h2_uds", 
-<<<<<<< HEAD
-      "end2end_test_binary_metadata", 
-=======
-      "end2end_test_bad_hostname", 
->>>>>>> 3b245fe3
-      "gpr", 
-      "gpr_test_util", 
-      "grpc", 
-      "grpc_test_util"
-    ], 
-    "headers": [], 
-    "language": "c", 
-<<<<<<< HEAD
-    "name": "h2_uds_binary_metadata_test", 
-=======
-    "name": "h2_uds_bad_hostname_test", 
->>>>>>> 3b245fe3
-    "src": []
-  }, 
-  {
-    "deps": [
-      "end2end_certs", 
-      "end2end_fixture_h2_uds", 
-<<<<<<< HEAD
-      "end2end_test_call_creds", 
-=======
-      "end2end_test_binary_metadata", 
->>>>>>> 3b245fe3
-      "gpr", 
-      "gpr_test_util", 
-      "grpc", 
-      "grpc_test_util"
-    ], 
-    "headers": [], 
-    "language": "c", 
-<<<<<<< HEAD
-    "name": "h2_uds_call_creds_test", 
-=======
-    "name": "h2_uds_binary_metadata_test", 
->>>>>>> 3b245fe3
-    "src": []
-  }, 
-  {
-    "deps": [
-      "end2end_certs", 
-      "end2end_fixture_h2_uds", 
-<<<<<<< HEAD
-      "end2end_test_cancel_after_accept", 
-=======
-      "end2end_test_call_creds", 
->>>>>>> 3b245fe3
-      "gpr", 
-      "gpr_test_util", 
-      "grpc", 
-      "grpc_test_util"
-    ], 
-    "headers": [], 
-    "language": "c", 
-<<<<<<< HEAD
-    "name": "h2_uds_cancel_after_accept_test", 
-=======
-    "name": "h2_uds_call_creds_test", 
->>>>>>> 3b245fe3
-    "src": []
-  }, 
-  {
-    "deps": [
-      "end2end_certs", 
-      "end2end_fixture_h2_uds", 
-<<<<<<< HEAD
-      "end2end_test_cancel_after_client_done", 
-=======
-      "end2end_test_cancel_after_accept", 
->>>>>>> 3b245fe3
-      "gpr", 
-      "gpr_test_util", 
-      "grpc", 
-      "grpc_test_util"
-    ], 
-    "headers": [], 
-    "language": "c", 
-<<<<<<< HEAD
-    "name": "h2_uds_cancel_after_client_done_test", 
-=======
-    "name": "h2_uds_cancel_after_accept_test", 
->>>>>>> 3b245fe3
-    "src": []
-  }, 
-  {
-    "deps": [
-      "end2end_certs", 
-      "end2end_fixture_h2_uds", 
-<<<<<<< HEAD
-      "end2end_test_cancel_after_invoke", 
-=======
-      "end2end_test_cancel_after_client_done", 
->>>>>>> 3b245fe3
-      "gpr", 
-      "gpr_test_util", 
-      "grpc", 
-      "grpc_test_util"
-    ], 
-    "headers": [], 
-    "language": "c", 
-<<<<<<< HEAD
-    "name": "h2_uds_cancel_after_invoke_test", 
-=======
-    "name": "h2_uds_cancel_after_client_done_test", 
->>>>>>> 3b245fe3
-    "src": []
-  }, 
-  {
-    "deps": [
-      "end2end_certs", 
-      "end2end_fixture_h2_uds", 
-<<<<<<< HEAD
-      "end2end_test_cancel_before_invoke", 
-=======
-      "end2end_test_cancel_after_invoke", 
->>>>>>> 3b245fe3
-      "gpr", 
-      "gpr_test_util", 
-      "grpc", 
-      "grpc_test_util"
-    ], 
-    "headers": [], 
-    "language": "c", 
-<<<<<<< HEAD
-    "name": "h2_uds_cancel_before_invoke_test", 
-=======
-    "name": "h2_uds_cancel_after_invoke_test", 
->>>>>>> 3b245fe3
-    "src": []
-  }, 
-  {
-    "deps": [
-      "end2end_certs", 
-      "end2end_fixture_h2_uds", 
-<<<<<<< HEAD
-      "end2end_test_cancel_in_a_vacuum", 
-=======
-      "end2end_test_cancel_before_invoke", 
->>>>>>> 3b245fe3
-      "gpr", 
-      "gpr_test_util", 
-      "grpc", 
-      "grpc_test_util"
-    ], 
-    "headers": [], 
-    "language": "c", 
-<<<<<<< HEAD
-    "name": "h2_uds_cancel_in_a_vacuum_test", 
-=======
-    "name": "h2_uds_cancel_before_invoke_test", 
->>>>>>> 3b245fe3
-    "src": []
-  }, 
-  {
-    "deps": [
-      "end2end_certs", 
-      "end2end_fixture_h2_uds", 
-<<<<<<< HEAD
-      "end2end_test_census_simple_request", 
-=======
-      "end2end_test_cancel_in_a_vacuum", 
->>>>>>> 3b245fe3
-      "gpr", 
-      "gpr_test_util", 
-      "grpc", 
-      "grpc_test_util"
-    ], 
-    "headers": [], 
-    "language": "c", 
-<<<<<<< HEAD
-    "name": "h2_uds_census_simple_request_test", 
-=======
-    "name": "h2_uds_cancel_in_a_vacuum_test", 
->>>>>>> 3b245fe3
-    "src": []
-  }, 
-  {
-    "deps": [
-      "end2end_certs", 
-      "end2end_fixture_h2_uds", 
-<<<<<<< HEAD
-      "end2end_test_channel_connectivity", 
-=======
-      "end2end_test_census_simple_request", 
->>>>>>> 3b245fe3
-      "gpr", 
-      "gpr_test_util", 
-      "grpc", 
-      "grpc_test_util"
-    ], 
-    "headers": [], 
-    "language": "c", 
-<<<<<<< HEAD
-    "name": "h2_uds_channel_connectivity_test", 
-=======
-    "name": "h2_uds_census_simple_request_test", 
->>>>>>> 3b245fe3
-    "src": []
-  }, 
-  {
-    "deps": [
-      "end2end_certs", 
-      "end2end_fixture_h2_uds", 
-<<<<<<< HEAD
-      "end2end_test_compressed_payload", 
-=======
-      "end2end_test_channel_connectivity", 
->>>>>>> 3b245fe3
-      "gpr", 
-      "gpr_test_util", 
-      "grpc", 
-      "grpc_test_util"
-    ], 
-    "headers": [], 
-    "language": "c", 
-<<<<<<< HEAD
-    "name": "h2_uds_compressed_payload_test", 
-=======
-    "name": "h2_uds_channel_connectivity_test", 
->>>>>>> 3b245fe3
-    "src": []
-  }, 
-  {
-    "deps": [
-      "end2end_certs", 
-      "end2end_fixture_h2_uds", 
-<<<<<<< HEAD
-      "end2end_test_disappearing_server", 
-=======
-      "end2end_test_compressed_payload", 
->>>>>>> 3b245fe3
-      "gpr", 
-      "gpr_test_util", 
-      "grpc", 
-      "grpc_test_util"
-    ], 
-    "headers": [], 
-    "language": "c", 
-<<<<<<< HEAD
-    "name": "h2_uds_disappearing_server_test", 
-=======
-    "name": "h2_uds_compressed_payload_test", 
->>>>>>> 3b245fe3
-    "src": []
-  }, 
-  {
-    "deps": [
-      "end2end_certs", 
-      "end2end_fixture_h2_uds", 
-<<<<<<< HEAD
-      "end2end_test_empty_batch", 
-=======
-      "end2end_test_disappearing_server", 
->>>>>>> 3b245fe3
-      "gpr", 
-      "gpr_test_util", 
-      "grpc", 
-      "grpc_test_util"
-    ], 
-    "headers": [], 
-    "language": "c", 
-<<<<<<< HEAD
-    "name": "h2_uds_empty_batch_test", 
-=======
-    "name": "h2_uds_disappearing_server_test", 
->>>>>>> 3b245fe3
-    "src": []
-  }, 
-  {
-    "deps": [
-      "end2end_certs", 
-      "end2end_fixture_h2_uds", 
-<<<<<<< HEAD
-      "end2end_test_graceful_server_shutdown", 
-=======
-      "end2end_test_empty_batch", 
->>>>>>> 3b245fe3
-      "gpr", 
-      "gpr_test_util", 
-      "grpc", 
-      "grpc_test_util"
-    ], 
-    "headers": [], 
-    "language": "c", 
-<<<<<<< HEAD
-    "name": "h2_uds_graceful_server_shutdown_test", 
-=======
-    "name": "h2_uds_empty_batch_test", 
->>>>>>> 3b245fe3
-    "src": []
-  }, 
-  {
-    "deps": [
-      "end2end_certs", 
-      "end2end_fixture_h2_uds", 
-<<<<<<< HEAD
-      "end2end_test_high_initial_seqno", 
-=======
-      "end2end_test_graceful_server_shutdown", 
->>>>>>> 3b245fe3
-      "gpr", 
-      "gpr_test_util", 
-      "grpc", 
-      "grpc_test_util"
-    ], 
-    "headers": [], 
-    "language": "c", 
-<<<<<<< HEAD
-    "name": "h2_uds_high_initial_seqno_test", 
-=======
-    "name": "h2_uds_graceful_server_shutdown_test", 
->>>>>>> 3b245fe3
-    "src": []
-  }, 
-  {
-    "deps": [
-      "end2end_certs", 
-      "end2end_fixture_h2_uds", 
-<<<<<<< HEAD
-      "end2end_test_invoke_large_request", 
-=======
-      "end2end_test_high_initial_seqno", 
->>>>>>> 3b245fe3
-      "gpr", 
-      "gpr_test_util", 
-      "grpc", 
-      "grpc_test_util"
-    ], 
-    "headers": [], 
-    "language": "c", 
-<<<<<<< HEAD
-    "name": "h2_uds_invoke_large_request_test", 
-=======
-    "name": "h2_uds_high_initial_seqno_test", 
->>>>>>> 3b245fe3
-    "src": []
-  }, 
-  {
-    "deps": [
-      "end2end_certs", 
-      "end2end_fixture_h2_uds", 
-<<<<<<< HEAD
-      "end2end_test_large_metadata", 
-=======
-      "end2end_test_invoke_large_request", 
->>>>>>> 3b245fe3
-      "gpr", 
-      "gpr_test_util", 
-      "grpc", 
-      "grpc_test_util"
-    ], 
-    "headers": [], 
-    "language": "c", 
-<<<<<<< HEAD
-    "name": "h2_uds_large_metadata_test", 
-=======
-    "name": "h2_uds_invoke_large_request_test", 
->>>>>>> 3b245fe3
-    "src": []
-  }, 
-  {
-    "deps": [
-      "end2end_certs", 
-      "end2end_fixture_h2_uds", 
-<<<<<<< HEAD
-      "end2end_test_max_concurrent_streams", 
-=======
-      "end2end_test_large_metadata", 
->>>>>>> 3b245fe3
-      "gpr", 
-      "gpr_test_util", 
-      "grpc", 
-      "grpc_test_util"
-    ], 
-    "headers": [], 
-    "language": "c", 
-<<<<<<< HEAD
-    "name": "h2_uds_max_concurrent_streams_test", 
-=======
-    "name": "h2_uds_large_metadata_test", 
->>>>>>> 3b245fe3
-    "src": []
-  }, 
-  {
-    "deps": [
-      "end2end_certs", 
-      "end2end_fixture_h2_uds", 
-<<<<<<< HEAD
-      "end2end_test_max_message_length", 
-=======
-      "end2end_test_max_concurrent_streams", 
->>>>>>> 3b245fe3
-      "gpr", 
-      "gpr_test_util", 
-      "grpc", 
-      "grpc_test_util"
-    ], 
-    "headers": [], 
-    "language": "c", 
-<<<<<<< HEAD
-    "name": "h2_uds_max_message_length_test", 
-=======
-    "name": "h2_uds_max_concurrent_streams_test", 
->>>>>>> 3b245fe3
-    "src": []
-  }, 
-  {
-    "deps": [
-      "end2end_certs", 
-      "end2end_fixture_h2_uds", 
-<<<<<<< HEAD
-      "end2end_test_metadata", 
-=======
-      "end2end_test_max_message_length", 
->>>>>>> 3b245fe3
-      "gpr", 
-      "gpr_test_util", 
-      "grpc", 
-      "grpc_test_util"
-    ], 
-    "headers": [], 
-    "language": "c", 
-<<<<<<< HEAD
-    "name": "h2_uds_metadata_test", 
-=======
-    "name": "h2_uds_max_message_length_test", 
->>>>>>> 3b245fe3
-    "src": []
-  }, 
-  {
-    "deps": [
-      "end2end_certs", 
-      "end2end_fixture_h2_uds", 
-<<<<<<< HEAD
-      "end2end_test_no_op", 
-=======
-      "end2end_test_metadata", 
->>>>>>> 3b245fe3
-      "gpr", 
-      "gpr_test_util", 
-      "grpc", 
-      "grpc_test_util"
-    ], 
-    "headers": [], 
-    "language": "c", 
-<<<<<<< HEAD
-    "name": "h2_uds_no_op_test", 
-=======
-    "name": "h2_uds_metadata_test", 
->>>>>>> 3b245fe3
-    "src": []
-  }, 
-  {
-    "deps": [
-      "end2end_certs", 
-      "end2end_fixture_h2_uds", 
-<<<<<<< HEAD
-      "end2end_test_payload", 
-=======
-      "end2end_test_no_op", 
->>>>>>> 3b245fe3
-      "gpr", 
-      "gpr_test_util", 
-      "grpc", 
-      "grpc_test_util"
-    ], 
-    "headers": [], 
-    "language": "c", 
-<<<<<<< HEAD
-    "name": "h2_uds_payload_test", 
-=======
-    "name": "h2_uds_no_op_test", 
->>>>>>> 3b245fe3
-    "src": []
-  }, 
-  {
-    "deps": [
-      "end2end_certs", 
-      "end2end_fixture_h2_uds", 
-<<<<<<< HEAD
-      "end2end_test_ping_pong_streaming", 
-=======
-      "end2end_test_payload", 
->>>>>>> 3b245fe3
-      "gpr", 
-      "gpr_test_util", 
-      "grpc", 
-      "grpc_test_util"
-    ], 
-    "headers": [], 
-    "language": "c", 
-<<<<<<< HEAD
-    "name": "h2_uds_ping_pong_streaming_test", 
-=======
-    "name": "h2_uds_payload_test", 
->>>>>>> 3b245fe3
-    "src": []
-  }, 
-  {
-    "deps": [
-      "end2end_certs", 
-      "end2end_fixture_h2_uds", 
-<<<<<<< HEAD
-      "end2end_test_registered_call", 
-=======
-      "end2end_test_ping_pong_streaming", 
->>>>>>> 3b245fe3
-      "gpr", 
-      "gpr_test_util", 
-      "grpc", 
-      "grpc_test_util"
-    ], 
-    "headers": [], 
-    "language": "c", 
-<<<<<<< HEAD
-    "name": "h2_uds_registered_call_test", 
-=======
-    "name": "h2_uds_ping_pong_streaming_test", 
->>>>>>> 3b245fe3
-    "src": []
-  }, 
-  {
-    "deps": [
-      "end2end_certs", 
-      "end2end_fixture_h2_uds", 
-<<<<<<< HEAD
-      "end2end_test_request_with_flags", 
-=======
-      "end2end_test_registered_call", 
->>>>>>> 3b245fe3
-      "gpr", 
-      "gpr_test_util", 
-      "grpc", 
-      "grpc_test_util"
-    ], 
-    "headers": [], 
-    "language": "c", 
-<<<<<<< HEAD
-    "name": "h2_uds_request_with_flags_test", 
-=======
-    "name": "h2_uds_registered_call_test", 
->>>>>>> 3b245fe3
-    "src": []
-  }, 
-  {
-    "deps": [
-      "end2end_certs", 
-      "end2end_fixture_h2_uds", 
-<<<<<<< HEAD
-      "end2end_test_request_with_payload", 
-=======
-      "end2end_test_request_with_flags", 
->>>>>>> 3b245fe3
-      "gpr", 
-      "gpr_test_util", 
-      "grpc", 
-      "grpc_test_util"
-    ], 
-    "headers": [], 
-    "language": "c", 
-<<<<<<< HEAD
-    "name": "h2_uds_request_with_payload_test", 
-=======
-    "name": "h2_uds_request_with_flags_test", 
->>>>>>> 3b245fe3
-    "src": []
-  }, 
-  {
-    "deps": [
-      "end2end_certs", 
-      "end2end_fixture_h2_uds", 
-<<<<<<< HEAD
-      "end2end_test_server_finishes_request", 
-=======
-      "end2end_test_request_with_payload", 
->>>>>>> 3b245fe3
-      "gpr", 
-      "gpr_test_util", 
-      "grpc", 
-      "grpc_test_util"
-    ], 
-    "headers": [], 
-    "language": "c", 
-<<<<<<< HEAD
-    "name": "h2_uds_server_finishes_request_test", 
-=======
-    "name": "h2_uds_request_with_payload_test", 
->>>>>>> 3b245fe3
-    "src": []
-  }, 
-  {
-    "deps": [
-      "end2end_certs", 
-      "end2end_fixture_h2_uds", 
-<<<<<<< HEAD
-      "end2end_test_shutdown_finishes_calls", 
-=======
-      "end2end_test_server_finishes_request", 
->>>>>>> 3b245fe3
-      "gpr", 
-      "gpr_test_util", 
-      "grpc", 
-      "grpc_test_util"
-    ], 
-    "headers": [], 
-    "language": "c", 
-<<<<<<< HEAD
-    "name": "h2_uds_shutdown_finishes_calls_test", 
-=======
-    "name": "h2_uds_server_finishes_request_test", 
->>>>>>> 3b245fe3
-    "src": []
-  }, 
-  {
-    "deps": [
-      "end2end_certs", 
-      "end2end_fixture_h2_uds", 
-<<<<<<< HEAD
-      "end2end_test_shutdown_finishes_tags", 
-=======
-      "end2end_test_shutdown_finishes_calls", 
->>>>>>> 3b245fe3
-      "gpr", 
-      "gpr_test_util", 
-      "grpc", 
-      "grpc_test_util"
-    ], 
-    "headers": [], 
-    "language": "c", 
-<<<<<<< HEAD
-    "name": "h2_uds_shutdown_finishes_tags_test", 
-=======
-    "name": "h2_uds_shutdown_finishes_calls_test", 
->>>>>>> 3b245fe3
-    "src": []
-  }, 
-  {
-    "deps": [
-      "end2end_certs", 
-      "end2end_fixture_h2_uds", 
-<<<<<<< HEAD
-      "end2end_test_simple_delayed_request", 
-=======
-      "end2end_test_shutdown_finishes_tags", 
->>>>>>> 3b245fe3
-      "gpr", 
-      "gpr_test_util", 
-      "grpc", 
-      "grpc_test_util"
-    ], 
-    "headers": [], 
-    "language": "c", 
-<<<<<<< HEAD
-    "name": "h2_uds_simple_delayed_request_test", 
-=======
-    "name": "h2_uds_shutdown_finishes_tags_test", 
->>>>>>> 3b245fe3
-    "src": []
-  }, 
-  {
-    "deps": [
-      "end2end_certs", 
-      "end2end_fixture_h2_uds", 
-<<<<<<< HEAD
-      "end2end_test_simple_request", 
-=======
-      "end2end_test_simple_delayed_request", 
->>>>>>> 3b245fe3
-      "gpr", 
-      "gpr_test_util", 
-      "grpc", 
-      "grpc_test_util"
-    ], 
-    "headers": [], 
-    "language": "c", 
-<<<<<<< HEAD
-    "name": "h2_uds_simple_request_test", 
-=======
-    "name": "h2_uds_simple_delayed_request_test", 
->>>>>>> 3b245fe3
-    "src": []
-  }, 
-  {
-    "deps": [
-      "end2end_certs", 
-      "end2end_fixture_h2_uds", 
-<<<<<<< HEAD
-      "end2end_test_trailing_metadata", 
-=======
-      "end2end_test_simple_request", 
->>>>>>> 3b245fe3
-      "gpr", 
-      "gpr_test_util", 
-      "grpc", 
-      "grpc_test_util"
-    ], 
-    "headers": [], 
-    "language": "c", 
-<<<<<<< HEAD
+      "gpr", 
+      "gpr_test_util", 
+      "grpc", 
+      "grpc_test_util"
+    ], 
+    "headers": [], 
+    "language": "c", 
     "name": "h2_uds_trailing_metadata_test", 
-=======
-    "name": "h2_uds_simple_request_test", 
->>>>>>> 3b245fe3
-    "src": []
-  }, 
-  {
-    "deps": [
-      "end2end_certs", 
-<<<<<<< HEAD
+    "src": []
+  }, 
+  {
+    "deps": [
+      "end2end_certs", 
       "end2end_fixture_h2_uds+poll", 
       "end2end_test_bad_hostname", 
-=======
-      "end2end_fixture_h2_uds", 
+      "gpr", 
+      "gpr_test_util", 
+      "grpc", 
+      "grpc_test_util"
+    ], 
+    "headers": [], 
+    "language": "c", 
+    "name": "h2_uds+poll_bad_hostname_test", 
+    "src": []
+  }, 
+  {
+    "deps": [
+      "end2end_certs", 
+      "end2end_fixture_h2_uds+poll", 
+      "end2end_test_binary_metadata", 
+      "gpr", 
+      "gpr_test_util", 
+      "grpc", 
+      "grpc_test_util"
+    ], 
+    "headers": [], 
+    "language": "c", 
+    "name": "h2_uds+poll_binary_metadata_test", 
+    "src": []
+  }, 
+  {
+    "deps": [
+      "end2end_certs", 
+      "end2end_fixture_h2_uds+poll", 
+      "end2end_test_call_creds", 
+      "gpr", 
+      "gpr_test_util", 
+      "grpc", 
+      "grpc_test_util"
+    ], 
+    "headers": [], 
+    "language": "c", 
+    "name": "h2_uds+poll_call_creds_test", 
+    "src": []
+  }, 
+  {
+    "deps": [
+      "end2end_certs", 
+      "end2end_fixture_h2_uds+poll", 
+      "end2end_test_cancel_after_accept", 
+      "gpr", 
+      "gpr_test_util", 
+      "grpc", 
+      "grpc_test_util"
+    ], 
+    "headers": [], 
+    "language": "c", 
+    "name": "h2_uds+poll_cancel_after_accept_test", 
+    "src": []
+  }, 
+  {
+    "deps": [
+      "end2end_certs", 
+      "end2end_fixture_h2_uds+poll", 
+      "end2end_test_cancel_after_client_done", 
+      "gpr", 
+      "gpr_test_util", 
+      "grpc", 
+      "grpc_test_util"
+    ], 
+    "headers": [], 
+    "language": "c", 
+    "name": "h2_uds+poll_cancel_after_client_done_test", 
+    "src": []
+  }, 
+  {
+    "deps": [
+      "end2end_certs", 
+      "end2end_fixture_h2_uds+poll", 
+      "end2end_test_cancel_after_invoke", 
+      "gpr", 
+      "gpr_test_util", 
+      "grpc", 
+      "grpc_test_util"
+    ], 
+    "headers": [], 
+    "language": "c", 
+    "name": "h2_uds+poll_cancel_after_invoke_test", 
+    "src": []
+  }, 
+  {
+    "deps": [
+      "end2end_certs", 
+      "end2end_fixture_h2_uds+poll", 
+      "end2end_test_cancel_before_invoke", 
+      "gpr", 
+      "gpr_test_util", 
+      "grpc", 
+      "grpc_test_util"
+    ], 
+    "headers": [], 
+    "language": "c", 
+    "name": "h2_uds+poll_cancel_before_invoke_test", 
+    "src": []
+  }, 
+  {
+    "deps": [
+      "end2end_certs", 
+      "end2end_fixture_h2_uds+poll", 
+      "end2end_test_cancel_in_a_vacuum", 
+      "gpr", 
+      "gpr_test_util", 
+      "grpc", 
+      "grpc_test_util"
+    ], 
+    "headers": [], 
+    "language": "c", 
+    "name": "h2_uds+poll_cancel_in_a_vacuum_test", 
+    "src": []
+  }, 
+  {
+    "deps": [
+      "end2end_certs", 
+      "end2end_fixture_h2_uds+poll", 
+      "end2end_test_census_simple_request", 
+      "gpr", 
+      "gpr_test_util", 
+      "grpc", 
+      "grpc_test_util"
+    ], 
+    "headers": [], 
+    "language": "c", 
+    "name": "h2_uds+poll_census_simple_request_test", 
+    "src": []
+  }, 
+  {
+    "deps": [
+      "end2end_certs", 
+      "end2end_fixture_h2_uds+poll", 
+      "end2end_test_channel_connectivity", 
+      "gpr", 
+      "gpr_test_util", 
+      "grpc", 
+      "grpc_test_util"
+    ], 
+    "headers": [], 
+    "language": "c", 
+    "name": "h2_uds+poll_channel_connectivity_test", 
+    "src": []
+  }, 
+  {
+    "deps": [
+      "end2end_certs", 
+      "end2end_fixture_h2_uds+poll", 
+      "end2end_test_compressed_payload", 
+      "gpr", 
+      "gpr_test_util", 
+      "grpc", 
+      "grpc_test_util"
+    ], 
+    "headers": [], 
+    "language": "c", 
+    "name": "h2_uds+poll_compressed_payload_test", 
+    "src": []
+  }, 
+  {
+    "deps": [
+      "end2end_certs", 
+      "end2end_fixture_h2_uds+poll", 
+      "end2end_test_disappearing_server", 
+      "gpr", 
+      "gpr_test_util", 
+      "grpc", 
+      "grpc_test_util"
+    ], 
+    "headers": [], 
+    "language": "c", 
+    "name": "h2_uds+poll_disappearing_server_test", 
+    "src": []
+  }, 
+  {
+    "deps": [
+      "end2end_certs", 
+      "end2end_fixture_h2_uds+poll", 
+      "end2end_test_empty_batch", 
+      "gpr", 
+      "gpr_test_util", 
+      "grpc", 
+      "grpc_test_util"
+    ], 
+    "headers": [], 
+    "language": "c", 
+    "name": "h2_uds+poll_empty_batch_test", 
+    "src": []
+  }, 
+  {
+    "deps": [
+      "end2end_certs", 
+      "end2end_fixture_h2_uds+poll", 
+      "end2end_test_graceful_server_shutdown", 
+      "gpr", 
+      "gpr_test_util", 
+      "grpc", 
+      "grpc_test_util"
+    ], 
+    "headers": [], 
+    "language": "c", 
+    "name": "h2_uds+poll_graceful_server_shutdown_test", 
+    "src": []
+  }, 
+  {
+    "deps": [
+      "end2end_certs", 
+      "end2end_fixture_h2_uds+poll", 
+      "end2end_test_high_initial_seqno", 
+      "gpr", 
+      "gpr_test_util", 
+      "grpc", 
+      "grpc_test_util"
+    ], 
+    "headers": [], 
+    "language": "c", 
+    "name": "h2_uds+poll_high_initial_seqno_test", 
+    "src": []
+  }, 
+  {
+    "deps": [
+      "end2end_certs", 
+      "end2end_fixture_h2_uds+poll", 
+      "end2end_test_invoke_large_request", 
+      "gpr", 
+      "gpr_test_util", 
+      "grpc", 
+      "grpc_test_util"
+    ], 
+    "headers": [], 
+    "language": "c", 
+    "name": "h2_uds+poll_invoke_large_request_test", 
+    "src": []
+  }, 
+  {
+    "deps": [
+      "end2end_certs", 
+      "end2end_fixture_h2_uds+poll", 
+      "end2end_test_large_metadata", 
+      "gpr", 
+      "gpr_test_util", 
+      "grpc", 
+      "grpc_test_util"
+    ], 
+    "headers": [], 
+    "language": "c", 
+    "name": "h2_uds+poll_large_metadata_test", 
+    "src": []
+  }, 
+  {
+    "deps": [
+      "end2end_certs", 
+      "end2end_fixture_h2_uds+poll", 
+      "end2end_test_max_concurrent_streams", 
+      "gpr", 
+      "gpr_test_util", 
+      "grpc", 
+      "grpc_test_util"
+    ], 
+    "headers": [], 
+    "language": "c", 
+    "name": "h2_uds+poll_max_concurrent_streams_test", 
+    "src": []
+  }, 
+  {
+    "deps": [
+      "end2end_certs", 
+      "end2end_fixture_h2_uds+poll", 
+      "end2end_test_max_message_length", 
+      "gpr", 
+      "gpr_test_util", 
+      "grpc", 
+      "grpc_test_util"
+    ], 
+    "headers": [], 
+    "language": "c", 
+    "name": "h2_uds+poll_max_message_length_test", 
+    "src": []
+  }, 
+  {
+    "deps": [
+      "end2end_certs", 
+      "end2end_fixture_h2_uds+poll", 
+      "end2end_test_metadata", 
+      "gpr", 
+      "gpr_test_util", 
+      "grpc", 
+      "grpc_test_util"
+    ], 
+    "headers": [], 
+    "language": "c", 
+    "name": "h2_uds+poll_metadata_test", 
+    "src": []
+  }, 
+  {
+    "deps": [
+      "end2end_certs", 
+      "end2end_fixture_h2_uds+poll", 
+      "end2end_test_no_op", 
+      "gpr", 
+      "gpr_test_util", 
+      "grpc", 
+      "grpc_test_util"
+    ], 
+    "headers": [], 
+    "language": "c", 
+    "name": "h2_uds+poll_no_op_test", 
+    "src": []
+  }, 
+  {
+    "deps": [
+      "end2end_certs", 
+      "end2end_fixture_h2_uds+poll", 
+      "end2end_test_payload", 
+      "gpr", 
+      "gpr_test_util", 
+      "grpc", 
+      "grpc_test_util"
+    ], 
+    "headers": [], 
+    "language": "c", 
+    "name": "h2_uds+poll_payload_test", 
+    "src": []
+  }, 
+  {
+    "deps": [
+      "end2end_certs", 
+      "end2end_fixture_h2_uds+poll", 
+      "end2end_test_ping_pong_streaming", 
+      "gpr", 
+      "gpr_test_util", 
+      "grpc", 
+      "grpc_test_util"
+    ], 
+    "headers": [], 
+    "language": "c", 
+    "name": "h2_uds+poll_ping_pong_streaming_test", 
+    "src": []
+  }, 
+  {
+    "deps": [
+      "end2end_certs", 
+      "end2end_fixture_h2_uds+poll", 
+      "end2end_test_registered_call", 
+      "gpr", 
+      "gpr_test_util", 
+      "grpc", 
+      "grpc_test_util"
+    ], 
+    "headers": [], 
+    "language": "c", 
+    "name": "h2_uds+poll_registered_call_test", 
+    "src": []
+  }, 
+  {
+    "deps": [
+      "end2end_certs", 
+      "end2end_fixture_h2_uds+poll", 
+      "end2end_test_request_with_flags", 
+      "gpr", 
+      "gpr_test_util", 
+      "grpc", 
+      "grpc_test_util"
+    ], 
+    "headers": [], 
+    "language": "c", 
+    "name": "h2_uds+poll_request_with_flags_test", 
+    "src": []
+  }, 
+  {
+    "deps": [
+      "end2end_certs", 
+      "end2end_fixture_h2_uds+poll", 
+      "end2end_test_request_with_payload", 
+      "gpr", 
+      "gpr_test_util", 
+      "grpc", 
+      "grpc_test_util"
+    ], 
+    "headers": [], 
+    "language": "c", 
+    "name": "h2_uds+poll_request_with_payload_test", 
+    "src": []
+  }, 
+  {
+    "deps": [
+      "end2end_certs", 
+      "end2end_fixture_h2_uds+poll", 
+      "end2end_test_server_finishes_request", 
+      "gpr", 
+      "gpr_test_util", 
+      "grpc", 
+      "grpc_test_util"
+    ], 
+    "headers": [], 
+    "language": "c", 
+    "name": "h2_uds+poll_server_finishes_request_test", 
+    "src": []
+  }, 
+  {
+    "deps": [
+      "end2end_certs", 
+      "end2end_fixture_h2_uds+poll", 
+      "end2end_test_shutdown_finishes_calls", 
+      "gpr", 
+      "gpr_test_util", 
+      "grpc", 
+      "grpc_test_util"
+    ], 
+    "headers": [], 
+    "language": "c", 
+    "name": "h2_uds+poll_shutdown_finishes_calls_test", 
+    "src": []
+  }, 
+  {
+    "deps": [
+      "end2end_certs", 
+      "end2end_fixture_h2_uds+poll", 
+      "end2end_test_shutdown_finishes_tags", 
+      "gpr", 
+      "gpr_test_util", 
+      "grpc", 
+      "grpc_test_util"
+    ], 
+    "headers": [], 
+    "language": "c", 
+    "name": "h2_uds+poll_shutdown_finishes_tags_test", 
+    "src": []
+  }, 
+  {
+    "deps": [
+      "end2end_certs", 
+      "end2end_fixture_h2_uds+poll", 
+      "end2end_test_simple_delayed_request", 
+      "gpr", 
+      "gpr_test_util", 
+      "grpc", 
+      "grpc_test_util"
+    ], 
+    "headers": [], 
+    "language": "c", 
+    "name": "h2_uds+poll_simple_delayed_request_test", 
+    "src": []
+  }, 
+  {
+    "deps": [
+      "end2end_certs", 
+      "end2end_fixture_h2_uds+poll", 
+      "end2end_test_simple_request", 
+      "gpr", 
+      "gpr_test_util", 
+      "grpc", 
+      "grpc_test_util"
+    ], 
+    "headers": [], 
+    "language": "c", 
+    "name": "h2_uds+poll_simple_request_test", 
+    "src": []
+  }, 
+  {
+    "deps": [
+      "end2end_certs", 
+      "end2end_fixture_h2_uds+poll", 
       "end2end_test_trailing_metadata", 
->>>>>>> 3b245fe3
-      "gpr", 
-      "gpr_test_util", 
-      "grpc", 
-      "grpc_test_util"
-    ], 
-    "headers": [], 
-    "language": "c", 
-<<<<<<< HEAD
-    "name": "h2_uds+poll_bad_hostname_test", 
-=======
-    "name": "h2_uds_trailing_metadata_test", 
->>>>>>> 3b245fe3
-    "src": []
-  }, 
-  {
-    "deps": [
-      "end2end_certs", 
-      "end2end_fixture_h2_uds+poll", 
-<<<<<<< HEAD
-      "end2end_test_binary_metadata", 
-=======
-      "end2end_test_bad_hostname", 
->>>>>>> 3b245fe3
-      "gpr", 
-      "gpr_test_util", 
-      "grpc", 
-      "grpc_test_util"
-    ], 
-    "headers": [], 
-    "language": "c", 
-<<<<<<< HEAD
-    "name": "h2_uds+poll_binary_metadata_test", 
-=======
-    "name": "h2_uds+poll_bad_hostname_test", 
->>>>>>> 3b245fe3
-    "src": []
-  }, 
-  {
-    "deps": [
-      "end2end_certs", 
-      "end2end_fixture_h2_uds+poll", 
-<<<<<<< HEAD
-      "end2end_test_call_creds", 
-=======
-      "end2end_test_binary_metadata", 
->>>>>>> 3b245fe3
-      "gpr", 
-      "gpr_test_util", 
-      "grpc", 
-      "grpc_test_util"
-    ], 
-    "headers": [], 
-    "language": "c", 
-<<<<<<< HEAD
-    "name": "h2_uds+poll_call_creds_test", 
-=======
-    "name": "h2_uds+poll_binary_metadata_test", 
->>>>>>> 3b245fe3
-    "src": []
-  }, 
-  {
-    "deps": [
-      "end2end_certs", 
-      "end2end_fixture_h2_uds+poll", 
-<<<<<<< HEAD
-      "end2end_test_cancel_after_accept", 
-=======
-      "end2end_test_call_creds", 
->>>>>>> 3b245fe3
-      "gpr", 
-      "gpr_test_util", 
-      "grpc", 
-      "grpc_test_util"
-    ], 
-    "headers": [], 
-    "language": "c", 
-<<<<<<< HEAD
-    "name": "h2_uds+poll_cancel_after_accept_test", 
-=======
-    "name": "h2_uds+poll_call_creds_test", 
->>>>>>> 3b245fe3
-    "src": []
-  }, 
-  {
-    "deps": [
-      "end2end_certs", 
-      "end2end_fixture_h2_uds+poll", 
-<<<<<<< HEAD
-      "end2end_test_cancel_after_client_done", 
-=======
-      "end2end_test_cancel_after_accept", 
->>>>>>> 3b245fe3
-      "gpr", 
-      "gpr_test_util", 
-      "grpc", 
-      "grpc_test_util"
-    ], 
-    "headers": [], 
-    "language": "c", 
-<<<<<<< HEAD
-    "name": "h2_uds+poll_cancel_after_client_done_test", 
-=======
-    "name": "h2_uds+poll_cancel_after_accept_test", 
->>>>>>> 3b245fe3
-    "src": []
-  }, 
-  {
-    "deps": [
-      "end2end_certs", 
-      "end2end_fixture_h2_uds+poll", 
-<<<<<<< HEAD
-      "end2end_test_cancel_after_invoke", 
-=======
-      "end2end_test_cancel_after_client_done", 
->>>>>>> 3b245fe3
-      "gpr", 
-      "gpr_test_util", 
-      "grpc", 
-      "grpc_test_util"
-    ], 
-    "headers": [], 
-    "language": "c", 
-<<<<<<< HEAD
-    "name": "h2_uds+poll_cancel_after_invoke_test", 
-=======
-    "name": "h2_uds+poll_cancel_after_client_done_test", 
->>>>>>> 3b245fe3
-    "src": []
-  }, 
-  {
-    "deps": [
-      "end2end_certs", 
-      "end2end_fixture_h2_uds+poll", 
-<<<<<<< HEAD
-      "end2end_test_cancel_before_invoke", 
-=======
-      "end2end_test_cancel_after_invoke", 
->>>>>>> 3b245fe3
-      "gpr", 
-      "gpr_test_util", 
-      "grpc", 
-      "grpc_test_util"
-    ], 
-    "headers": [], 
-    "language": "c", 
-<<<<<<< HEAD
-    "name": "h2_uds+poll_cancel_before_invoke_test", 
-=======
-    "name": "h2_uds+poll_cancel_after_invoke_test", 
->>>>>>> 3b245fe3
-    "src": []
-  }, 
-  {
-    "deps": [
-      "end2end_certs", 
-      "end2end_fixture_h2_uds+poll", 
-<<<<<<< HEAD
-      "end2end_test_cancel_in_a_vacuum", 
-=======
-      "end2end_test_cancel_before_invoke", 
->>>>>>> 3b245fe3
-      "gpr", 
-      "gpr_test_util", 
-      "grpc", 
-      "grpc_test_util"
-    ], 
-    "headers": [], 
-    "language": "c", 
-<<<<<<< HEAD
-    "name": "h2_uds+poll_cancel_in_a_vacuum_test", 
-=======
-    "name": "h2_uds+poll_cancel_before_invoke_test", 
->>>>>>> 3b245fe3
-    "src": []
-  }, 
-  {
-    "deps": [
-      "end2end_certs", 
-      "end2end_fixture_h2_uds+poll", 
-<<<<<<< HEAD
-      "end2end_test_census_simple_request", 
-=======
-      "end2end_test_cancel_in_a_vacuum", 
->>>>>>> 3b245fe3
-      "gpr", 
-      "gpr_test_util", 
-      "grpc", 
-      "grpc_test_util"
-    ], 
-    "headers": [], 
-    "language": "c", 
-<<<<<<< HEAD
-    "name": "h2_uds+poll_census_simple_request_test", 
-=======
-    "name": "h2_uds+poll_cancel_in_a_vacuum_test", 
->>>>>>> 3b245fe3
-    "src": []
-  }, 
-  {
-    "deps": [
-      "end2end_certs", 
-      "end2end_fixture_h2_uds+poll", 
-<<<<<<< HEAD
-      "end2end_test_channel_connectivity", 
-=======
-      "end2end_test_census_simple_request", 
->>>>>>> 3b245fe3
-      "gpr", 
-      "gpr_test_util", 
-      "grpc", 
-      "grpc_test_util"
-    ], 
-    "headers": [], 
-    "language": "c", 
-<<<<<<< HEAD
-    "name": "h2_uds+poll_channel_connectivity_test", 
-=======
-    "name": "h2_uds+poll_census_simple_request_test", 
->>>>>>> 3b245fe3
-    "src": []
-  }, 
-  {
-    "deps": [
-      "end2end_certs", 
-      "end2end_fixture_h2_uds+poll", 
-<<<<<<< HEAD
-      "end2end_test_compressed_payload", 
-=======
-      "end2end_test_channel_connectivity", 
->>>>>>> 3b245fe3
-      "gpr", 
-      "gpr_test_util", 
-      "grpc", 
-      "grpc_test_util"
-    ], 
-    "headers": [], 
-    "language": "c", 
-<<<<<<< HEAD
-    "name": "h2_uds+poll_compressed_payload_test", 
-=======
-    "name": "h2_uds+poll_channel_connectivity_test", 
->>>>>>> 3b245fe3
-    "src": []
-  }, 
-  {
-    "deps": [
-      "end2end_certs", 
-      "end2end_fixture_h2_uds+poll", 
-<<<<<<< HEAD
-      "end2end_test_disappearing_server", 
-=======
-      "end2end_test_compressed_payload", 
->>>>>>> 3b245fe3
-      "gpr", 
-      "gpr_test_util", 
-      "grpc", 
-      "grpc_test_util"
-    ], 
-    "headers": [], 
-    "language": "c", 
-<<<<<<< HEAD
-    "name": "h2_uds+poll_disappearing_server_test", 
-=======
-    "name": "h2_uds+poll_compressed_payload_test", 
->>>>>>> 3b245fe3
-    "src": []
-  }, 
-  {
-    "deps": [
-      "end2end_certs", 
-      "end2end_fixture_h2_uds+poll", 
-<<<<<<< HEAD
-      "end2end_test_empty_batch", 
-=======
-      "end2end_test_disappearing_server", 
->>>>>>> 3b245fe3
-      "gpr", 
-      "gpr_test_util", 
-      "grpc", 
-      "grpc_test_util"
-    ], 
-    "headers": [], 
-    "language": "c", 
-<<<<<<< HEAD
-    "name": "h2_uds+poll_empty_batch_test", 
-=======
-    "name": "h2_uds+poll_disappearing_server_test", 
->>>>>>> 3b245fe3
-    "src": []
-  }, 
-  {
-    "deps": [
-      "end2end_certs", 
-      "end2end_fixture_h2_uds+poll", 
-<<<<<<< HEAD
-      "end2end_test_graceful_server_shutdown", 
-=======
-      "end2end_test_empty_batch", 
->>>>>>> 3b245fe3
-      "gpr", 
-      "gpr_test_util", 
-      "grpc", 
-      "grpc_test_util"
-    ], 
-    "headers": [], 
-    "language": "c", 
-<<<<<<< HEAD
-    "name": "h2_uds+poll_graceful_server_shutdown_test", 
-=======
-    "name": "h2_uds+poll_empty_batch_test", 
->>>>>>> 3b245fe3
-    "src": []
-  }, 
-  {
-    "deps": [
-      "end2end_certs", 
-      "end2end_fixture_h2_uds+poll", 
-<<<<<<< HEAD
-      "end2end_test_high_initial_seqno", 
-=======
-      "end2end_test_graceful_server_shutdown", 
->>>>>>> 3b245fe3
-      "gpr", 
-      "gpr_test_util", 
-      "grpc", 
-      "grpc_test_util"
-    ], 
-    "headers": [], 
-    "language": "c", 
-<<<<<<< HEAD
-    "name": "h2_uds+poll_high_initial_seqno_test", 
-=======
-    "name": "h2_uds+poll_graceful_server_shutdown_test", 
->>>>>>> 3b245fe3
-    "src": []
-  }, 
-  {
-    "deps": [
-      "end2end_certs", 
-      "end2end_fixture_h2_uds+poll", 
-<<<<<<< HEAD
-      "end2end_test_invoke_large_request", 
-=======
-      "end2end_test_high_initial_seqno", 
->>>>>>> 3b245fe3
-      "gpr", 
-      "gpr_test_util", 
-      "grpc", 
-      "grpc_test_util"
-    ], 
-    "headers": [], 
-    "language": "c", 
-<<<<<<< HEAD
-    "name": "h2_uds+poll_invoke_large_request_test", 
-=======
-    "name": "h2_uds+poll_high_initial_seqno_test", 
->>>>>>> 3b245fe3
-    "src": []
-  }, 
-  {
-    "deps": [
-      "end2end_certs", 
-      "end2end_fixture_h2_uds+poll", 
-<<<<<<< HEAD
-      "end2end_test_large_metadata", 
-=======
-      "end2end_test_invoke_large_request", 
->>>>>>> 3b245fe3
-      "gpr", 
-      "gpr_test_util", 
-      "grpc", 
-      "grpc_test_util"
-    ], 
-    "headers": [], 
-    "language": "c", 
-<<<<<<< HEAD
-    "name": "h2_uds+poll_large_metadata_test", 
-=======
-    "name": "h2_uds+poll_invoke_large_request_test", 
->>>>>>> 3b245fe3
-    "src": []
-  }, 
-  {
-    "deps": [
-      "end2end_certs", 
-      "end2end_fixture_h2_uds+poll", 
-<<<<<<< HEAD
-      "end2end_test_max_concurrent_streams", 
-=======
-      "end2end_test_large_metadata", 
->>>>>>> 3b245fe3
-      "gpr", 
-      "gpr_test_util", 
-      "grpc", 
-      "grpc_test_util"
-    ], 
-    "headers": [], 
-    "language": "c", 
-<<<<<<< HEAD
-    "name": "h2_uds+poll_max_concurrent_streams_test", 
-=======
-    "name": "h2_uds+poll_large_metadata_test", 
->>>>>>> 3b245fe3
-    "src": []
-  }, 
-  {
-    "deps": [
-      "end2end_certs", 
-      "end2end_fixture_h2_uds+poll", 
-<<<<<<< HEAD
-      "end2end_test_max_message_length", 
-=======
-      "end2end_test_max_concurrent_streams", 
->>>>>>> 3b245fe3
-      "gpr", 
-      "gpr_test_util", 
-      "grpc", 
-      "grpc_test_util"
-    ], 
-    "headers": [], 
-    "language": "c", 
-<<<<<<< HEAD
-    "name": "h2_uds+poll_max_message_length_test", 
-=======
-    "name": "h2_uds+poll_max_concurrent_streams_test", 
->>>>>>> 3b245fe3
-    "src": []
-  }, 
-  {
-    "deps": [
-      "end2end_certs", 
-      "end2end_fixture_h2_uds+poll", 
-<<<<<<< HEAD
-      "end2end_test_metadata", 
-=======
-      "end2end_test_max_message_length", 
->>>>>>> 3b245fe3
-      "gpr", 
-      "gpr_test_util", 
-      "grpc", 
-      "grpc_test_util"
-    ], 
-    "headers": [], 
-    "language": "c", 
-<<<<<<< HEAD
-    "name": "h2_uds+poll_metadata_test", 
-=======
-    "name": "h2_uds+poll_max_message_length_test", 
->>>>>>> 3b245fe3
-    "src": []
-  }, 
-  {
-    "deps": [
-      "end2end_certs", 
-      "end2end_fixture_h2_uds+poll", 
-<<<<<<< HEAD
-      "end2end_test_no_op", 
-=======
-      "end2end_test_metadata", 
->>>>>>> 3b245fe3
-      "gpr", 
-      "gpr_test_util", 
-      "grpc", 
-      "grpc_test_util"
-    ], 
-    "headers": [], 
-    "language": "c", 
-<<<<<<< HEAD
-    "name": "h2_uds+poll_no_op_test", 
-=======
-    "name": "h2_uds+poll_metadata_test", 
->>>>>>> 3b245fe3
-    "src": []
-  }, 
-  {
-    "deps": [
-      "end2end_certs", 
-      "end2end_fixture_h2_uds+poll", 
-<<<<<<< HEAD
-      "end2end_test_payload", 
-=======
-      "end2end_test_no_op", 
->>>>>>> 3b245fe3
-      "gpr", 
-      "gpr_test_util", 
-      "grpc", 
-      "grpc_test_util"
-    ], 
-    "headers": [], 
-    "language": "c", 
-<<<<<<< HEAD
-    "name": "h2_uds+poll_payload_test", 
-=======
-    "name": "h2_uds+poll_no_op_test", 
->>>>>>> 3b245fe3
-    "src": []
-  }, 
-  {
-    "deps": [
-      "end2end_certs", 
-      "end2end_fixture_h2_uds+poll", 
-<<<<<<< HEAD
-      "end2end_test_ping_pong_streaming", 
-=======
-      "end2end_test_payload", 
->>>>>>> 3b245fe3
-      "gpr", 
-      "gpr_test_util", 
-      "grpc", 
-      "grpc_test_util"
-    ], 
-    "headers": [], 
-    "language": "c", 
-<<<<<<< HEAD
-    "name": "h2_uds+poll_ping_pong_streaming_test", 
-=======
-    "name": "h2_uds+poll_payload_test", 
->>>>>>> 3b245fe3
-    "src": []
-  }, 
-  {
-    "deps": [
-      "end2end_certs", 
-      "end2end_fixture_h2_uds+poll", 
-<<<<<<< HEAD
-      "end2end_test_registered_call", 
-=======
-      "end2end_test_ping_pong_streaming", 
->>>>>>> 3b245fe3
-      "gpr", 
-      "gpr_test_util", 
-      "grpc", 
-      "grpc_test_util"
-    ], 
-    "headers": [], 
-    "language": "c", 
-<<<<<<< HEAD
-    "name": "h2_uds+poll_registered_call_test", 
-=======
-    "name": "h2_uds+poll_ping_pong_streaming_test", 
->>>>>>> 3b245fe3
-    "src": []
-  }, 
-  {
-    "deps": [
-      "end2end_certs", 
-      "end2end_fixture_h2_uds+poll", 
-<<<<<<< HEAD
-      "end2end_test_request_with_flags", 
-=======
-      "end2end_test_registered_call", 
->>>>>>> 3b245fe3
-      "gpr", 
-      "gpr_test_util", 
-      "grpc", 
-      "grpc_test_util"
-    ], 
-    "headers": [], 
-    "language": "c", 
-<<<<<<< HEAD
-    "name": "h2_uds+poll_request_with_flags_test", 
-=======
-    "name": "h2_uds+poll_registered_call_test", 
->>>>>>> 3b245fe3
-    "src": []
-  }, 
-  {
-    "deps": [
-      "end2end_certs", 
-      "end2end_fixture_h2_uds+poll", 
-<<<<<<< HEAD
-      "end2end_test_request_with_payload", 
-=======
-      "end2end_test_request_with_flags", 
->>>>>>> 3b245fe3
-      "gpr", 
-      "gpr_test_util", 
-      "grpc", 
-      "grpc_test_util"
-    ], 
-    "headers": [], 
-    "language": "c", 
-<<<<<<< HEAD
-    "name": "h2_uds+poll_request_with_payload_test", 
-=======
-    "name": "h2_uds+poll_request_with_flags_test", 
->>>>>>> 3b245fe3
-    "src": []
-  }, 
-  {
-    "deps": [
-      "end2end_certs", 
-      "end2end_fixture_h2_uds+poll", 
-<<<<<<< HEAD
-      "end2end_test_server_finishes_request", 
-=======
-      "end2end_test_request_with_payload", 
->>>>>>> 3b245fe3
-      "gpr", 
-      "gpr_test_util", 
-      "grpc", 
-      "grpc_test_util"
-    ], 
-    "headers": [], 
-    "language": "c", 
-<<<<<<< HEAD
-    "name": "h2_uds+poll_server_finishes_request_test", 
-=======
-    "name": "h2_uds+poll_request_with_payload_test", 
->>>>>>> 3b245fe3
-    "src": []
-  }, 
-  {
-    "deps": [
-      "end2end_certs", 
-      "end2end_fixture_h2_uds+poll", 
-<<<<<<< HEAD
-      "end2end_test_shutdown_finishes_calls", 
-=======
-      "end2end_test_server_finishes_request", 
->>>>>>> 3b245fe3
-      "gpr", 
-      "gpr_test_util", 
-      "grpc", 
-      "grpc_test_util"
-    ], 
-    "headers": [], 
-    "language": "c", 
-<<<<<<< HEAD
-    "name": "h2_uds+poll_shutdown_finishes_calls_test", 
-=======
-    "name": "h2_uds+poll_server_finishes_request_test", 
->>>>>>> 3b245fe3
-    "src": []
-  }, 
-  {
-    "deps": [
-      "end2end_certs", 
-      "end2end_fixture_h2_uds+poll", 
-<<<<<<< HEAD
-      "end2end_test_shutdown_finishes_tags", 
-=======
-      "end2end_test_shutdown_finishes_calls", 
->>>>>>> 3b245fe3
-      "gpr", 
-      "gpr_test_util", 
-      "grpc", 
-      "grpc_test_util"
-    ], 
-    "headers": [], 
-    "language": "c", 
-<<<<<<< HEAD
-    "name": "h2_uds+poll_shutdown_finishes_tags_test", 
-=======
-    "name": "h2_uds+poll_shutdown_finishes_calls_test", 
->>>>>>> 3b245fe3
-    "src": []
-  }, 
-  {
-    "deps": [
-      "end2end_certs", 
-      "end2end_fixture_h2_uds+poll", 
-<<<<<<< HEAD
-      "end2end_test_simple_delayed_request", 
-=======
-      "end2end_test_shutdown_finishes_tags", 
->>>>>>> 3b245fe3
-      "gpr", 
-      "gpr_test_util", 
-      "grpc", 
-      "grpc_test_util"
-    ], 
-    "headers": [], 
-    "language": "c", 
-<<<<<<< HEAD
-    "name": "h2_uds+poll_simple_delayed_request_test", 
-=======
-    "name": "h2_uds+poll_shutdown_finishes_tags_test", 
->>>>>>> 3b245fe3
-    "src": []
-  }, 
-  {
-    "deps": [
-      "end2end_certs", 
-      "end2end_fixture_h2_uds+poll", 
-<<<<<<< HEAD
-      "end2end_test_simple_request", 
-=======
-      "end2end_test_simple_delayed_request", 
->>>>>>> 3b245fe3
-      "gpr", 
-      "gpr_test_util", 
-      "grpc", 
-      "grpc_test_util"
-    ], 
-    "headers": [], 
-    "language": "c", 
-<<<<<<< HEAD
-    "name": "h2_uds+poll_simple_request_test", 
-=======
-    "name": "h2_uds+poll_simple_delayed_request_test", 
->>>>>>> 3b245fe3
-    "src": []
-  }, 
-  {
-    "deps": [
-      "end2end_certs", 
-      "end2end_fixture_h2_uds+poll", 
-<<<<<<< HEAD
-      "end2end_test_trailing_metadata", 
-=======
-      "end2end_test_simple_request", 
->>>>>>> 3b245fe3
-      "gpr", 
-      "gpr_test_util", 
-      "grpc", 
-      "grpc_test_util"
-    ], 
-    "headers": [], 
-    "language": "c", 
-<<<<<<< HEAD
+      "gpr", 
+      "gpr_test_util", 
+      "grpc", 
+      "grpc_test_util"
+    ], 
+    "headers": [], 
+    "language": "c", 
     "name": "h2_uds+poll_trailing_metadata_test", 
-=======
-    "name": "h2_uds+poll_simple_request_test", 
->>>>>>> 3b245fe3
-    "src": []
-  }, 
-  {
-    "deps": [
-<<<<<<< HEAD
+    "src": []
+  }, 
+  {
+    "deps": [
       "end2end_fixture_h2_compress", 
       "end2end_test_bad_hostname", 
-=======
-      "end2end_certs", 
-      "end2end_fixture_h2_uds+poll", 
-      "end2end_test_trailing_metadata", 
->>>>>>> 3b245fe3
-      "gpr", 
-      "gpr_test_util", 
-      "grpc_test_util_unsecure", 
-      "grpc_unsecure"
-    ], 
-    "headers": [], 
-    "language": "c", 
-<<<<<<< HEAD
+      "gpr", 
+      "gpr_test_util", 
+      "grpc_test_util_unsecure", 
+      "grpc_unsecure"
+    ], 
+    "headers": [], 
+    "language": "c", 
     "name": "h2_compress_bad_hostname_nosec_test", 
-=======
-    "name": "h2_uds+poll_trailing_metadata_test", 
->>>>>>> 3b245fe3
     "src": []
   }, 
   {
     "deps": [
       "end2end_fixture_h2_compress", 
-<<<<<<< HEAD
       "end2end_test_binary_metadata", 
-=======
-      "end2end_test_bad_hostname", 
->>>>>>> 3b245fe3
-      "gpr", 
-      "gpr_test_util", 
-      "grpc_test_util_unsecure", 
-      "grpc_unsecure"
-    ], 
-    "headers": [], 
-    "language": "c", 
-<<<<<<< HEAD
+      "gpr", 
+      "gpr_test_util", 
+      "grpc_test_util_unsecure", 
+      "grpc_unsecure"
+    ], 
+    "headers": [], 
+    "language": "c", 
     "name": "h2_compress_binary_metadata_nosec_test", 
-=======
-    "name": "h2_compress_bad_hostname_nosec_test", 
->>>>>>> 3b245fe3
     "src": []
   }, 
   {
     "deps": [
       "end2end_fixture_h2_compress", 
-<<<<<<< HEAD
-=======
-      "end2end_test_binary_metadata", 
-      "gpr", 
-      "gpr_test_util", 
-      "grpc_test_util_unsecure", 
-      "grpc_unsecure"
-    ], 
-    "headers": [], 
-    "language": "c", 
-    "name": "h2_compress_binary_metadata_nosec_test", 
-    "src": []
-  }, 
-  {
-    "deps": [
-      "end2end_fixture_h2_compress", 
->>>>>>> 3b245fe3
       "end2end_test_cancel_after_accept", 
       "gpr", 
       "gpr_test_util", 
