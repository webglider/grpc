--- conflicted
+++ resolved
@@ -89,17 +89,11 @@
 
 class SynchronousUnaryClient GRPC_FINAL : public SynchronousClient {
  public:
-<<<<<<< HEAD
-  SynchronousUnaryClient(const ClientConfig& config):
-    SynchronousClient(config) {StartThreads(num_threads_);}
-  ~SynchronousUnaryClient() {EndThreads();}
-=======
   SynchronousUnaryClient(const ClientConfig& config)
       : SynchronousClient(config) {
     StartThreads(num_threads_);
   }
   ~SynchronousUnaryClient() { EndThreads(); }
->>>>>>> 0fe99440
 
   bool ThreadFunc(Histogram* histogram, size_t thread_idx) GRPC_OVERRIDE {
     WaitToIssue(thread_idx);
