--- conflicted
+++ resolved
@@ -34,14 +34,9 @@
 grpc_cc_test(
     name = "noop-benchmark",
     srcs = ["noop-benchmark.cc"],
-<<<<<<< HEAD
     external_deps = [
         "benchmark",
     ],
-=======
-    linkopts = ["-pthread"],
-    deps = ["//external:benchmark"],
->>>>>>> 45b89fb1
 )
 
 grpc_cc_library(
@@ -52,7 +47,6 @@
         "fullstack_fixtures.h",
         "helpers.h",
     ],
-<<<<<<< HEAD
     deps = [
         "//:grpc++",
         "//src/proto/grpc/testing:echo_proto",
@@ -61,15 +55,6 @@
     external_deps = [
         "benchmark",
     ],
-=======
-    linkopts = ["-pthread"],
-    deps = [
-        "//:grpc++",
-        "//external:benchmark",
-        "//src/proto/grpc/testing:echo_proto",
-        "//test/core/util:grpc_test_util",
-    ],
->>>>>>> 45b89fb1
 )
 
 grpc_cc_test(
@@ -84,17 +69,13 @@
     deps = [":helpers"],
 )
 
-<<<<<<< HEAD
 grpc_cc_test(
-=======
-cc_test(
     name = "bm_cq_multiple_threads",
     srcs = ["bm_cq_multiple_threads.cc"],
     deps = [":helpers"],
 )
 
-cc_test(
->>>>>>> 45b89fb1
+grpc_cc_test(
     name = "bm_error",
     srcs = ["bm_error.cc"],
     deps = [":helpers"],
@@ -106,11 +87,7 @@
     deps = [":helpers"],
 )
 
-<<<<<<< HEAD
 grpc_cc_test(
-=======
-cc_test(
->>>>>>> 45b89fb1
     name = "bm_fullstack_streaming_pump",
     srcs = ["bm_fullstack_streaming_pump.cc"],
     deps = [":helpers"],
@@ -119,7 +96,10 @@
 grpc_cc_test(
     name = "bm_fullstack_trickle",
     srcs = ["bm_fullstack_trickle.cc"],
-    deps = [":helpers", "//external:gflags"],
+    deps = [":helpers"]
+    external_deps = [
+        "gflags",
+    ]
 )
 
 grpc_cc_test(
