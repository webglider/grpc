/*
 *
 * Copyright 2016, Google Inc.
 * All rights reserved.
 *
 * Redistribution and use in source and binary forms, with or without
 * modification, are permitted provided that the following conditions are
 * met:
 *
 *     * Redistributions of source code must retain the above copyright
 * notice, this list of conditions and the following disclaimer.
 *     * Redistributions in binary form must reproduce the above
 * copyright notice, this list of conditions and the following disclaimer
 * in the documentation and/or other materials provided with the
 * distribution.
 *     * Neither the name of Google Inc. nor the names of its
 * contributors may be used to endorse or promote products derived from
 * this software without specific prior written permission.
 *
 * THIS SOFTWARE IS PROVIDED BY THE COPYRIGHT HOLDERS AND CONTRIBUTORS
 * "AS IS" AND ANY EXPRESS OR IMPLIED WARRANTIES, INCLUDING, BUT NOT
 * LIMITED TO, THE IMPLIED WARRANTIES OF MERCHANTABILITY AND FITNESS FOR
 * A PARTICULAR PURPOSE ARE DISCLAIMED. IN NO EVENT SHALL THE COPYRIGHT
 * OWNER OR CONTRIBUTORS BE LIABLE FOR ANY DIRECT, INDIRECT, INCIDENTAL,
 * SPECIAL, EXEMPLARY, OR CONSEQUENTIAL DAMAGES (INCLUDING, BUT NOT
 * LIMITED TO, PROCUREMENT OF SUBSTITUTE GOODS OR SERVICES; LOSS OF USE,
 * DATA, OR PROFITS; OR BUSINESS INTERRUPTION) HOWEVER CAUSED AND ON ANY
 * THEORY OF LIABILITY, WHETHER IN CONTRACT, STRICT LIABILITY, OR TORT
 * (INCLUDING NEGLIGENCE OR OTHERWISE) ARISING IN ANY WAY OUT OF THE USE
 * OF THIS SOFTWARE, EVEN IF ADVISED OF THE POSSIBILITY OF SUCH DAMAGE.
 *
 */

#include <string.h>

#include <grpc/grpc.h>
#include <grpc/support/alloc.h>
#include <grpc/support/log.h>
#include <grpc/support/string_util.h>

#include "src/core/ext/transport/chttp2/transport/chttp2_transport.h"
#include "src/core/lib/channel/channel_args.h"
#include "src/core/lib/iomgr/resolve_address.h"
#include "src/core/lib/iomgr/tcp_client.h"
#include "src/core/lib/iomgr/timer.h"
#include "src/core/lib/surface/server.h"
#include "src/core/lib/transport/metadata.h"
#include "test/core/util/passthru_endpoint.h"

////////////////////////////////////////////////////////////////////////////////
// logging

bool squelch = true;
bool leak_check = true;

static void dont_log(gpr_log_func_args *args) {}

////////////////////////////////////////////////////////////////////////////////
// input_stream: allows easy access to input bytes, and allows reading a little
//               past the end (avoiding needing to check everywhere)

typedef struct {
  const uint8_t *cur;
  const uint8_t *end;
} input_stream;

static uint8_t next_byte(input_stream *inp) {
  if (inp->cur == inp->end) {
    return 0;
  }
  return *inp->cur++;
}

static void end(input_stream *inp) { inp->cur = inp->end; }

static char *read_string(input_stream *inp) {
  char *str = NULL;
  size_t cap = 0;
  size_t sz = 0;
  char c;
  do {
    if (cap == sz) {
      cap = GPR_MAX(3 * cap / 2, cap + 8);
      str = gpr_realloc(str, cap);
    }
    c = (char)next_byte(inp);
    str[sz++] = c;
  } while (c != 0);
  return str;
}

static void read_buffer(input_stream *inp, char **buffer, size_t *length) {
  *length = next_byte(inp);
  *buffer = gpr_malloc(*length);
  for (size_t i = 0; i < *length; i++) {
    (*buffer)[i] = (char)next_byte(inp);
  }
}

static uint32_t read_uint22(input_stream *inp) {
  uint8_t b = next_byte(inp);
  uint32_t x = b & 0x7f;
  if (b & 0x80) {
    x <<= 7;
    b = next_byte(inp);
    x |= b & 0x7f;
    if (b & 0x80) {
      x <<= 8;
      x |= next_byte(inp);
    }
  }
  return x;
}

static uint32_t read_uint32(input_stream *inp) {
  uint8_t b = next_byte(inp);
  uint32_t x = b & 0x7f;
  if (b & 0x80) {
    x <<= 7;
    b = next_byte(inp);
    x |= b & 0x7f;
    if (b & 0x80) {
      x <<= 7;
      b = next_byte(inp);
      x |= b & 0x7f;
      if (b & 0x80) {
        x <<= 7;
        b = next_byte(inp);
        x |= b & 0x7f;
        if (b & 0x80) {
          x = (x << 4) | (next_byte(inp) & 0x0f);
        }
      }
    }
  }
  return x;
}

static grpc_byte_buffer *read_message(input_stream *inp) {
  gpr_slice slice = gpr_slice_malloc(read_uint22(inp));
  memset(GPR_SLICE_START_PTR(slice), 0, GPR_SLICE_LENGTH(slice));
  grpc_byte_buffer *out = grpc_raw_byte_buffer_create(&slice, 1);
  gpr_slice_unref(slice);
  return out;
}

static int read_int(input_stream *inp) { return (int)read_uint32(inp); }

static grpc_channel_args *read_args(input_stream *inp) {
  size_t n = next_byte(inp);
  grpc_arg *args = gpr_malloc(sizeof(*args) * n);
  for (size_t i = 0; i < n; i++) {
    bool is_string = next_byte(inp) & 1;
    args[i].type = is_string ? GRPC_ARG_STRING : GRPC_ARG_INTEGER;
    args[i].key = read_string(inp);
    if (is_string) {
      args[i].value.string = read_string(inp);
    } else {
      args[i].value.integer = read_int(inp);
    }
  }
  grpc_channel_args *a = gpr_malloc(sizeof(*a));
  a->args = args;
  a->num_args = n;
  return a;
}

static bool is_eof(input_stream *inp) { return inp->cur == inp->end; }

////////////////////////////////////////////////////////////////////////////////
// global state

static gpr_timespec g_now;
static grpc_server *g_server;
static grpc_channel *g_channel;
static grpc_resource_quota *g_resource_quota;

extern gpr_timespec (*gpr_now_impl)(gpr_clock_type clock_type);

static gpr_timespec now_impl(gpr_clock_type clock_type) {
  GPR_ASSERT(clock_type != GPR_TIMESPAN);
  return g_now;
}

////////////////////////////////////////////////////////////////////////////////
// dns resolution

typedef struct addr_req {
  grpc_timer timer;
  char *addr;
  grpc_closure *on_done;
  grpc_resolved_addresses **addrs;
} addr_req;

static void finish_resolve(grpc_exec_ctx *exec_ctx, void *arg,
                           grpc_error *error) {
  addr_req *r = arg;

  if (error == GRPC_ERROR_NONE && 0 == strcmp(r->addr, "server")) {
    grpc_resolved_addresses *addrs = gpr_malloc(sizeof(*addrs));
    addrs->naddrs = 1;
    addrs->addrs = gpr_malloc(sizeof(*addrs->addrs));
    addrs->addrs[0].len = 0;
    *r->addrs = addrs;
    grpc_exec_ctx_sched(exec_ctx, r->on_done, GRPC_ERROR_NONE, NULL);
  } else {
    grpc_exec_ctx_sched(
        exec_ctx, r->on_done,
        GRPC_ERROR_CREATE_REFERENCING("Resolution failed", &error, 1), NULL);
  }

  gpr_free(r->addr);
  gpr_free(r);
}

void my_resolve_address(grpc_exec_ctx *exec_ctx, const char *addr,
                        const char *default_port, grpc_closure *on_done,
                        grpc_resolved_addresses **addresses) {
  addr_req *r = gpr_malloc(sizeof(*r));
  r->addr = gpr_strdup(addr);
  r->on_done = on_done;
  r->addrs = addresses;
  grpc_timer_init(exec_ctx, &r->timer,
                  gpr_time_add(gpr_now(GPR_CLOCK_MONOTONIC),
                               gpr_time_from_seconds(1, GPR_TIMESPAN)),
                  finish_resolve, r, gpr_now(GPR_CLOCK_MONOTONIC));
}

////////////////////////////////////////////////////////////////////////////////
// client connection

// defined in tcp_client_posix.c
extern void (*grpc_tcp_client_connect_impl)(
    grpc_exec_ctx *exec_ctx, grpc_closure *closure, grpc_endpoint **ep,
<<<<<<< HEAD
    grpc_pollset_set *interested_parties, const grpc_channel_args *channel_args,
    const struct sockaddr *addr, size_t addr_len, gpr_timespec deadline);
=======
    grpc_pollset_set *interested_parties, const grpc_resolved_address *addr,
    gpr_timespec deadline);
>>>>>>> d92b795b

static void sched_connect(grpc_exec_ctx *exec_ctx, grpc_closure *closure,
                          grpc_endpoint **ep, gpr_timespec deadline);

typedef struct {
  grpc_timer timer;
  grpc_closure *closure;
  grpc_endpoint **ep;
  gpr_timespec deadline;
} future_connect;

static void do_connect(grpc_exec_ctx *exec_ctx, void *arg, grpc_error *error) {
  future_connect *fc = arg;
  if (error != GRPC_ERROR_NONE) {
    *fc->ep = NULL;
    grpc_exec_ctx_sched(exec_ctx, fc->closure, GRPC_ERROR_REF(error), NULL);
  } else if (g_server != NULL) {
    grpc_endpoint *client;
    grpc_endpoint *server;
    grpc_passthru_endpoint_create(&client, &server, g_resource_quota);
    *fc->ep = client;

    grpc_transport *transport =
        grpc_create_chttp2_transport(exec_ctx, NULL, server, 0);
    grpc_server_setup_transport(exec_ctx, g_server, transport, NULL, NULL);
    grpc_chttp2_transport_start_reading(exec_ctx, transport, NULL);

    grpc_exec_ctx_sched(exec_ctx, fc->closure, GRPC_ERROR_NONE, NULL);
  } else {
    sched_connect(exec_ctx, fc->closure, fc->ep, fc->deadline);
  }
  gpr_free(fc);
}

static void sched_connect(grpc_exec_ctx *exec_ctx, grpc_closure *closure,
                          grpc_endpoint **ep, gpr_timespec deadline) {
  if (gpr_time_cmp(deadline, gpr_now(deadline.clock_type)) < 0) {
    *ep = NULL;
    grpc_exec_ctx_sched(exec_ctx, closure,
                        GRPC_ERROR_CREATE("Connect deadline exceeded"), NULL);
    return;
  }

  future_connect *fc = gpr_malloc(sizeof(*fc));
  fc->closure = closure;
  fc->ep = ep;
  fc->deadline = deadline;
  grpc_timer_init(exec_ctx, &fc->timer,
                  gpr_time_add(gpr_now(GPR_CLOCK_MONOTONIC),
                               gpr_time_from_millis(1, GPR_TIMESPAN)),
                  do_connect, fc, gpr_now(GPR_CLOCK_MONOTONIC));
}

static void my_tcp_client_connect(grpc_exec_ctx *exec_ctx,
                                  grpc_closure *closure, grpc_endpoint **ep,
                                  grpc_pollset_set *interested_parties,
<<<<<<< HEAD
                                  const grpc_channel_args *channel_args,
                                  const struct sockaddr *addr, size_t addr_len,
=======
                                  const grpc_resolved_address *addr,
>>>>>>> d92b795b
                                  gpr_timespec deadline) {
  sched_connect(exec_ctx, closure, ep, deadline);
}

////////////////////////////////////////////////////////////////////////////////
// test driver

typedef struct validator {
  void (*validate)(void *arg, bool success);
  void *arg;
} validator;

static validator *create_validator(void (*validate)(void *arg, bool success),
                                   void *arg) {
  validator *v = gpr_malloc(sizeof(*v));
  v->validate = validate;
  v->arg = arg;
  return v;
}

static void assert_success_and_decrement(void *counter, bool success) {
  GPR_ASSERT(success);
  --*(int *)counter;
}

static void decrement(void *counter, bool success) { --*(int *)counter; }

typedef struct connectivity_watch {
  int *counter;
  gpr_timespec deadline;
} connectivity_watch;

static connectivity_watch *make_connectivity_watch(gpr_timespec s,
                                                   int *counter) {
  connectivity_watch *o = gpr_malloc(sizeof(*o));
  o->deadline = s;
  o->counter = counter;
  return o;
}

static void validate_connectivity_watch(void *p, bool success) {
  connectivity_watch *w = p;
  if (!success) {
    GPR_ASSERT(gpr_time_cmp(gpr_now(w->deadline.clock_type), w->deadline) >= 0);
  }
  --*w->counter;
  gpr_free(w);
}

static void free_non_null(void *p) {
  GPR_ASSERT(p != NULL);
  gpr_free(p);
}

typedef enum { ROOT, CLIENT, SERVER, PENDING_SERVER } call_state_type;

#define DONE_FLAG_CALL_CLOSED ((uint64_t)(1 << 0))

typedef struct call_state {
  call_state_type type;
  grpc_call *call;
  grpc_byte_buffer *recv_message;
  grpc_status_code status;
  grpc_metadata_array recv_initial_metadata;
  grpc_metadata_array recv_trailing_metadata;
  char *recv_status_details;
  size_t recv_status_details_capacity;
  int cancelled;
  int pending_ops;
  grpc_call_details call_details;
  grpc_byte_buffer *send_message;
  // starts at 0, individual flags from DONE_FLAG_xxx are set
  // as different operations are completed
  uint64_t done_flags;

  // array of pointers to free later
  size_t num_to_free;
  size_t cap_to_free;
  void **to_free;

  struct call_state *next;
  struct call_state *prev;
} call_state;

static call_state *g_active_call;

static call_state *new_call(call_state *sibling, call_state_type type) {
  call_state *c = gpr_malloc(sizeof(*c));
  memset(c, 0, sizeof(*c));
  if (sibling != NULL) {
    c->next = sibling;
    c->prev = sibling->prev;
    c->next->prev = c->prev->next = c;
  } else {
    c->next = c->prev = c;
  }
  c->type = type;
  return c;
}

static call_state *maybe_delete_call_state(call_state *call) {
  call_state *next = call->next;

  if (call->call != NULL) return next;
  if (call->pending_ops != 0) return next;

  if (call == g_active_call) {
    g_active_call = call->next;
    GPR_ASSERT(call != g_active_call);
  }

  call->prev->next = call->next;
  call->next->prev = call->prev;
  grpc_metadata_array_destroy(&call->recv_initial_metadata);
  grpc_metadata_array_destroy(&call->recv_trailing_metadata);
  gpr_free(call->recv_status_details);
  grpc_call_details_destroy(&call->call_details);

  for (size_t i = 0; i < call->num_to_free; i++) {
    gpr_free(call->to_free[i]);
  }
  gpr_free(call->to_free);

  gpr_free(call);

  return next;
}

static void add_to_free(call_state *call, void *p) {
  if (call->num_to_free == call->cap_to_free) {
    call->cap_to_free = GPR_MAX(8, 2 * call->cap_to_free);
    call->to_free =
        gpr_realloc(call->to_free, sizeof(*call->to_free) * call->cap_to_free);
  }
  call->to_free[call->num_to_free++] = p;
}

static void read_metadata(input_stream *inp, size_t *count,
                          grpc_metadata **metadata, call_state *cs) {
  *count = next_byte(inp);
  if (*count) {
    *metadata = gpr_malloc(*count * sizeof(**metadata));
    memset(*metadata, 0, *count * sizeof(**metadata));
    for (size_t i = 0; i < *count; i++) {
      (*metadata)[i].key = read_string(inp);
      read_buffer(inp, (char **)&(*metadata)[i].value,
                  &(*metadata)[i].value_length);
      (*metadata)[i].flags = read_uint32(inp);
      add_to_free(cs, (void *)(*metadata)[i].key);
      add_to_free(cs, (void *)(*metadata)[i].value);
    }
  } else {
    *metadata = gpr_malloc(1);
  }
  add_to_free(cs, *metadata);
}

static call_state *destroy_call(call_state *call) {
  grpc_call_destroy(call->call);
  call->call = NULL;
  return maybe_delete_call_state(call);
}

static void finished_request_call(void *csp, bool success) {
  call_state *cs = csp;
  GPR_ASSERT(cs->pending_ops > 0);
  --cs->pending_ops;
  if (success) {
    GPR_ASSERT(cs->call != NULL);
    cs->type = SERVER;
  } else {
    maybe_delete_call_state(cs);
  }
}

typedef struct {
  call_state *cs;
  uint8_t has_ops;
} batch_info;

static void finished_batch(void *p, bool success) {
  batch_info *bi = p;
  --bi->cs->pending_ops;
  if ((bi->has_ops & (1u << GRPC_OP_RECV_MESSAGE)) &&
      (bi->cs->done_flags & DONE_FLAG_CALL_CLOSED)) {
    GPR_ASSERT(bi->cs->recv_message == NULL);
  }
  if ((bi->has_ops & (1u << GRPC_OP_RECV_MESSAGE) &&
       bi->cs->recv_message != NULL)) {
    grpc_byte_buffer_destroy(bi->cs->recv_message);
    bi->cs->recv_message = NULL;
  }
  if ((bi->has_ops & (1u << GRPC_OP_SEND_MESSAGE))) {
    grpc_byte_buffer_destroy(bi->cs->send_message);
    bi->cs->send_message = NULL;
  }
  if ((bi->has_ops & (1u << GRPC_OP_RECV_STATUS_ON_CLIENT)) ||
      (bi->has_ops & (1u << GRPC_OP_RECV_CLOSE_ON_SERVER))) {
    bi->cs->done_flags |= DONE_FLAG_CALL_CLOSED;
  }
  maybe_delete_call_state(bi->cs);
  gpr_free(bi);
}

static validator *make_finished_batch_validator(call_state *cs,
                                                uint8_t has_ops) {
  batch_info *bi = gpr_malloc(sizeof(*bi));
  bi->cs = cs;
  bi->has_ops = has_ops;
  return create_validator(finished_batch, bi);
}

int LLVMFuzzerTestOneInput(const uint8_t *data, size_t size) {
  grpc_test_only_set_metadata_hash_seed(0);
  if (squelch) gpr_set_log_function(dont_log);
  input_stream inp = {data, data + size};
  grpc_resolve_address = my_resolve_address;
  grpc_tcp_client_connect_impl = my_tcp_client_connect;
  gpr_now_impl = now_impl;
  grpc_init();

  GPR_ASSERT(g_channel == NULL);
  GPR_ASSERT(g_server == NULL);

  bool server_shutdown = false;
  int pending_server_shutdowns = 0;
  int pending_channel_watches = 0;
  int pending_pings = 0;

  g_active_call = new_call(NULL, ROOT);
  g_resource_quota = grpc_resource_quota_create("api_fuzzer");

  grpc_completion_queue *cq = grpc_completion_queue_create(NULL);

  while (!is_eof(&inp) || g_channel != NULL || g_server != NULL ||
         pending_channel_watches > 0 || pending_pings > 0 ||
         g_active_call->type != ROOT || g_active_call->next != g_active_call) {
    if (is_eof(&inp)) {
      if (g_channel != NULL) {
        grpc_channel_destroy(g_channel);
        g_channel = NULL;
      }
      if (g_server != NULL) {
        if (!server_shutdown) {
          grpc_server_shutdown_and_notify(
              g_server, cq, create_validator(assert_success_and_decrement,
                                             &pending_server_shutdowns));
          server_shutdown = true;
          pending_server_shutdowns++;
        } else if (pending_server_shutdowns == 0) {
          grpc_server_destroy(g_server);
          g_server = NULL;
        }
      }
      call_state *s = g_active_call;
      do {
        if (s->type != PENDING_SERVER && s->call != NULL) {
          s = destroy_call(s);
        } else {
          s = s->next;
        }
      } while (s != g_active_call);

      g_now = gpr_time_add(g_now, gpr_time_from_seconds(1, GPR_TIMESPAN));
    }

    switch (next_byte(&inp)) {
      // terminate on bad bytes
      default:
        end(&inp);
        break;
      // tickle completion queue
      case 0: {
        grpc_event ev = grpc_completion_queue_next(
            cq, gpr_inf_past(GPR_CLOCK_REALTIME), NULL);
        switch (ev.type) {
          case GRPC_OP_COMPLETE: {
            validator *v = ev.tag;
            v->validate(v->arg, ev.success);
            gpr_free(v);
            break;
          }
          case GRPC_QUEUE_TIMEOUT:
            break;
          case GRPC_QUEUE_SHUTDOWN:
            abort();
            break;
        }
        break;
      }
      // increment global time
      case 1: {
        g_now = gpr_time_add(
            g_now, gpr_time_from_micros(read_uint32(&inp), GPR_TIMESPAN));
        break;
      }
      // create an insecure channel
      case 2: {
        if (g_channel == NULL) {
          char *target = read_string(&inp);
          char *target_uri;
          gpr_asprintf(&target_uri, "dns:%s", target);
          grpc_channel_args *args = read_args(&inp);
          g_channel = grpc_insecure_channel_create(target_uri, args, NULL);
          GPR_ASSERT(g_channel != NULL);
          grpc_channel_args_destroy(args);
          gpr_free(target_uri);
          gpr_free(target);
        } else {
          end(&inp);
        }
        break;
      }
      // destroy a channel
      case 3: {
        if (g_channel != NULL) {
          grpc_channel_destroy(g_channel);
          g_channel = NULL;
        } else {
          end(&inp);
        }
        break;
      }
      // bring up a server
      case 4: {
        if (g_server == NULL) {
          grpc_channel_args *args = read_args(&inp);
          g_server = grpc_server_create(args, NULL);
          GPR_ASSERT(g_server != NULL);
          grpc_channel_args_destroy(args);
          grpc_server_register_completion_queue(g_server, cq, NULL);
          grpc_server_start(g_server);
          server_shutdown = false;
          GPR_ASSERT(pending_server_shutdowns == 0);
        } else {
          end(&inp);
        }
        break;
      }
      // begin server shutdown
      case 5: {
        if (g_server != NULL) {
          grpc_server_shutdown_and_notify(
              g_server, cq, create_validator(assert_success_and_decrement,
                                             &pending_server_shutdowns));
          pending_server_shutdowns++;
          server_shutdown = true;
        } else {
          end(&inp);
        }
        break;
      }
      // cancel all calls if shutdown
      case 6: {
        if (g_server != NULL && server_shutdown) {
          grpc_server_cancel_all_calls(g_server);
        } else {
          end(&inp);
        }
        break;
      }
      // destroy server
      case 7: {
        if (g_server != NULL && server_shutdown &&
            pending_server_shutdowns == 0) {
          grpc_server_destroy(g_server);
          g_server = NULL;
        } else {
          end(&inp);
        }
        break;
      }
      // check connectivity
      case 8: {
        if (g_channel != NULL) {
          uint8_t try_to_connect = next_byte(&inp);
          if (try_to_connect == 0 || try_to_connect == 1) {
            grpc_channel_check_connectivity_state(g_channel, try_to_connect);
          } else {
            end(&inp);
          }
        } else {
          end(&inp);
        }
        break;
      }
      // watch connectivity
      case 9: {
        if (g_channel != NULL) {
          grpc_connectivity_state st =
              grpc_channel_check_connectivity_state(g_channel, 0);
          if (st != GRPC_CHANNEL_SHUTDOWN) {
            gpr_timespec deadline = gpr_time_add(
                gpr_now(GPR_CLOCK_REALTIME),
                gpr_time_from_micros(read_uint32(&inp), GPR_TIMESPAN));
            grpc_channel_watch_connectivity_state(
                g_channel, st, deadline, cq,
                create_validator(validate_connectivity_watch,
                                 make_connectivity_watch(
                                     deadline, &pending_channel_watches)));
            pending_channel_watches++;
          }
        } else {
          end(&inp);
        }
        break;
      }
      // create a call
      case 10: {
        bool ok = true;
        if (g_channel == NULL) ok = false;
        grpc_call *parent_call = NULL;
        if (g_active_call->type != ROOT) {
          if (g_active_call->call == NULL || g_active_call->type == CLIENT) {
            end(&inp);
            break;
          }
          parent_call = g_active_call->call;
        }
        uint32_t propagation_mask = read_uint32(&inp);
        char *method = read_string(&inp);
        char *host = read_string(&inp);
        gpr_timespec deadline =
            gpr_time_add(gpr_now(GPR_CLOCK_REALTIME),
                         gpr_time_from_micros(read_uint32(&inp), GPR_TIMESPAN));

        if (ok) {
          call_state *cs = new_call(g_active_call, CLIENT);
          cs->call =
              grpc_channel_create_call(g_channel, parent_call, propagation_mask,
                                       cq, method, host, deadline, NULL);
        } else {
          end(&inp);
        }
        gpr_free(method);
        gpr_free(host);
        break;
      }
      // switch the 'current' call
      case 11: {
        g_active_call = g_active_call->next;
        break;
      }
      // queue some ops on a call
      case 12: {
        if (g_active_call->type == PENDING_SERVER ||
            g_active_call->type == ROOT || g_active_call->call == NULL) {
          end(&inp);
          break;
        }
        size_t num_ops = next_byte(&inp);
        if (num_ops > 6) {
          end(&inp);
          break;
        }
        grpc_op *ops = gpr_malloc(sizeof(grpc_op) * num_ops);
        memset(ops, 0, sizeof(grpc_op) * num_ops);
        bool ok = true;
        size_t i;
        grpc_op *op;
        uint8_t has_ops = 0;
        for (i = 0; i < num_ops; i++) {
          op = &ops[i];
          switch (next_byte(&inp)) {
            default:
              /* invalid value */
              op->op = (grpc_op_type)-1;
              ok = false;
              break;
            case GRPC_OP_SEND_INITIAL_METADATA:
              op->op = GRPC_OP_SEND_INITIAL_METADATA;
              has_ops |= 1 << GRPC_OP_SEND_INITIAL_METADATA;
              read_metadata(&inp, &op->data.send_initial_metadata.count,
                            &op->data.send_initial_metadata.metadata,
                            g_active_call);
              break;
            case GRPC_OP_SEND_MESSAGE:
              op->op = GRPC_OP_SEND_MESSAGE;
              if (g_active_call->send_message != NULL) {
                ok = false;
              } else {
                has_ops |= 1 << GRPC_OP_SEND_MESSAGE;
                g_active_call->send_message = op->data.send_message =
                    read_message(&inp);
              }
              break;
            case GRPC_OP_SEND_CLOSE_FROM_CLIENT:
              op->op = GRPC_OP_SEND_CLOSE_FROM_CLIENT;
              has_ops |= 1 << GRPC_OP_SEND_CLOSE_FROM_CLIENT;
              break;
            case GRPC_OP_SEND_STATUS_FROM_SERVER:
              op->op = GRPC_OP_SEND_STATUS_FROM_SERVER;
              has_ops |= 1 << GRPC_OP_SEND_STATUS_FROM_SERVER;
              read_metadata(
                  &inp,
                  &op->data.send_status_from_server.trailing_metadata_count,
                  &op->data.send_status_from_server.trailing_metadata,
                  g_active_call);
              op->data.send_status_from_server.status = next_byte(&inp);
              op->data.send_status_from_server.status_details =
                  read_string(&inp);
              break;
            case GRPC_OP_RECV_INITIAL_METADATA:
              op->op = GRPC_OP_RECV_INITIAL_METADATA;
              has_ops |= 1 << GRPC_OP_RECV_INITIAL_METADATA;
              op->data.recv_initial_metadata =
                  &g_active_call->recv_initial_metadata;
              break;
            case GRPC_OP_RECV_MESSAGE:
              op->op = GRPC_OP_RECV_MESSAGE;
              has_ops |= 1 << GRPC_OP_RECV_MESSAGE;
              op->data.recv_message = &g_active_call->recv_message;
              break;
            case GRPC_OP_RECV_STATUS_ON_CLIENT:
              op->op = GRPC_OP_RECV_STATUS_ON_CLIENT;
              op->data.recv_status_on_client.status = &g_active_call->status;
              op->data.recv_status_on_client.trailing_metadata =
                  &g_active_call->recv_trailing_metadata;
              op->data.recv_status_on_client.status_details =
                  &g_active_call->recv_status_details;
              op->data.recv_status_on_client.status_details_capacity =
                  &g_active_call->recv_status_details_capacity;
              break;
            case GRPC_OP_RECV_CLOSE_ON_SERVER:
              op->op = GRPC_OP_RECV_CLOSE_ON_SERVER;
              has_ops |= 1 << GRPC_OP_RECV_CLOSE_ON_SERVER;
              op->data.recv_close_on_server.cancelled =
                  &g_active_call->cancelled;
              break;
          }
          op->reserved = NULL;
          op->flags = read_uint32(&inp);
        }
        if (ok) {
          validator *v = make_finished_batch_validator(g_active_call, has_ops);
          g_active_call->pending_ops++;
          grpc_call_error error =
              grpc_call_start_batch(g_active_call->call, ops, num_ops, v, NULL);
          if (error != GRPC_CALL_OK) {
            v->validate(v->arg, false);
            gpr_free(v);
          }
        } else {
          end(&inp);
        }
        if (!ok && (has_ops & (1 << GRPC_OP_SEND_MESSAGE))) {
          grpc_byte_buffer_destroy(g_active_call->send_message);
          g_active_call->send_message = NULL;
        }
        for (i = 0; i < num_ops; i++) {
          op = &ops[i];
          switch (op->op) {
            case GRPC_OP_SEND_STATUS_FROM_SERVER:
              gpr_free((void *)op->data.send_status_from_server.status_details);
              break;
            case GRPC_OP_SEND_MESSAGE:
            case GRPC_OP_SEND_INITIAL_METADATA:
            case GRPC_OP_SEND_CLOSE_FROM_CLIENT:
            case GRPC_OP_RECV_INITIAL_METADATA:
            case GRPC_OP_RECV_MESSAGE:
            case GRPC_OP_RECV_STATUS_ON_CLIENT:
            case GRPC_OP_RECV_CLOSE_ON_SERVER:
              break;
          }
        }
        gpr_free(ops);

        break;
      }
      // cancel current call
      case 13: {
        if (g_active_call->type != ROOT && g_active_call->call != NULL) {
          grpc_call_cancel(g_active_call->call, NULL);
        } else {
          end(&inp);
        }
        break;
      }
      // get a calls peer
      case 14: {
        if (g_active_call->type != ROOT && g_active_call->call != NULL) {
          free_non_null(grpc_call_get_peer(g_active_call->call));
        } else {
          end(&inp);
        }
        break;
      }
      // get a channels target
      case 15: {
        if (g_channel != NULL) {
          free_non_null(grpc_channel_get_target(g_channel));
        } else {
          end(&inp);
        }
        break;
      }
      // send a ping on a channel
      case 16: {
        if (g_channel != NULL) {
          pending_pings++;
          grpc_channel_ping(g_channel, cq,
                            create_validator(decrement, &pending_pings), NULL);
        } else {
          end(&inp);
        }
        break;
      }
      // enable a tracer
      case 17: {
        char *tracer = read_string(&inp);
        grpc_tracer_set_enabled(tracer, 1);
        gpr_free(tracer);
        break;
      }
      // disable a tracer
      case 18: {
        char *tracer = read_string(&inp);
        grpc_tracer_set_enabled(tracer, 0);
        gpr_free(tracer);
        break;
      }
      // request a server call
      case 19: {
        if (g_server == NULL) {
          end(&inp);
          break;
        }
        call_state *cs = new_call(g_active_call, PENDING_SERVER);
        cs->pending_ops++;
        validator *v = create_validator(finished_request_call, cs);
        grpc_call_error error =
            grpc_server_request_call(g_server, &cs->call, &cs->call_details,
                                     &cs->recv_initial_metadata, cq, cq, v);
        if (error != GRPC_CALL_OK) {
          v->validate(v->arg, false);
          gpr_free(v);
        }
        break;
      }
      // destroy a call
      case 20: {
        if (g_active_call->type != ROOT &&
            g_active_call->type != PENDING_SERVER &&
            g_active_call->call != NULL) {
          destroy_call(g_active_call);
        } else {
          end(&inp);
        }
        break;
      }
      // resize the buffer pool
      case 21: {
        grpc_resource_quota_resize(g_resource_quota, read_uint22(&inp));
        break;
      }
    }
  }

  GPR_ASSERT(g_channel == NULL);
  GPR_ASSERT(g_server == NULL);
  GPR_ASSERT(g_active_call->type == ROOT);
  GPR_ASSERT(g_active_call->next == g_active_call);
  gpr_free(g_active_call);

  grpc_completion_queue_shutdown(cq);
  GPR_ASSERT(
      grpc_completion_queue_next(cq, gpr_inf_past(GPR_CLOCK_REALTIME), NULL)
          .type == GRPC_QUEUE_SHUTDOWN);
  grpc_completion_queue_destroy(cq);

  grpc_resource_quota_unref(g_resource_quota);

  grpc_shutdown();
  return 0;
}<|MERGE_RESOLUTION|>--- conflicted
+++ resolved
@@ -232,13 +232,8 @@
 // defined in tcp_client_posix.c
 extern void (*grpc_tcp_client_connect_impl)(
     grpc_exec_ctx *exec_ctx, grpc_closure *closure, grpc_endpoint **ep,
-<<<<<<< HEAD
     grpc_pollset_set *interested_parties, const grpc_channel_args *channel_args,
-    const struct sockaddr *addr, size_t addr_len, gpr_timespec deadline);
-=======
-    grpc_pollset_set *interested_parties, const grpc_resolved_address *addr,
-    gpr_timespec deadline);
->>>>>>> d92b795b
+    const grpc_resolved_address *addr, gpr_timespec deadline);
 
 static void sched_connect(grpc_exec_ctx *exec_ctx, grpc_closure *closure,
                           grpc_endpoint **ep, gpr_timespec deadline);
@@ -295,12 +290,8 @@
 static void my_tcp_client_connect(grpc_exec_ctx *exec_ctx,
                                   grpc_closure *closure, grpc_endpoint **ep,
                                   grpc_pollset_set *interested_parties,
-<<<<<<< HEAD
                                   const grpc_channel_args *channel_args,
-                                  const struct sockaddr *addr, size_t addr_len,
-=======
                                   const grpc_resolved_address *addr,
->>>>>>> d92b795b
                                   gpr_timespec deadline) {
   sched_connect(exec_ctx, closure, ep, deadline);
 }
