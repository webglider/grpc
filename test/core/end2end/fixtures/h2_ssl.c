/*
 *
 * Copyright 2015, Google Inc.
 * All rights reserved.
 *
 * Redistribution and use in source and binary forms, with or without
 * modification, are permitted provided that the following conditions are
 * met:
 *
 *     * Redistributions of source code must retain the above copyright
 * notice, this list of conditions and the following disclaimer.
 *     * Redistributions in binary form must reproduce the above
 * copyright notice, this list of conditions and the following disclaimer
 * in the documentation and/or other materials provided with the
 * distribution.
 *     * Neither the name of Google Inc. nor the names of its
 * contributors may be used to endorse or promote products derived from
 * this software without specific prior written permission.
 *
 * THIS SOFTWARE IS PROVIDED BY THE COPYRIGHT HOLDERS AND CONTRIBUTORS
 * "AS IS" AND ANY EXPRESS OR IMPLIED WARRANTIES, INCLUDING, BUT NOT
 * LIMITED TO, THE IMPLIED WARRANTIES OF MERCHANTABILITY AND FITNESS FOR
 * A PARTICULAR PURPOSE ARE DISCLAIMED. IN NO EVENT SHALL THE COPYRIGHT
 * OWNER OR CONTRIBUTORS BE LIABLE FOR ANY DIRECT, INDIRECT, INCIDENTAL,
 * SPECIAL, EXEMPLARY, OR CONSEQUENTIAL DAMAGES (INCLUDING, BUT NOT
 * LIMITED TO, PROCUREMENT OF SUBSTITUTE GOODS OR SERVICES; LOSS OF USE,
 * DATA, OR PROFITS; OR BUSINESS INTERRUPTION) HOWEVER CAUSED AND ON ANY
 * THEORY OF LIABILITY, WHETHER IN CONTRACT, STRICT LIABILITY, OR TORT
 * (INCLUDING NEGLIGENCE OR OTHERWISE) ARISING IN ANY WAY OUT OF THE USE
 * OF THIS SOFTWARE, EVEN IF ADVISED OF THE POSSIBILITY OF SUCH DAMAGE.
 *
 */

#include "test/core/end2end/end2end_tests.h"

#include <stdio.h>
#include <string.h>

#include <grpc/support/alloc.h>
#include <grpc/support/host_port.h>
#include <grpc/support/log.h>

#include "src/core/lib/channel/channel_args.h"
#include "src/core/lib/security/credentials/credentials.h"
#include "src/core/lib/support/env.h"
#include "src/core/lib/support/string.h"
#include "src/core/lib/support/tmpfile.h"
#include "test/core/end2end/data/ssl_test_data.h"
#include "test/core/util/port.h"
#include "test/core/util/test_config.h"

typedef struct fullstack_secure_fixture_data {
  char *localaddr;
} fullstack_secure_fixture_data;

static grpc_end2end_test_fixture chttp2_create_fixture_secure_fullstack(
    grpc_channel_args *client_args, grpc_channel_args *server_args) {
  grpc_end2end_test_fixture f;
  int port = grpc_pick_unused_port_or_die();
  fullstack_secure_fixture_data *ffd =
      gpr_malloc(sizeof(fullstack_secure_fixture_data));
  memset(&f, 0, sizeof(f));

  gpr_join_host_port(&ffd->localaddr, "localhost", port);

  f.fixture_data = ffd;
  f.cq = grpc_completion_queue_create(NULL);

  return f;
}

static void process_auth_failure(void *state, grpc_auth_context *ctx,
                                 const grpc_metadata *md, size_t md_count,
                                 grpc_process_auth_metadata_done_cb cb,
                                 void *user_data) {
  GPR_ASSERT(state == NULL);
  cb(user_data, NULL, 0, NULL, 0, GRPC_STATUS_UNAUTHENTICATED, NULL);
}

static void chttp2_init_client_secure_fullstack(
    grpc_end2end_test_fixture *f, grpc_channel_args *client_args,
    grpc_channel_credentials *creds) {
  fullstack_secure_fixture_data *ffd = f->fixture_data;
  f->client =
      grpc_secure_channel_create(creds, ffd->localaddr, client_args, NULL);
  GPR_ASSERT(f->client != NULL);
  grpc_channel_credentials_release(creds);
}

static void chttp2_init_server_secure_fullstack(
    grpc_end2end_test_fixture *f, grpc_channel_args *server_args,
    grpc_server_credentials *server_creds) {
  fullstack_secure_fixture_data *ffd = f->fixture_data;
  if (f->server) {
    grpc_server_destroy(f->server);
  }
  f->server = grpc_server_create(server_args, NULL);
  grpc_server_register_completion_queue(f->server, f->cq, NULL);
  GPR_ASSERT(grpc_server_add_secure_http2_port(f->server, ffd->localaddr,
                                               server_creds));
  grpc_server_credentials_release(server_creds);
  grpc_server_start(f->server);
}

void chttp2_tear_down_secure_fullstack(grpc_end2end_test_fixture *f) {
  fullstack_secure_fixture_data *ffd = f->fixture_data;
  gpr_free(ffd->localaddr);
  gpr_free(ffd);
}

static void chttp2_init_client_simple_ssl_secure_fullstack(
    grpc_end2end_test_fixture *f, grpc_channel_args *client_args) {
  grpc_channel_credentials *ssl_creds =
      grpc_ssl_credentials_create(NULL, NULL, NULL);
  grpc_arg ssl_name_override = {GRPC_ARG_STRING,
                                GRPC_SSL_TARGET_NAME_OVERRIDE_ARG,
                                {"foo.test.google.fr"}};
  grpc_channel_args *new_client_args =
      grpc_channel_args_copy_and_add(client_args, &ssl_name_override, 1);
  chttp2_init_client_secure_fullstack(f, new_client_args, ssl_creds);
  grpc_channel_args_destroy(new_client_args);
}

static int fail_server_auth_check(grpc_channel_args *server_args) {
  size_t i;
  if (server_args == NULL) return 0;
  for (i = 0; i < server_args->num_args; i++) {
    if (strcmp(server_args->args[i].key, FAIL_AUTH_CHECK_SERVER_ARG_NAME) ==
        0) {
      return 1;
    }
  }
  return 0;
}

static void chttp2_init_server_simple_ssl_secure_fullstack(
    grpc_end2end_test_fixture *f, grpc_channel_args *server_args) {
  grpc_ssl_pem_key_cert_pair pem_cert_key_pair = {test_server1_key,
                                                  test_server1_cert};
  grpc_server_credentials *ssl_creds =
      grpc_ssl_server_credentials_create(NULL, &pem_cert_key_pair, 1, 0, NULL);
  if (fail_server_auth_check(server_args)) {
    grpc_auth_metadata_processor processor = {process_auth_failure, NULL, NULL};
    grpc_server_credentials_set_auth_metadata_processor(ssl_creds, processor);
  }
  chttp2_init_server_secure_fullstack(f, server_args, ssl_creds);
}

/* All test configurations */

static grpc_end2end_test_config configs[] = {
    {"chttp2/simple_ssl_fullstack",
     FEATURE_MASK_SUPPORTS_DELAYED_CONNECTION |
         FEATURE_MASK_SUPPORTS_PER_CALL_CREDENTIALS |
<<<<<<< HEAD
         FEATURE_MASK_SUPPORTS_AUTHORITY_HEADER,
=======
         FEATURE_MASK_SUPPORTS_CLIENT_CHANNEL,
>>>>>>> b3214946
     chttp2_create_fixture_secure_fullstack,
     chttp2_init_client_simple_ssl_secure_fullstack,
     chttp2_init_server_simple_ssl_secure_fullstack,
     chttp2_tear_down_secure_fullstack},
};

int main(int argc, char **argv) {
  size_t i;
  FILE *roots_file;
  size_t roots_size = strlen(test_root_cert);
  char *roots_filename;

  grpc_test_init(argc, argv);
  grpc_end2end_tests_pre_init();

  /* Set the SSL roots env var. */
  roots_file = gpr_tmpfile("chttp2_simple_ssl_fullstack_test", &roots_filename);
  GPR_ASSERT(roots_filename != NULL);
  GPR_ASSERT(roots_file != NULL);
  GPR_ASSERT(fwrite(test_root_cert, 1, roots_size, roots_file) == roots_size);
  fclose(roots_file);
  gpr_setenv(GRPC_DEFAULT_SSL_ROOTS_FILE_PATH_ENV_VAR, roots_filename);

  grpc_init();

  for (i = 0; i < sizeof(configs) / sizeof(*configs); i++) {
    grpc_end2end_tests(argc, argv, configs[i]);
  }

  grpc_shutdown();

  /* Cleanup. */
  remove(roots_filename);
  gpr_free(roots_filename);

  return 0;
}<|MERGE_RESOLUTION|>--- conflicted
+++ resolved
@@ -152,11 +152,8 @@
     {"chttp2/simple_ssl_fullstack",
      FEATURE_MASK_SUPPORTS_DELAYED_CONNECTION |
          FEATURE_MASK_SUPPORTS_PER_CALL_CREDENTIALS |
-<<<<<<< HEAD
+         FEATURE_MASK_SUPPORTS_CLIENT_CHANNEL |
          FEATURE_MASK_SUPPORTS_AUTHORITY_HEADER,
-=======
-         FEATURE_MASK_SUPPORTS_CLIENT_CHANNEL,
->>>>>>> b3214946
      chttp2_create_fixture_secure_fullstack,
      chttp2_init_client_simple_ssl_secure_fullstack,
      chttp2_init_server_simple_ssl_secure_fullstack,
