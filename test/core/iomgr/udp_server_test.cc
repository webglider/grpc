--- conflicted
+++ resolved
@@ -61,13 +61,8 @@
   g_number_of_reads++;
   g_number_of_bytes_read += (int)byte_count;
 
-<<<<<<< HEAD
   GPR_ASSERT(
-      GRPC_LOG_IF_ERROR("pollset_kick", grpc_pollset_kick(g_pollset, NULL)));
-=======
-  GPR_ASSERT(GRPC_LOG_IF_ERROR(
-      "pollset_kick", grpc_pollset_kick(exec_ctx, g_pollset, nullptr)));
->>>>>>> 82c8f945
+      GRPC_LOG_IF_ERROR("pollset_kick", grpc_pollset_kick(g_pollset, nullptr)));
   gpr_mu_unlock(g_mu);
 }
 
@@ -75,13 +70,8 @@
   gpr_mu_lock(g_mu);
   g_number_of_writes++;
 
-<<<<<<< HEAD
   GPR_ASSERT(
-      GRPC_LOG_IF_ERROR("pollset_kick", grpc_pollset_kick(g_pollset, NULL)));
-=======
-  GPR_ASSERT(GRPC_LOG_IF_ERROR(
-      "pollset_kick", grpc_pollset_kick(exec_ctx, g_pollset, nullptr)));
->>>>>>> 82c8f945
+      GRPC_LOG_IF_ERROR("pollset_kick", grpc_pollset_kick(g_pollset, nullptr)));
   gpr_mu_unlock(g_mu);
 }
 
@@ -137,33 +127,17 @@
 }
 
 static void test_no_op(void) {
-<<<<<<< HEAD
-  grpc_core::ExecCtx _local_exec_ctx;
-  grpc_udp_server* s = grpc_udp_server_create(NULL);
-  grpc_udp_server_destroy(s, NULL);
+  grpc_core::ExecCtx _local_exec_ctx;
+  grpc_udp_server* s = grpc_udp_server_create(nullptr);
+  grpc_udp_server_destroy(s, nullptr);
 }
 
 static void test_no_op_with_start(void) {
   grpc_core::ExecCtx _local_exec_ctx;
-  grpc_udp_server* s = grpc_udp_server_create(NULL);
+  grpc_udp_server* s = grpc_udp_server_create(nullptr);
   LOG_TEST("test_no_op_with_start");
-  grpc_udp_server_start(s, NULL, 0, NULL);
-  grpc_udp_server_destroy(s, NULL);
-=======
-  grpc_exec_ctx exec_ctx = GRPC_EXEC_CTX_INIT;
-  grpc_udp_server* s = grpc_udp_server_create(nullptr);
-  grpc_udp_server_destroy(&exec_ctx, s, nullptr);
-  grpc_exec_ctx_finish(&exec_ctx);
-}
-
-static void test_no_op_with_start(void) {
-  grpc_exec_ctx exec_ctx = GRPC_EXEC_CTX_INIT;
-  grpc_udp_server* s = grpc_udp_server_create(nullptr);
-  LOG_TEST("test_no_op_with_start");
-  grpc_udp_server_start(&exec_ctx, s, nullptr, 0, nullptr);
-  grpc_udp_server_destroy(&exec_ctx, s, nullptr);
-  grpc_exec_ctx_finish(&exec_ctx);
->>>>>>> 82c8f945
+  grpc_udp_server_start(s, nullptr, 0, nullptr);
+  grpc_udp_server_destroy(s, nullptr);
 }
 
 static void test_no_op_with_port(void) {
@@ -180,12 +154,7 @@
   GPR_ASSERT(grpc_udp_server_add_port(s, &resolved_addr, on_read, on_write,
                                       on_fd_orphaned));
 
-<<<<<<< HEAD
-  grpc_udp_server_destroy(s, NULL);
-=======
-  grpc_udp_server_destroy(&exec_ctx, s, nullptr);
-  grpc_exec_ctx_finish(&exec_ctx);
->>>>>>> 82c8f945
+  grpc_udp_server_destroy(s, nullptr);
 
   /* The server had a single FD, which should have been orphaned. */
   GPR_ASSERT(g_number_of_orphan_calls == 1);
@@ -215,13 +184,8 @@
   GPR_ASSERT(socket_factory->number_of_socket_calls == 1);
   GPR_ASSERT(socket_factory->number_of_bind_calls == 1);
 
-<<<<<<< HEAD
-  grpc_udp_server_destroy(s, NULL);
-
-=======
-  grpc_udp_server_destroy(&exec_ctx, s, nullptr);
-  grpc_exec_ctx_finish(&exec_ctx);
->>>>>>> 82c8f945
+  grpc_udp_server_destroy(s, nullptr);
+
   grpc_socket_factory_unref(&socket_factory->base);
 
   /* The server had a single FD, which should have been orphaned. */
@@ -242,16 +206,9 @@
   GPR_ASSERT(grpc_udp_server_add_port(s, &resolved_addr, on_read, on_write,
                                       on_fd_orphaned));
 
-<<<<<<< HEAD
-  grpc_udp_server_start(s, NULL, 0, NULL);
-
-  grpc_udp_server_destroy(s, NULL);
-=======
-  grpc_udp_server_start(&exec_ctx, s, nullptr, 0, nullptr);
-
-  grpc_udp_server_destroy(&exec_ctx, s, nullptr);
-  grpc_exec_ctx_finish(&exec_ctx);
->>>>>>> 82c8f945
+  grpc_udp_server_start(s, nullptr, 0, nullptr);
+
+  grpc_udp_server_destroy(s, nullptr);
 
   /* The server had a single FD, which is orphaned exactly once in *
    * grpc_udp_server_destroy. */
@@ -287,11 +244,7 @@
   GPR_ASSERT(resolved_addr.len <= sizeof(struct sockaddr_storage));
 
   pollsets[0] = g_pollset;
-<<<<<<< HEAD
-  grpc_udp_server_start(s, pollsets, 1, NULL);
-=======
-  grpc_udp_server_start(&exec_ctx, s, pollsets, 1, nullptr);
->>>>>>> 82c8f945
+  grpc_udp_server_start(s, pollsets, 1, nullptr);
 
   gpr_mu_lock(g_mu);
 
@@ -307,13 +260,8 @@
                        (socklen_t)resolved_addr.len) == 0);
     GPR_ASSERT(5 == write(clifd, "hello", 5));
     while (g_number_of_reads == number_of_reads_before &&
-<<<<<<< HEAD
            deadline > grpc_core::ExecCtx::Get()->Now()) {
-      grpc_pollset_worker* worker = NULL;
-=======
-           deadline > grpc_exec_ctx_now(&exec_ctx)) {
       grpc_pollset_worker* worker = nullptr;
->>>>>>> 82c8f945
       GPR_ASSERT(GRPC_LOG_IF_ERROR(
           "pollset_work", grpc_pollset_work(g_pollset, &worker, deadline)));
       gpr_mu_unlock(g_mu);
@@ -327,12 +275,7 @@
 
   gpr_mu_unlock(g_mu);
 
-<<<<<<< HEAD
-  grpc_udp_server_destroy(s, NULL);
-=======
-  grpc_udp_server_destroy(&exec_ctx, s, nullptr);
-  grpc_exec_ctx_finish(&exec_ctx);
->>>>>>> 82c8f945
+  grpc_udp_server_destroy(s, nullptr);
 
   /* The server had a single FD, which is orphaned exactly once in *
    * grpc_udp_server_destroy. */
