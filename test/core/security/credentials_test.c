--- conflicted
+++ resolved
@@ -193,30 +193,16 @@
 
 static void test_oauth2_token_fetcher_creds_parsing_ok(void) {
   grpc_exec_ctx exec_ctx = GRPC_EXEC_CTX_INIT;
-<<<<<<< HEAD
-  grpc_credentials_md_store *token_md = NULL;
+  grpc_mdelem token_md = GRPC_MDNULL;
   grpc_millis token_lifetime;
-=======
-  grpc_mdelem token_md = GRPC_MDNULL;
-  gpr_timespec token_lifetime;
->>>>>>> 9811915b
   grpc_httpcli_response response =
       http_response(200, valid_oauth2_json_response);
   GPR_ASSERT(grpc_oauth2_token_fetcher_credentials_parse_server_response(
                  &exec_ctx, &response, &token_md, &token_lifetime) ==
              GRPC_CREDENTIALS_OK);
-<<<<<<< HEAD
   GPR_ASSERT(token_lifetime == 3599 * GPR_MS_PER_SEC);
-  GPR_ASSERT(token_md->num_entries == 1);
-  GPR_ASSERT(grpc_slice_str_cmp(token_md->entries[0].key, "authorization") ==
-             0);
-  GPR_ASSERT(grpc_slice_str_cmp(token_md->entries[0].value,
-=======
-  GPR_ASSERT(token_lifetime.tv_sec == 3599);
-  GPR_ASSERT(token_lifetime.tv_nsec == 0);
   GPR_ASSERT(grpc_slice_str_cmp(GRPC_MDKEY(token_md), "authorization") == 0);
   GPR_ASSERT(grpc_slice_str_cmp(GRPC_MDVALUE(token_md),
->>>>>>> 9811915b
                                 "Bearer ya29.AHES6ZRN3-HlhAPya30GnW_bHSb_") ==
              0);
   GRPC_MDELEM_UNREF(&exec_ctx, token_md);
@@ -226,13 +212,8 @@
 
 static void test_oauth2_token_fetcher_creds_parsing_bad_http_status(void) {
   grpc_exec_ctx exec_ctx = GRPC_EXEC_CTX_INIT;
-<<<<<<< HEAD
-  grpc_credentials_md_store *token_md = NULL;
+  grpc_mdelem token_md = GRPC_MDNULL;
   grpc_millis token_lifetime;
-=======
-  grpc_mdelem token_md = GRPC_MDNULL;
-  gpr_timespec token_lifetime;
->>>>>>> 9811915b
   grpc_httpcli_response response =
       http_response(401, valid_oauth2_json_response);
   GPR_ASSERT(grpc_oauth2_token_fetcher_credentials_parse_server_response(
@@ -244,13 +225,8 @@
 
 static void test_oauth2_token_fetcher_creds_parsing_empty_http_body(void) {
   grpc_exec_ctx exec_ctx = GRPC_EXEC_CTX_INIT;
-<<<<<<< HEAD
-  grpc_credentials_md_store *token_md = NULL;
+  grpc_mdelem token_md = GRPC_MDNULL;
   grpc_millis token_lifetime;
-=======
-  grpc_mdelem token_md = GRPC_MDNULL;
-  gpr_timespec token_lifetime;
->>>>>>> 9811915b
   grpc_httpcli_response response = http_response(200, "");
   GPR_ASSERT(grpc_oauth2_token_fetcher_credentials_parse_server_response(
                  &exec_ctx, &response, &token_md, &token_lifetime) ==
@@ -261,13 +237,8 @@
 
 static void test_oauth2_token_fetcher_creds_parsing_invalid_json(void) {
   grpc_exec_ctx exec_ctx = GRPC_EXEC_CTX_INIT;
-<<<<<<< HEAD
-  grpc_credentials_md_store *token_md = NULL;
+  grpc_mdelem token_md = GRPC_MDNULL;
   grpc_millis token_lifetime;
-=======
-  grpc_mdelem token_md = GRPC_MDNULL;
-  gpr_timespec token_lifetime;
->>>>>>> 9811915b
   grpc_httpcli_response response =
       http_response(200,
                     "{\"access_token\":\"ya29.AHES6ZRN3-HlhAPya30GnW_bHSb_\","
@@ -282,13 +253,8 @@
 
 static void test_oauth2_token_fetcher_creds_parsing_missing_token(void) {
   grpc_exec_ctx exec_ctx = GRPC_EXEC_CTX_INIT;
-<<<<<<< HEAD
-  grpc_credentials_md_store *token_md = NULL;
+  grpc_mdelem token_md = GRPC_MDNULL;
   grpc_millis token_lifetime;
-=======
-  grpc_mdelem token_md = GRPC_MDNULL;
-  gpr_timespec token_lifetime;
->>>>>>> 9811915b
   grpc_httpcli_response response = http_response(200,
                                                  "{"
                                                  " \"expires_in\":3599, "
@@ -302,13 +268,8 @@
 
 static void test_oauth2_token_fetcher_creds_parsing_missing_token_type(void) {
   grpc_exec_ctx exec_ctx = GRPC_EXEC_CTX_INIT;
-<<<<<<< HEAD
-  grpc_credentials_md_store *token_md = NULL;
+  grpc_mdelem token_md = GRPC_MDNULL;
   grpc_millis token_lifetime;
-=======
-  grpc_mdelem token_md = GRPC_MDNULL;
-  gpr_timespec token_lifetime;
->>>>>>> 9811915b
   grpc_httpcli_response response =
       http_response(200,
                     "{\"access_token\":\"ya29.AHES6ZRN3-HlhAPya30GnW_bHSb_\","
@@ -324,13 +285,8 @@
 static void test_oauth2_token_fetcher_creds_parsing_missing_token_lifetime(
     void) {
   grpc_exec_ctx exec_ctx = GRPC_EXEC_CTX_INIT;
-<<<<<<< HEAD
-  grpc_credentials_md_store *token_md = NULL;
+  grpc_mdelem token_md = GRPC_MDNULL;
   grpc_millis token_lifetime;
-=======
-  grpc_mdelem token_md = GRPC_MDNULL;
-  gpr_timespec token_lifetime;
->>>>>>> 9811915b
   grpc_httpcli_response response =
       http_response(200,
                     "{\"access_token\":\"ya29.AHES6ZRN3-HlhAPya30GnW_bHSb_\","
