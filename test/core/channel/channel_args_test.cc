/*
 *
 * Copyright 2015 gRPC authors.
 *
 * Licensed under the Apache License, Version 2.0 (the "License");
 * you may not use this file except in compliance with the License.
 * You may obtain a copy of the License at
 *
 *     http://www.apache.org/licenses/LICENSE-2.0
 *
 * Unless required by applicable law or agreed to in writing, software
 * distributed under the License is distributed on an "AS IS" BASIS,
 * WITHOUT WARRANTIES OR CONDITIONS OF ANY KIND, either express or implied.
 * See the License for the specific language governing permissions and
 * limitations under the License.
 *
 */

#include <string.h>

#include <grpc/support/log.h>
#include <grpc/support/useful.h>

#include "src/core/lib/channel/channel_args.h"
#include "src/core/lib/iomgr/exec_ctx.h"
#include "test/core/util/test_config.h"

static void test_create(void) {
  grpc_core::ExecCtx exec_ctx;

  grpc_arg arg_int;
  grpc_arg arg_string;
  grpc_arg to_add[2];
  grpc_channel_args* ch_args;

  arg_int.key = const_cast<char*>("int_arg");
  arg_int.type = GRPC_ARG_INTEGER;
  arg_int.value.integer = 123;

  arg_string.key = const_cast<char*>("str key");
  arg_string.type = GRPC_ARG_STRING;
  arg_string.value.string = const_cast<char*>("str value");

  to_add[0] = arg_int;
  to_add[1] = arg_string;
  ch_args = grpc_channel_args_copy_and_add(nullptr, to_add, 2);

  GPR_ASSERT(ch_args->num_args == 2);
  GPR_ASSERT(strcmp(ch_args->args[0].key, arg_int.key) == 0);
  GPR_ASSERT(ch_args->args[0].type == arg_int.type);
  GPR_ASSERT(ch_args->args[0].value.integer == arg_int.value.integer);

  GPR_ASSERT(strcmp(ch_args->args[1].key, arg_string.key) == 0);
  GPR_ASSERT(ch_args->args[1].type == arg_string.type);
  GPR_ASSERT(strcmp(ch_args->args[1].value.string, arg_string.value.string) ==
             0);

  grpc_channel_args_destroy(ch_args);
}

static void test_set_compression_algorithm(void) {
  grpc_core::ExecCtx exec_ctx;
  grpc_channel_args* ch_args;

  ch_args = grpc_channel_args_set_compression_algorithm(
      nullptr, GRPC_COMPRESS_MESSAGE_GZIP);
  GPR_ASSERT(ch_args->num_args == 1);
  GPR_ASSERT(strcmp(ch_args->args[0].key,
                    GRPC_COMPRESSION_CHANNEL_DEFAULT_ALGORITHM) == 0);
  GPR_ASSERT(ch_args->args[0].type == GRPC_ARG_INTEGER);

  grpc_channel_args_destroy(ch_args);
}

static void test_compression_algorithm_states(void) {
<<<<<<< HEAD
  grpc_exec_ctx exec_ctx = GRPC_EXEC_CTX_INIT;
  grpc_channel_args *ch_args, *ch_args_wo_gzip, *ch_args_wo_gzip_deflate,
      *ch_args_wo_gzip_deflate_gzip;
=======
  grpc_core::ExecCtx exec_ctx;
  grpc_channel_args *ch_args, *ch_args_wo_gzip, *ch_args_wo_gzip_deflate;
>>>>>>> 94e676e1
  unsigned states_bitset;
  size_t i;

  ch_args = grpc_channel_args_copy_and_add(nullptr, nullptr, 0);
  /* by default, all enabled */
  states_bitset =
      (unsigned)grpc_channel_args_compression_algorithm_get_states(ch_args);

  for (i = 0; i < GRPC_COMPRESS_ALGORITHMS_COUNT; i++) {
    GPR_ASSERT(GPR_BITGET(states_bitset, i));
  }

  /* disable message/gzip and message/deflate and stream/gzip */
  ch_args_wo_gzip = grpc_channel_args_compression_algorithm_set_state(
<<<<<<< HEAD
      &exec_ctx, &ch_args, GRPC_COMPRESS_MESSAGE_GZIP, 0);
  GPR_ASSERT(ch_args == ch_args_wo_gzip);
  ch_args_wo_gzip_deflate = grpc_channel_args_compression_algorithm_set_state(
      &exec_ctx, &ch_args_wo_gzip, GRPC_COMPRESS_MESSAGE_DEFLATE, 0);
=======
      &ch_args, GRPC_COMPRESS_GZIP, 0);
  GPR_ASSERT(ch_args == ch_args_wo_gzip);
  ch_args_wo_gzip_deflate = grpc_channel_args_compression_algorithm_set_state(
      &ch_args_wo_gzip, GRPC_COMPRESS_DEFLATE, 0);
>>>>>>> 94e676e1
  GPR_ASSERT(ch_args_wo_gzip == ch_args_wo_gzip_deflate);
  ch_args_wo_gzip_deflate_gzip =
      grpc_channel_args_compression_algorithm_set_state(
          &exec_ctx, &ch_args_wo_gzip_deflate, GRPC_COMPRESS_STREAM_GZIP, 0);
  GPR_ASSERT(ch_args_wo_gzip_deflate == ch_args_wo_gzip_deflate_gzip);

  states_bitset = (unsigned)grpc_channel_args_compression_algorithm_get_states(
      ch_args_wo_gzip_deflate);
  for (i = 0; i < GRPC_COMPRESS_ALGORITHMS_COUNT; i++) {
    if (i == GRPC_COMPRESS_MESSAGE_GZIP || i == GRPC_COMPRESS_MESSAGE_DEFLATE ||
        i == GRPC_COMPRESS_STREAM_GZIP) {
      GPR_ASSERT(GPR_BITGET(states_bitset, i) == 0);
    } else {
      GPR_ASSERT(GPR_BITGET(states_bitset, i) != 0);
    }
  }

  /* re-enabled message/gzip and stream/gzip only */
  ch_args_wo_gzip = grpc_channel_args_compression_algorithm_set_state(
<<<<<<< HEAD
      &exec_ctx, &ch_args_wo_gzip_deflate_gzip, GRPC_COMPRESS_MESSAGE_GZIP, 1);
  ch_args_wo_gzip = grpc_channel_args_compression_algorithm_set_state(
      &exec_ctx, &ch_args_wo_gzip, GRPC_COMPRESS_STREAM_GZIP, 1);
  GPR_ASSERT(ch_args_wo_gzip == ch_args_wo_gzip_deflate_gzip);
=======
      &ch_args_wo_gzip_deflate, GRPC_COMPRESS_GZIP, 1);
  GPR_ASSERT(ch_args_wo_gzip == ch_args_wo_gzip_deflate);
>>>>>>> 94e676e1

  states_bitset = (unsigned)grpc_channel_args_compression_algorithm_get_states(
      ch_args_wo_gzip);
  for (i = 0; i < GRPC_COMPRESS_ALGORITHMS_COUNT; i++) {
    if (i == GRPC_COMPRESS_MESSAGE_DEFLATE) {
      GPR_ASSERT(GPR_BITGET(states_bitset, i) == 0);
    } else {
      GPR_ASSERT(GPR_BITGET(states_bitset, i) != 0);
    }
  }

  grpc_channel_args_destroy(ch_args);
}

static void test_set_socket_mutator(void) {
  grpc_channel_args* ch_args;
  grpc_socket_mutator mutator;
  grpc_socket_mutator_init(&mutator, nullptr);

  ch_args = grpc_channel_args_set_socket_mutator(nullptr, &mutator);
  GPR_ASSERT(ch_args->num_args == 1);
  GPR_ASSERT(strcmp(ch_args->args[0].key, GRPC_ARG_SOCKET_MUTATOR) == 0);
  GPR_ASSERT(ch_args->args[0].type == GRPC_ARG_POINTER);

  {
    grpc_core::ExecCtx exec_ctx;
    grpc_channel_args_destroy(ch_args);
  }
}

int main(int argc, char** argv) {
  grpc_test_init(argc, argv);
  grpc_init();
  test_create();
  test_set_compression_algorithm();
  test_compression_algorithm_states();
  test_set_socket_mutator();
  grpc_shutdown();
  return 0;
}<|MERGE_RESOLUTION|>--- conflicted
+++ resolved
@@ -73,14 +73,9 @@
 }
 
 static void test_compression_algorithm_states(void) {
-<<<<<<< HEAD
-  grpc_exec_ctx exec_ctx = GRPC_EXEC_CTX_INIT;
+  grpc_core::ExecCtx exec_ctx;
   grpc_channel_args *ch_args, *ch_args_wo_gzip, *ch_args_wo_gzip_deflate,
       *ch_args_wo_gzip_deflate_gzip;
-=======
-  grpc_core::ExecCtx exec_ctx;
-  grpc_channel_args *ch_args, *ch_args_wo_gzip, *ch_args_wo_gzip_deflate;
->>>>>>> 94e676e1
   unsigned states_bitset;
   size_t i;
 
@@ -95,21 +90,14 @@
 
   /* disable message/gzip and message/deflate and stream/gzip */
   ch_args_wo_gzip = grpc_channel_args_compression_algorithm_set_state(
-<<<<<<< HEAD
-      &exec_ctx, &ch_args, GRPC_COMPRESS_MESSAGE_GZIP, 0);
+      &ch_args, GRPC_COMPRESS_MESSAGE_GZIP, 0);
   GPR_ASSERT(ch_args == ch_args_wo_gzip);
   ch_args_wo_gzip_deflate = grpc_channel_args_compression_algorithm_set_state(
-      &exec_ctx, &ch_args_wo_gzip, GRPC_COMPRESS_MESSAGE_DEFLATE, 0);
-=======
-      &ch_args, GRPC_COMPRESS_GZIP, 0);
-  GPR_ASSERT(ch_args == ch_args_wo_gzip);
-  ch_args_wo_gzip_deflate = grpc_channel_args_compression_algorithm_set_state(
-      &ch_args_wo_gzip, GRPC_COMPRESS_DEFLATE, 0);
->>>>>>> 94e676e1
+      &ch_args_wo_gzip, GRPC_COMPRESS_MESSAGE_DEFLATE, 0);
   GPR_ASSERT(ch_args_wo_gzip == ch_args_wo_gzip_deflate);
   ch_args_wo_gzip_deflate_gzip =
       grpc_channel_args_compression_algorithm_set_state(
-          &exec_ctx, &ch_args_wo_gzip_deflate, GRPC_COMPRESS_STREAM_GZIP, 0);
+          &ch_args_wo_gzip_deflate, GRPC_COMPRESS_STREAM_GZIP, 0);
   GPR_ASSERT(ch_args_wo_gzip_deflate == ch_args_wo_gzip_deflate_gzip);
 
   states_bitset = (unsigned)grpc_channel_args_compression_algorithm_get_states(
@@ -125,15 +113,10 @@
 
   /* re-enabled message/gzip and stream/gzip only */
   ch_args_wo_gzip = grpc_channel_args_compression_algorithm_set_state(
-<<<<<<< HEAD
-      &exec_ctx, &ch_args_wo_gzip_deflate_gzip, GRPC_COMPRESS_MESSAGE_GZIP, 1);
+      &ch_args_wo_gzip_deflate_gzip, GRPC_COMPRESS_MESSAGE_GZIP, 1);
   ch_args_wo_gzip = grpc_channel_args_compression_algorithm_set_state(
-      &exec_ctx, &ch_args_wo_gzip, GRPC_COMPRESS_STREAM_GZIP, 1);
+      &ch_args_wo_gzip, GRPC_COMPRESS_STREAM_GZIP, 1);
   GPR_ASSERT(ch_args_wo_gzip == ch_args_wo_gzip_deflate_gzip);
-=======
-      &ch_args_wo_gzip_deflate, GRPC_COMPRESS_GZIP, 1);
-  GPR_ASSERT(ch_args_wo_gzip == ch_args_wo_gzip_deflate);
->>>>>>> 94e676e1
 
   states_bitset = (unsigned)grpc_channel_args_compression_algorithm_get_states(
       ch_args_wo_gzip);
