# Copyright 2015, Google Inc.
# All rights reserved.
#
# Redistribution and use in source and binary forms, with or without
# modification, are permitted provided that the following conditions are
# met:
#
#     * Redistributions of source code must retain the above copyright
# notice, this list of conditions and the following disclaimer.
#     * Redistributions in binary form must reproduce the above
# copyright notice, this list of conditions and the following disclaimer
# in the documentation and/or other materials provided with the
# distribution.
#     * Neither the name of Google Inc. nor the names of its
# contributors may be used to endorse or promote products derived from
# this software without specific prior written permission.
#
# THIS SOFTWARE IS PROVIDED BY THE COPYRIGHT HOLDERS AND CONTRIBUTORS
# "AS IS" AND ANY EXPRESS OR IMPLIED WARRANTIES, INCLUDING, BUT NOT
# LIMITED TO, THE IMPLIED WARRANTIES OF MERCHANTABILITY AND FITNESS FOR
# A PARTICULAR PURPOSE ARE DISCLAIMED. IN NO EVENT SHALL THE COPYRIGHT
# OWNER OR CONTRIBUTORS BE LIABLE FOR ANY DIRECT, INDIRECT, INCIDENTAL,
# SPECIAL, EXEMPLARY, OR CONSEQUENTIAL DAMAGES (INCLUDING, BUT NOT
# LIMITED TO, PROCUREMENT OF SUBSTITUTE GOODS OR SERVICES; LOSS OF USE,
# DATA, OR PROFITS; OR BUSINESS INTERRUPTION) HOWEVER CAUSED AND ON ANY
# THEORY OF LIABILITY, WHETHER IN CONTRACT, STRICT LIABILITY, OR TORT
# (INCLUDING NEGLIGENCE OR OTHERWISE) ARISING IN ANY WAY OUT OF THE USE
# OF THIS SOFTWARE, EVEN IF ADVISED OF THE POSSIBILITY OF SUCH DAMAGE.

"""A setup module for the GRPC Python package."""
from distutils import cygwinccompiler
from distutils import extension as _extension
from distutils import util
import os
import os.path
import pkg_resources
import platform
import re
import shlex
import shutil
import sys
import sysconfig

import setuptools
from setuptools.command import egg_info

# Redirect the manifest template from MANIFEST.in to PYTHON-MANIFEST.in.
egg_info.manifest_maker.template = 'PYTHON-MANIFEST.in'

PY3 = sys.version_info.major == 3
PYTHON_STEM = os.path.join('src', 'python', 'grpcio')
CORE_INCLUDE = ('include', '.',)
BORINGSSL_INCLUDE = (os.path.join('third_party', 'boringssl', 'include'),)
ZLIB_INCLUDE = (os.path.join('third_party', 'zlib'),)
CARES_INCLUDE = (
    os.path.join('third_party', 'c-ares'), os.path.join('src', 'c-ares'),)
if 'linux' in sys.platform:
  CARES_INCLUDE += (os.path.join('src', 'c-ares', 'config_linux'),)
if 'darwin' in sys.platform:
  CARES_INCLUDE += (os.path.join('src', 'c-ares', 'config_darwin'),)

# Ensure we're in the proper directory whether or not we're being used by pip.
os.chdir(os.path.dirname(os.path.abspath(__file__)))
sys.path.insert(0, os.path.abspath(PYTHON_STEM))

# Break import-style to ensure we can actually find our in-repo dependencies.
import _spawn_patch
import commands
import grpc_core_dependencies
import grpc_version

_spawn_patch.monkeypatch_spawn()

LICENSE = '3-clause BSD'

# Environment variable to determine whether or not the Cython extension should
# *use* Cython or use the generated C files. Note that this requires the C files
# to have been generated by building first *with* Cython support. Even if this
# is set to false, if the script detects that the generated `.c` file isn't
# present, then it will still attempt to use Cython.
BUILD_WITH_CYTHON = os.environ.get('GRPC_PYTHON_BUILD_WITH_CYTHON', False)

# Environment variable to determine whether or not to enable coverage analysis
# in Cython modules.
ENABLE_CYTHON_TRACING = os.environ.get(
    'GRPC_PYTHON_ENABLE_CYTHON_TRACING', False)

# There are some situations (like on Windows) where CC, CFLAGS, and LDFLAGS are
# entirely ignored/dropped/forgotten by distutils and its Cygwin/MinGW support.
# We use these environment variables to thus get around that without locking
# ourselves in w.r.t. the multitude of operating systems this ought to build on.
# We can also use these variables as a way to inject environment-specific
# compiler/linker flags. We assume GCC-like compilers and/or MinGW as a
# reasonable default.
EXTRA_ENV_COMPILE_ARGS = os.environ.get('GRPC_PYTHON_CFLAGS', None)
EXTRA_ENV_LINK_ARGS = os.environ.get('GRPC_PYTHON_LDFLAGS', None)
if EXTRA_ENV_COMPILE_ARGS is None:
  EXTRA_ENV_COMPILE_ARGS = ''
  if 'win32' in sys.platform and sys.version_info < (3, 5):
    # We use define flags here and don't directly add to DEFINE_MACROS below to
    # ensure that the expert user/builder has a way of turning it off (via the
    # envvars) without adding yet more GRPC-specific envvars.
    # See https://sourceforge.net/p/mingw-w64/bugs/363/
    if '32' in platform.architecture()[0]:
      EXTRA_ENV_COMPILE_ARGS += ' -D_ftime=_ftime32 -D_timeb=__timeb32 -D_ftime_s=_ftime32_s'
    else:
      EXTRA_ENV_COMPILE_ARGS += ' -D_ftime=_ftime64 -D_timeb=__timeb64'
  elif "linux" in sys.platform or "darwin" in sys.platform:
    EXTRA_ENV_COMPILE_ARGS += ' -fvisibility=hidden -fno-wrapv'
if EXTRA_ENV_LINK_ARGS is None:
  EXTRA_ENV_LINK_ARGS = ''
  if "linux" in sys.platform or "darwin" in sys.platform:
    EXTRA_ENV_LINK_ARGS += ' -lpthread'
  elif "win32" in sys.platform and sys.version_info < (3, 5):
    msvcr = cygwinccompiler.get_msvcr()[0]
    # TODO(atash) sift through the GCC specs to see if libstdc++ can have any
    # influence on the linkage outcome on MinGW for non-C++ programs.
    EXTRA_ENV_LINK_ARGS += (
        ' -static-libgcc -static-libstdc++ -mcrtdll={msvcr} '
        '-static'.format(msvcr=msvcr))
  if "linux" in sys.platform:
    EXTRA_ENV_LINK_ARGS += ' -Wl,-wrap,memcpy'

EXTRA_COMPILE_ARGS = shlex.split(EXTRA_ENV_COMPILE_ARGS)
EXTRA_LINK_ARGS = shlex.split(EXTRA_ENV_LINK_ARGS)

CYTHON_EXTENSION_PACKAGE_NAMES = ()

CYTHON_EXTENSION_MODULE_NAMES = ('grpc._cython.cygrpc',)

CYTHON_HELPER_C_FILES = ()

CORE_C_FILES = tuple(grpc_core_dependencies.CORE_SOURCE_FILES)

EXTENSION_INCLUDE_DIRECTORIES = (
    (PYTHON_STEM,) + CORE_INCLUDE + BORINGSSL_INCLUDE + ZLIB_INCLUDE +
    CARES_INCLUDE)

EXTENSION_LIBRARIES = ()
if "linux" in sys.platform:
  EXTENSION_LIBRARIES += ('rt',)
if not "win32" in sys.platform:
  EXTENSION_LIBRARIES += ('m',)
if "win32" in sys.platform:
  EXTENSION_LIBRARIES += ('advapi32', 'ws2_32',)

DEFINE_MACROS = (
    ('OPENSSL_NO_ASM', 1), ('_WIN32_WINNT', 0x600),
    ('GPR_BACKWARDS_COMPATIBILITY_MODE', 1),)
if "win32" in sys.platform:
<<<<<<< HEAD
  DEFINE_MACROS += (('OPENSSL_WINDOWS', 1), ('WIN32_LEAN_AND_MEAN', 1),
                    ('CARES_STATICLIB', 1),)
  if '64bit' in platform.architecture()[0]:
    DEFINE_MACROS += (('MS_WIN64', 1),)
else:
  DEFINE_MACROS += (('HAVE_CONFIG_H', 1),)
=======
  DEFINE_MACROS += (('WIN32_LEAN_AND_MEAN', 1),)
  if '64bit' in platform.architecture()[0]:
    DEFINE_MACROS += (('MS_WIN64', 1),)
  elif sys.version_info >= (3, 5):
    # For some reason, this is needed to get access to inet_pton/inet_ntop
    # on msvc, but only for 32 bits
    DEFINE_MACROS += (('NTDDI_VERSION', 0x06000000),)
>>>>>>> 19ea0cff

LDFLAGS = tuple(EXTRA_LINK_ARGS)
CFLAGS = tuple(EXTRA_COMPILE_ARGS)
if "linux" in sys.platform or "darwin" in sys.platform:
  pymodinit_type = 'PyObject*' if PY3 else 'void'
  pymodinit = '__attribute__((visibility ("default"))) {}'.format(pymodinit_type)
  DEFINE_MACROS += (('PyMODINIT_FUNC', pymodinit),)

# By default, Python3 distutils enforces compatibility of
# c plugins (.so files) with the OSX version Python3 was built with.
# For Python3.4, this is OSX 10.6, but we need Thread Local Support (__thread)
if 'darwin' in sys.platform and PY3:
  mac_target = sysconfig.get_config_var('MACOSX_DEPLOYMENT_TARGET')
  if mac_target and (pkg_resources.parse_version(mac_target) <
                     pkg_resources.parse_version('10.7.0')):
    os.environ['MACOSX_DEPLOYMENT_TARGET'] = '10.7'
    os.environ['_PYTHON_HOST_PLATFORM'] = re.sub(
        r'macosx-[0-9]+\.[0-9]+-(.+)',
        r'macosx-10.7-\1',
        util.get_platform())

def cython_extensions_and_necessity():
  cython_module_files = [os.path.join(PYTHON_STEM,
                               name.replace('.', '/') + '.pyx')
                  for name in CYTHON_EXTENSION_MODULE_NAMES]
  extensions = [
      _extension.Extension(
          name=module_name,
          sources=[module_file] + list(CYTHON_HELPER_C_FILES) + list(CORE_C_FILES),
          include_dirs=list(EXTENSION_INCLUDE_DIRECTORIES),
          libraries=list(EXTENSION_LIBRARIES),
          define_macros=list(DEFINE_MACROS),
          extra_compile_args=list(CFLAGS),
          extra_link_args=list(LDFLAGS),
      ) for (module_name, module_file) in zip(list(CYTHON_EXTENSION_MODULE_NAMES), cython_module_files)
  ]
  need_cython = BUILD_WITH_CYTHON
  if not BUILD_WITH_CYTHON:
    need_cython = need_cython or not commands.check_and_update_cythonization(extensions)
  return commands.try_cythonize(extensions, linetracing=ENABLE_CYTHON_TRACING, mandatory=BUILD_WITH_CYTHON), need_cython

CYTHON_EXTENSION_MODULES, need_cython = cython_extensions_and_necessity()

PACKAGE_DIRECTORIES = {
    '': PYTHON_STEM,
}

INSTALL_REQUIRES = (
    'six>=1.5.2',
    'enum34>=1.0.4',
    'futures>=2.2.0',
    # TODO(atash): eventually split the grpcio package into a metapackage
    # depending on protobuf and the runtime component (independent of protobuf)
    'protobuf>=3.0.0',
)

SETUP_REQUIRES = INSTALL_REQUIRES + (
    'sphinx>=1.3',
    'sphinx_rtd_theme>=0.1.8',
    'six>=1.10',
)
if BUILD_WITH_CYTHON:
  sys.stderr.write(
    "You requested a Cython build via GRPC_PYTHON_BUILD_WITH_CYTHON, "
    "but do not have Cython installed. We won't stop you from using "
    "other commands, but the extension files will fail to build.\n")
elif need_cython:
  sys.stderr.write(
      'We could not find Cython. Setup may take 10-20 minutes.\n')
  SETUP_REQUIRES += ('cython>=0.23',)

COMMAND_CLASS = {
    'doc': commands.SphinxDocumentation,
    'build_project_metadata': commands.BuildProjectMetadata,
    'build_py': commands.BuildPy,
    'build_ext': commands.BuildExt,
    'gather': commands.Gather,
}

# Ensure that package data is copied over before any commands have been run:
credentials_dir = os.path.join(PYTHON_STEM, 'grpc', '_cython', '_credentials')
try:
  os.mkdir(credentials_dir)
except OSError:
  pass
shutil.copyfile(os.path.join('etc', 'roots.pem'),
                os.path.join(credentials_dir, 'roots.pem'))

PACKAGE_DATA = {
    # Binaries that may or may not be present in the final installation, but are
    # mentioned here for completeness.
    'grpc._cython': [
        '_credentials/roots.pem',
        '_windows/grpc_c.32.python',
        '_windows/grpc_c.64.python',
    ],
}
PACKAGES = setuptools.find_packages(PYTHON_STEM)

setuptools.setup(
  name='grpcio',
  version=grpc_version.VERSION,
  license=LICENSE,
  ext_modules=CYTHON_EXTENSION_MODULES,
  packages=list(PACKAGES),
  package_dir=PACKAGE_DIRECTORIES,
  package_data=PACKAGE_DATA,
  install_requires=INSTALL_REQUIRES,
  setup_requires=SETUP_REQUIRES,
  cmdclass=COMMAND_CLASS,
)<|MERGE_RESOLUTION|>--- conflicted
+++ resolved
@@ -148,22 +148,15 @@
     ('OPENSSL_NO_ASM', 1), ('_WIN32_WINNT', 0x600),
     ('GPR_BACKWARDS_COMPATIBILITY_MODE', 1),)
 if "win32" in sys.platform:
-<<<<<<< HEAD
-  DEFINE_MACROS += (('OPENSSL_WINDOWS', 1), ('WIN32_LEAN_AND_MEAN', 1),
-                    ('CARES_STATICLIB', 1),)
-  if '64bit' in platform.architecture()[0]:
-    DEFINE_MACROS += (('MS_WIN64', 1),)
-else:
-  DEFINE_MACROS += (('HAVE_CONFIG_H', 1),)
-=======
-  DEFINE_MACROS += (('WIN32_LEAN_AND_MEAN', 1),)
+  DEFINE_MACROS += (('WIN32_LEAN_AND_MEAN', 1), ('CARES_STATICLIB', 1),)
   if '64bit' in platform.architecture()[0]:
     DEFINE_MACROS += (('MS_WIN64', 1),)
   elif sys.version_info >= (3, 5):
     # For some reason, this is needed to get access to inet_pton/inet_ntop
     # on msvc, but only for 32 bits
     DEFINE_MACROS += (('NTDDI_VERSION', 0x06000000),)
->>>>>>> 19ea0cff
+else:
+  DEFINE_MACROS += (('HAVE_CONFIG_H', 1),)
 
 LDFLAGS = tuple(EXTRA_LINK_ARGS)
 CFLAGS = tuple(EXTRA_COMPILE_ARGS)
