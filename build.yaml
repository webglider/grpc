--- conflicted
+++ resolved
@@ -12,15 +12,9 @@
   '#08': Use "-preN" suffixes to identify pre-release versions
   '#09': Per-language overrides are possible with (eg) ruby_version tag here
   '#10': See the expand_version.py for all the quirks here
-<<<<<<< HEAD
   core_version: 3.0.0-dev
   g_stands_for: green
   version: 1.2.0-dev
-=======
-  core_version: 2.0.0
-  g_stands_for: good
-  version: 1.1.4
->>>>>>> f87d9ea5
 filegroups:
 - name: census
   public_headers:
